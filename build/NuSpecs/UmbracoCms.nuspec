--- conflicted
+++ resolved
@@ -1,53 +1,49 @@
-<<<<<<< HEAD
-﻿<?xml version="1.0" encoding="utf-8"?>
-=======
-<?xml version="1.0" encoding="utf-8"?>
->>>>>>> 9b43a86b
-<package xmlns="http://schemas.microsoft.com/packaging/2010/07/nuspec.xsd">
-    <metadata>
-        <id>UmbracoCms</id>
-        <version>7.0.0</version>
-        <title>Umbraco Cms</title>
-        <authors>Morten Christensen</authors>
-        <owners>Umbraco HQ</owners>
-        <licenseUrl>http://umbraco.codeplex.com/license</licenseUrl>
-        <projectUrl>http://umbraco.com/</projectUrl>
-        <iconUrl>http://umbraco.com/media/357769/100px_transparent.png</iconUrl>
-        <requireLicenseAcceptance>false</requireLicenseAcceptance>
-        <description>Installs Umbraco Cms in your Visual Studio ASP.NET project</description>
-        <summary>Installs Umbraco Cms in your Visual Studio ASP.NET project</summary>
-        <language>en-US</language>
-        <tags>umbraco</tags>
-        <dependencies>
-            <dependency id="UmbracoCms.Core" version="[$version$]" />
-        </dependencies>
-    </metadata>
-  <files>
-	<file src="..\_BuildOutput\WebApp\bin\amd64\**" target="Content\bin\amd64" />
-	<file src="..\_BuildOutput\WebApp\bin\x86\**" target="Content\bin\x86" />
-	<file src="..\_BuildOutput\Configs\**" target="Content\config" exclude="..\_BuildOutput\Configs\Web.config.transform" />
-	<file src="..\_BuildOutput\WebApp\css\**" target="Content\css" />
-	<file src="..\_BuildOutput\WebApp\macroScripts\**" target="Content\macroScripts" />
-	<file src="..\_BuildOutput\WebApp\masterpages\**" target="Content\masterpages" />
-	<file src="..\_BuildOutput\WebApp\media\**" target="Content\media" />
-	<file src="..\_BuildOutput\WebApp\scripts\**" target="Content\scripts" />
-	<file src="..\_BuildOutput\WebApp\usercontrols\**" target="Content\usercontrols" />
-	<file src="..\_BuildOutput\WebApp\Views\**" target="Content\Views" exclude="..\_BuildOutput\WebApp\Views\Web.config" />
-	<file src="..\_BuildOutput\WebApp\xslt\**" target="Content\xslt" />
-	<file src="..\_BuildOutput\WebApp\default.aspx" target="Content\default.aspx" />
-	<file src="..\_BuildOutput\WebApp\Web.config" target="Content\Web.config" />
-	<file src="..\_BuildOutput\WebApp\App_Browsers\**" target="UmbracoFiles\App_Browsers" />
-	<file src="..\_BuildOutput\WebApp\App_Code\**" target="UmbracoFiles\App_Code" />
-	<file src="..\_BuildOutput\WebApp\App_Data\**" target="UmbracoFiles\App_Data" />
-	<file src="..\_BuildOutput\WebApp\App_Plugins\**" target="UmbracoFiles\App_Plugins" />
-	<file src="..\_BuildOutput\WebApp\config\splashes\**" target="UmbracoFiles\config\splashes" />
-	<file src="..\_BuildOutput\WebApp\install\**" target="UmbracoFiles\install" />
-	<file src="..\_BuildOutput\WebApp\umbraco\**" target="UmbracoFiles\umbraco" />
-	<file src="..\_BuildOutput\WebApp\umbraco_client\**" target="UmbracoFiles\umbraco_client" />
-	<file src="..\_BuildOutput\WebApp\Global.asax" target="UmbracoFiles\Global.asax" />
-	<file src="..\_BuildOutput\WebApp\Web.config" target="UmbracoFiles\Web.config" />
-    <file src="tools\install.ps1" target="tools\install.ps1" />
-    <file src="tools\Readme.txt" target="tools\Readme.txt" />
-    <file src="build\**" target="build" />
-  </files>
+<?xml version="1.0" encoding="utf-8"?>
+<package xmlns="http://schemas.microsoft.com/packaging/2010/07/nuspec.xsd">
+    <metadata>
+        <id>UmbracoCms</id>
+        <version>7.0.0</version>
+        <title>Umbraco Cms</title>
+        <authors>Morten Christensen</authors>
+        <owners>Umbraco HQ</owners>
+        <licenseUrl>http://umbraco.codeplex.com/license</licenseUrl>
+        <projectUrl>http://umbraco.com/</projectUrl>
+        <iconUrl>http://umbraco.com/media/357769/100px_transparent.png</iconUrl>
+        <requireLicenseAcceptance>false</requireLicenseAcceptance>
+        <description>Installs Umbraco Cms in your Visual Studio ASP.NET project</description>
+        <summary>Installs Umbraco Cms in your Visual Studio ASP.NET project</summary>
+        <language>en-US</language>
+        <tags>umbraco</tags>
+        <dependencies>
+            <dependency id="UmbracoCms.Core" version="[$version$]" />
+        </dependencies>
+    </metadata>
+  <files>
+	<file src="..\_BuildOutput\WebApp\bin\amd64\**" target="Content\bin\amd64" />
+	<file src="..\_BuildOutput\WebApp\bin\x86\**" target="Content\bin\x86" />
+	<file src="..\_BuildOutput\Configs\**" target="Content\config" exclude="..\_BuildOutput\Configs\Web.config.transform" />
+	<file src="..\_BuildOutput\WebApp\css\**" target="Content\css" />
+	<file src="..\_BuildOutput\WebApp\macroScripts\**" target="Content\macroScripts" />
+	<file src="..\_BuildOutput\WebApp\masterpages\**" target="Content\masterpages" />
+	<file src="..\_BuildOutput\WebApp\media\**" target="Content\media" />
+	<file src="..\_BuildOutput\WebApp\scripts\**" target="Content\scripts" />
+	<file src="..\_BuildOutput\WebApp\usercontrols\**" target="Content\usercontrols" />
+	<file src="..\_BuildOutput\WebApp\Views\**" target="Content\Views" exclude="..\_BuildOutput\WebApp\Views\Web.config" />
+	<file src="..\_BuildOutput\WebApp\xslt\**" target="Content\xslt" />
+	<file src="..\_BuildOutput\WebApp\default.aspx" target="Content\default.aspx" />
+	<file src="..\_BuildOutput\WebApp\Web.config" target="Content\Web.config" />
+	<file src="..\_BuildOutput\WebApp\App_Browsers\**" target="UmbracoFiles\App_Browsers" />
+	<file src="..\_BuildOutput\WebApp\App_Code\**" target="UmbracoFiles\App_Code" />
+	<file src="..\_BuildOutput\WebApp\App_Data\**" target="UmbracoFiles\App_Data" />
+	<file src="..\_BuildOutput\WebApp\App_Plugins\**" target="UmbracoFiles\App_Plugins" />
+	<file src="..\_BuildOutput\WebApp\config\splashes\**" target="UmbracoFiles\config\splashes" />
+	<file src="..\_BuildOutput\WebApp\install\**" target="UmbracoFiles\install" />
+	<file src="..\_BuildOutput\WebApp\umbraco\**" target="UmbracoFiles\umbraco" />
+	<file src="..\_BuildOutput\WebApp\umbraco_client\**" target="UmbracoFiles\umbraco_client" />
+	<file src="..\_BuildOutput\WebApp\Global.asax" target="UmbracoFiles\Global.asax" />
+	<file src="..\_BuildOutput\WebApp\Web.config" target="UmbracoFiles\Web.config" />
+    <file src="tools\install.ps1" target="tools\install.ps1" />
+    <file src="tools\Readme.txt" target="tools\Readme.txt" />
+    <file src="build\**" target="build" />
+  </files>
 </package>