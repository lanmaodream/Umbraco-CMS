@ECHO OFF

:: UMBRACO CORE BUILD FILE
::
:: usage:
:: build [-release:release] [-comment:comment] [-build:number] [-integration]
::       [-nugetpkg] [-nugetfolder:folder] [-tests]
::   release: the release version eg -release:1.2.0
::   comment: the release comment eg -comment:alpha002
::   build: the build number (for continuous integration) eg -build:6689
::   nugetfolder: the folder where to restore packages eg -nugetpkg:"path\to\packages"
::   integration: don't pause on errors eg -integration
::   nugetpkg: create nuget package eg -nugetpkg
::   tests: build the tests eg -tests
::
:: the script tries to read from Version.txt
:: but release and comment can be overriden by args
:: and in any case, the script updates Version.txt
::

SET RELEASE=
SET COMMENT=
SET BUILD=

:: Try to get the version and comment from Version.txt lines 2 and 3
IF EXIST Version.txt (
    FOR /F "skip=1 delims=" %%i IN (Version.txt) DO IF NOT DEFINED RELEASE SET RELEASE=%%i
    FOR /F "skip=2 delims=" %%i IN (Version.txt) DO IF NOT DEFINED COMMENT SET COMMENT=%%i
)

:: process args

SET INTEGRATION=0
SET NUGET_FOLDER=%CD%\..\src\packages
SET NUGET_PKG=0
SET BUILD=
SET TESTS=

:processArgs

:: grab the first parameter as a whole eg "/action:start"
:: end if no more parameter
SET SWITCHPARSE=%1
IF [%SWITCHPARSE%] == [] goto endProcessArgs

:: get switch and value
SET SWITCH=
SET VALUE=
FOR /F "tokens=1,* delims=: " %%a IN ("%SWITCHPARSE%") DO SET SWITCH=%%a& SET VALUE=%%b

:: route arg
IF '%SWITCH%'=='/release' GOTO argRelease
IF '%SWITCH%'=='-release' GOTO argRelease
IF '%SWITCH%'=='/comment' GOTO argComment
IF '%SWITCH%'=='-comment' GOTO argComment
IF '%SWITCH%'=='/build' GOTO argBuild
IF '%SWITCH%'=='-build' GOTO argBuild
IF '%SWITCH%'=='/integration' GOTO argIntegration
IF '%SWITCH%'=='-integration' GOTO argIntegration
IF '%SWITCH%'=='/nugetfolder' GOTO argNugetFolder
IF '%SWITCH%'=='-nugetfolder' GOTO argNugetFolder
IF '%SWITCH%'=='/nugetpkg' GOTO argNugetPkg
IF '%SWITCH%'=='-nugetpkg' GOTO argNugetPkg
IF '%SWITCH%'=='/tests' GOTO argTests
IF '%SWITCH%'=='-tests' GOTO argTests
ECHO "Invalid switch %SWITCH%"
GOTO error

:: handle each arg

:argRelease
set RELEASE=%VALUE%
SHIFT
goto processArgs

:argComment
SET COMMENT=%VALUE%
SHIFT
GOTO processArgs

:argBuild
SET BUILD=%VALUE%
SHIFT
GOTO processArgs

:argIntegration
SET INTEGRATION=1
SHIFT
GOTO processArgs

:argNugetFolder
SET NUGET_FOLDER=%VALUE%
SHIFT
GOTO processArgs

:argNugetPkg
SET NUGET_PKG=1
SHIFT
GOTO processArgs

:argTests
SET TESTS=true
SHIFT
GOTO processArgs

:endProcessArgs


:: validate

IF [%RELEASE%] EQU [] (
    ECHO Could not determine release
    ECHO Release is determined by the 'release' arg, or the Version.txt file
    GOTO error 
)

ECHO # Usage: on line 2 put the release version, on line 3 put the version comment (example: beta)> Version.txt
ECHO %RELEASE%>> Version.txt
ECHO %COMMENT%>> Version.txt


:: run

SET VERSION=%RELEASE%
IF [%COMMENT%] NEQ [] (SET VERSION=%VERSION%-%COMMENT%)
IF [%BUILD%] NEQ [] (SET VERSION=%VERSION%+%BUILD%)

ECHO ################################################################
ECHO Building Umbraco Core %VERSION%
ECHO ################################################################

ECHO.
ECHO Locate MsBuild version 14.x or 15.x

SET VSWHERE=%CD%\..\tools\VsWhere\vswhere.exe
SET VSPATH=
SET VSVERS=
SET VSMAJOR=
SET VSMAJORMINOR=
FOR /f "usebackq tokens=1* delims=: " %%i IN (`"%VSWHERE%" -legacy -latest` ) DO (
  IF /i "%%i"=="installationPath" SET VSPATH=%%j
  IF /i "%%i"=="installationVersion" SET VSVERS=%%j
)

IF [%VSVERS%] NEQ [] (
	FOR /f "tokens=1,2 delims=." %%i IN ("%VSVERS%") DO (
		SET VSMAJOR=%%i
		SET VSMAJORMINOR=%%i.%%j
	)
)

IF [%VSVERS%] NEQ [] (
	ECHO Found VisualStudio version %VSMAJORMINOR%
	
	IF [%VSMAJOR%] EQU [15] (
		SET MSBUILDPATH="%VSPATH%\MSBuild\%VSMAJORMINOR%\Bin"
	)
	
	IF [%VSMAJOR%] EQU [14] (
		SET MSBUILDPATH="c:\Program Files (x86)\MSBuild\%VSMAJOR%\Bin"
	)
)

SET MSBUILDPATH=%MSBUILDPATH:"=%
IF EXIST "%MSBUILDPATH%\MsBuild.exe" GOTO :msbuild

ECHO Could not locate MsBuild.exe
GOTO :error

:msbuild

SET PATH="%MSBUILDPATH%";%PATH%
SET NUGET=%CD%\..\src\.nuget\NuGet.exe
SET MSBUILD="%MSBUILDPATH%\MsBuild.exe"

ECHO Found MsBuild version %VSMAJORMINOR%
ECHO at %MSBUILDPATH%

ReplaceIISExpressPortNumber.exe ..\src\Umbraco.Web.UI\Umbraco.Web.UI.csproj %RELEASE%

ECHO.
ECHO First make sure everything is clean as a whistle

ECHO.
ECHO Removing the belle build folder and bower_components folder
RD ..\src\Umbraco.Web.UI.Client\build /Q /S
RD ..\src\Umbraco.Web.UI.Client\bower_components /Q /S

ECHO.
ECHO Removing existing build files
RMDIR /Q /S _BuildOutput
DEL /F /Q UmbracoCms.*.zip 2>NUL
DEL /F /Q UmbracoExamine.*.zip 2>NUL
DEL /F /Q UmbracoCms.*.nupkg 2>NUL
DEL /F /Q webpihash.txt 2>NUL

ECHO.
ECHO Making sure Git is in the path so that the build can succeed
CALL InstallGit.cmd

:: Adding the default Git path so that if it's installed it can actually be found
:: This is necessary because SETLOCAL is on in InstallGit.cmd so that one might find Git, 
:: but the path setting is lost due to SETLOCAL 
SET PATH="C:\Program Files (x86)\Git\cmd";"C:\Program Files\Git\cmd";%PATH%

SET toolsFolder=%CD%\tools\
IF NOT EXIST "%toolsFolder%" (
	MD tools
)

SET nuGetExecutable=%CD%\tools\nuget.exe
IF NOT EXIST "%nuGetExecutable%" (
	ECHO Getting NuGet so we can fetch some tools
	ECHO Downloading https://dist.nuget.org/win-x86-commandline/latest/nuget.exe to %nuGetExecutable%
	powershell -Command "(New-Object Net.WebClient).DownloadFile('https://dist.nuget.org/win-x86-commandline/latest/nuget.exe', '%nuGetExecutable%')"
)

:: We need 7za.exe for BuildBelle.bat
IF NOT EXIST "%toolsFolder%7za.exe" (
	ECHO 7zip not found - fetching now
	"%nuGetExecutable%" install 7-Zip.CommandLine -OutputDirectory tools -Verbosity quiet
)

:: We need vswhere.exe for VS2017+
IF NOT EXIST "%toolsFolder%vswhere.exe" (
	ECHO vswhere not found - fetching now
	"%nuGetExecutable%" install vswhere -OutputDirectory tools -Verbosity quiet
)

:: Put 7za.exe and vswhere.exe in a predictable path (not version specific)
FOR /f "delims=" %%A in ('dir "%toolsFolder%7-Zip.CommandLine.*" /b') DO SET "sevenZipExePath=%toolsFolder%%%A\"
MOVE "%sevenZipExePath%tools\7za.exe" "%toolsFolder%7za.exe"

FOR /f "delims=" %%A in ('dir "%toolsFolder%vswhere.*" /b') DO SET "vswhereExePath=%toolsFolder%%%A\"
MOVE "%vswhereExePath%tools\vswhere.exe" "%toolsFolder%vswhere.exe"

ECHO.
ECHO Making sure we have a web.config
IF NOT EXIST "%CD%\..\src\Umbraco.Web.UI\web.config" COPY "%CD%\..\src\Umbraco.Web.UI\web.Template.config" "%CD%\..\src\Umbraco.Web.UI\web.config"

for /f "usebackq tokens=1* delims=: " %%i in (`"%CD%\tools\vswhere.exe" -latest -requires Microsoft.Component.MSBuild`) do (
  if /i "%%i"=="installationPath" set InstallDir=%%j
)

SET VSWherePath="%InstallDir%\MSBuild"

ECHO.
ECHO Visual Studio is installed in: %InstallDir%

SET MSBUILDPATH=C:\Program Files (x86)\MSBuild\14.0\Bin
SET MSBUILD="%MSBUILDPATH%\MsBuild.exe"

ECHO.
ECHO Reporting NuGet version
<<<<<<< HEAD
"%NUGET%" help | findstr "^NuGet Version:"

ECHO.
ECHO Restoring NuGet packages
ECHO Into %NUGET_FOLDER%
"%NUGET%" restore "%CD%\..\src\umbraco.sln" -Verbosity Quiet -NonInteractive -PackagesDirectory "%NUGET_FOLDER%"
=======
"%nuGetExecutable%" help | findstr "^NuGet Version:"

ECHO.
ECHO Restoring NuGet packages
ECHO Into %nuGetFolder%
"%nuGetExecutable%" restore "%CD%\..\src\umbraco.sln" -Verbosity Quiet -NonInteractive -PackagesDirectory "%nuGetFolder%"
>>>>>>> 92f609ff
IF ERRORLEVEL 1 GOTO :error

ECHO.
ECHO.
ECHO Performing MSBuild and producing Umbraco Core binaries zip files
ECHO This takes a few minutes and logging is set to report warnings
ECHO and errors only so it might seems like nothing is happening for a while. 
ECHO You can check the msbuild.log file for progress.
ECHO.
<<<<<<< HEAD
%MSBUILD% "Build.proj" ^
  /p:BUILD_RELEASE=%RELEASE% ^
  /p:BUILD_COMMENT=%COMMENT% ^
  /p:BUILD_NUMBER=%BUILD% ^
  /p:BUILD_TESTS=%TESTS% ^
  /p:NugetPackagesDirectory="%NUGET_FOLDER%" ^
  /consoleloggerparameters:Summary;ErrorsOnly ^
  /fileLogger
=======
%MSBUILD% "Build.proj" /p:BUILD_RELEASE=%RELEASE% /p:BUILD_COMMENT=%COMMENT% /p:NugetPackagesDirectory="%nuGetFolder%" /p:VSWherePath=%VSWherePath% /consoleloggerparameters:Summary;ErrorsOnly /fileLogger
>>>>>>> 92f609ff
IF ERRORLEVEL 1 GOTO error

ECHO.
ECHO Setting node_modules folder to hidden to prevent VS13 from
ECHO crashing on it while loading the websites project
attrib +h ..\src\Umbraco.Web.UI.Client\node_modules

IF %NUGET_PKG% EQU 0 GOTO success

ECHO.
ECHO Adding Web.config transform files to the NuGet package
REN .\_BuildOutput\WebApp\Views\Web.config Web.config.transform
REN .\_BuildOutput\WebApp\Xslt\Web.config Web.config.transform

ECHO.
ECHO Packing the NuGet release files
"%NUGET%" Pack NuSpecs\UmbracoCms.Core.nuspec -Version %VERSION% -Symbols -Verbosity quiet
"%NUGET%" Pack NuSpecs\UmbracoCms.nuspec -Version %VERSION% -Verbosity quiet
IF ERRORLEVEL 1 GOTO error

:success
ECHO.
ECHO No errors were detected!
ECHO There may still be some in the output, which you would need to investigate.
ECHO Warnings are usually normal.
ECHO.
ECHO.
GOTO :EOF

:error

ECHO.
ECHO Errors were detected!
ECHO.

:: don't pause if continuous integration else the build server waits forever
:: before cancelling the build (and, there is noone to read the output anyways)
IF %INTEGRATION% NEQ 1 PAUSE<|MERGE_RESOLUTION|>--- conflicted
+++ resolved
@@ -218,13 +218,13 @@
 :: We need 7za.exe for BuildBelle.bat
 IF NOT EXIST "%toolsFolder%7za.exe" (
 	ECHO 7zip not found - fetching now
-	"%nuGetExecutable%" install 7-Zip.CommandLine -OutputDirectory tools -Verbosity quiet
+	"%NUGET%" install 7-Zip.CommandLine -OutputDirectory tools -Verbosity quiet
 )
 
 :: We need vswhere.exe for VS2017+
 IF NOT EXIST "%toolsFolder%vswhere.exe" (
 	ECHO vswhere not found - fetching now
-	"%nuGetExecutable%" install vswhere -OutputDirectory tools -Verbosity quiet
+	"%NUGET%" install vswhere -OutputDirectory tools -Verbosity quiet
 )
 
 :: Put 7za.exe and vswhere.exe in a predictable path (not version specific)
@@ -252,21 +252,12 @@
 
 ECHO.
 ECHO Reporting NuGet version
-<<<<<<< HEAD
 "%NUGET%" help | findstr "^NuGet Version:"
 
 ECHO.
 ECHO Restoring NuGet packages
 ECHO Into %NUGET_FOLDER%
 "%NUGET%" restore "%CD%\..\src\umbraco.sln" -Verbosity Quiet -NonInteractive -PackagesDirectory "%NUGET_FOLDER%"
-=======
-"%nuGetExecutable%" help | findstr "^NuGet Version:"
-
-ECHO.
-ECHO Restoring NuGet packages
-ECHO Into %nuGetFolder%
-"%nuGetExecutable%" restore "%CD%\..\src\umbraco.sln" -Verbosity Quiet -NonInteractive -PackagesDirectory "%nuGetFolder%"
->>>>>>> 92f609ff
 IF ERRORLEVEL 1 GOTO :error
 
 ECHO.
@@ -276,18 +267,15 @@
 ECHO and errors only so it might seems like nothing is happening for a while. 
 ECHO You can check the msbuild.log file for progress.
 ECHO.
-<<<<<<< HEAD
-%MSBUILD% "Build.proj" ^
+%MSBUILD% "Build.proj" /p:BUILD_RELEASE=%RELEASE% /p:BUILD_COMMENT=%COMMENT% /p:NugetPackagesDirectory="%nuGetFolder%" /consoleloggerparameters:Summary;ErrorsOnly /fileLogger
   /p:BUILD_RELEASE=%RELEASE% ^
   /p:BUILD_COMMENT=%COMMENT% ^
   /p:BUILD_NUMBER=%BUILD% ^
   /p:BUILD_TESTS=%TESTS% ^
   /p:NugetPackagesDirectory="%NUGET_FOLDER%" ^
+  /p:VSWherePath=%VSWherePath% ^
   /consoleloggerparameters:Summary;ErrorsOnly ^
   /fileLogger
-=======
-%MSBUILD% "Build.proj" /p:BUILD_RELEASE=%RELEASE% /p:BUILD_COMMENT=%COMMENT% /p:NugetPackagesDirectory="%nuGetFolder%" /p:VSWherePath=%VSWherePath% /consoleloggerparameters:Summary;ErrorsOnly /fileLogger
->>>>>>> 92f609ff
 IF ERRORLEVEL 1 GOTO error
 
 ECHO.
