using System;
using System.Collections.Concurrent;
using System.Collections.Generic;
using System.Threading;
using System.Runtime.CompilerServices;
using System.Linq;
using Umbraco.Core;
using Umbraco.Core.Models;
using Umbraco.Core.Models.Rdbms;
using Umbraco.Core.Persistence.Caching;
using umbraco.cms.businesslogic.cache;
using umbraco.cms.businesslogic.propertytype;
using umbraco.cms.businesslogic.web;
using umbraco.DataLayer;
using DataTypeDefinition = umbraco.cms.businesslogic.datatype.DataTypeDefinition;
using Language = umbraco.cms.businesslogic.language.Language;
using PropertyType = umbraco.cms.businesslogic.propertytype.PropertyType;

namespace umbraco.cms.businesslogic
{
    /// <summary>
    /// ContentTypes defines the datafields of Content objects of that type, it's similar to defining columns 
    /// in a database table, where the PropertyTypes on the ContentType each responds to a Column, and the Content
    /// objects is similar to a row of data, where the Properties on the Content object corresponds to the PropertyTypes
    /// on the ContentType.
    /// 
    /// Besides data definition, the ContentType also defines the sorting and grouping (in tabs) of Properties/Datafields
    /// on the Content and which Content (by ContentType) can be created as child to the Content of the ContentType.
    /// </summary>
    [Obsolete("Obsolete, Use Umbraco.Core.Models.ContentType or Umbraco.Core.Models.MediaType", false)]
    public class ContentType : CMSNode
    {
        #region Constructors

        /// <summary>
        /// 
        /// </summary>
        /// <param name="id"></param>
        public ContentType(int id) : base(id) { }

        /// <summary>
        /// Initializes a new instance of the <see cref="ContentType"/> class.
        /// </summary>
        /// <param name="id">The id.</param>
        public ContentType(Guid id) : base(id) { }

        public ContentType(int id, bool noSetup) : base(id, noSetup) { }

        public ContentType(Guid id, bool noSetup) : base(id, noSetup) { }

        /// <summary>
        /// Creates a new content type object manually.
        /// </summary>
        /// <param name="id"></param>
        /// <param name="alias"></param>
        /// <param name="icon"></param>
        /// <param name="thumbnail"></param>
        /// <param name="masterContentType"></param>
        /// <remarks>
        /// This is like creating a ContentType node using optimized mode but this lets you set
        /// all of the properties that are initialized normally from the database.
        /// This is used for performance reasons.
        /// </remarks>
        internal ContentType(int id, string alias, string icon, string thumbnail, int? masterContentType, bool? isContainer)
            : base(id, true)
        {
            _alias = alias;
            _iconurl = icon;
            _thumbnail = thumbnail;
            
            if (masterContentType.HasValue)
                MasterContentType = masterContentType.Value;

            if (isContainer.HasValue)
                _isContainerContentType = isContainer.Value;
        }

        internal ContentType(IContentTypeComposition contentType) : base(contentType)
        {
            ContentTypeItem = contentType;
        }

        #endregion

        #region Constants and static members

        protected internal const string m_SQLOptimizedGetAll = @"
            SELECT id, createDate, trashed, parentId, nodeObjectType, nodeUser, level, path, sortOrder, uniqueID, text,
                allowAtRoot, isContainer, Alias,icon,thumbnail,description 
            FROM umbracoNode INNER JOIN cmsContentType ON umbracoNode.id = cmsContentType.nodeId
            WHERE nodeObjectType = @nodeObjectType";

        private static readonly object m_Locker = new object();

        #endregion

        #region Static Methods

        /// <summary>
        /// Used for cache so we don't have to lookup column names all the time, this is actually only used for the ChildrenAsTable methods
        /// </summary>
        private static readonly ConcurrentDictionary<string, IDictionary<string, string>> AliasToNames = new ConcurrentDictionary<string, IDictionary<string, string>>();

        private static Dictionary<Tuple<string, string>, Guid> _propertyTypeCache = new Dictionary<Tuple<string, string>, Guid>();

        /// <summary>
        /// Returns a content type's columns alias -> name mapping
        /// </summary>
        /// <param name="contentTypeAlias"></param>
        /// <returns></returns>
        /// <remarks>
        /// This is currently only used for ChildrenAsTable methods, caching is moved here instead of in the app logic so we can clear the cache
        /// </remarks>
        internal static IDictionary<string, string> GetAliasesAndNames(string contentTypeAlias)
        {
            IDictionary<string, string> cached;
            if (AliasToNames.TryGetValue(contentTypeAlias, out cached))
            {
                return cached;
            }

            var ct = ContentType.GetByAlias(contentTypeAlias);
            var userFields = ct.PropertyTypes.ToDictionary(x => x.Alias, x => x.Name);
            AliasToNames.TryAdd(contentTypeAlias, userFields);
            return userFields;
        }

        public static void RemoveFromDataTypeCache(string contentTypeAlias)
        {
            lock (_propertyTypeCache)
            {
                List<Tuple<string, string>> toDelete = new List<Tuple<string, string>>();
                foreach (Tuple<string, string> key in _propertyTypeCache.Keys)
                {
                    if (string.Equals(key.first, contentTypeAlias))
                    {
                        toDelete.Add(key);
                    }
                }
                foreach (Tuple<string, string> key in toDelete)
                {
<<<<<<< HEAD
                    _propertyTypeCache.Remove(key);
                }
=======
                    if(_propertyTypeCache != null)
                        _propertyTypeCache.Remove(key);
                }				
>>>>>>> ff961aba
            }
            //don't put lock around this as it is ConcurrentDictionary.
            AliasToNames.Clear();
        }
        public static Guid GetDataType(string contentTypeAlias, string propertyTypeAlias)
        {
            Tuple<string, string> key = new Tuple<string, string>()
            {
                first = contentTypeAlias,
                second = propertyTypeAlias
            };
            //The property type is not on IProperty (it's not stored in NodeFactory)
            //first check the cache
            if (_propertyTypeCache != null && _propertyTypeCache.ContainsKey(key))
            {
                return _propertyTypeCache[key];
            }

            // With 4.10 we can't do this via direct SQL as we have content type mixins
            Guid controlId = Guid.Empty;
            ContentType ct = GetByAlias(contentTypeAlias);
            PropertyType pt = ct.getPropertyType(propertyTypeAlias);
            if (pt != null)
            {
                controlId = pt.DataTypeDefinition.DataType.Id;
            }

            //add to cache (even if empty!)
            if (!_propertyTypeCache.ContainsKey(key))
            {
                _propertyTypeCache.Add(key, controlId);
            }
            return controlId;

        }


        /// <summary>
        /// Gets the type of the content.
        /// </summary>
        /// <param name="id">The id.</param>
        /// <returns></returns>
        public static ContentType GetContentType(int id)
        {
            return Cache.GetCacheItem<ContentType>(string.Format("UmbracoContentType{0}", id.ToString()),
                m_Locker,
                TimeSpan.FromMinutes(30),
                delegate
                {
                    return new ContentType(id);
                });
        }

        /// <summary>
        /// If true, this instance uses default umbraco data only.
        /// </summary>
        /// <param name="ct">The ct.</param>
        /// <returns></returns>
        private static bool usesUmbracoDataOnly(ContentType ct)
        {
            bool retVal = true;
            foreach (PropertyType pt in ct.PropertyTypes)
            {
                if (!DataTypeDefinition.IsDefaultData(pt.DataTypeDefinition.DataType.Data))
                {
                    retVal = false;
                    break;
                }
            }
            return retVal;
        }

        // This is needed, because the Tab class is protected and as such it's not possible for 
        // the PropertyType class to easily access the cache flusher
        /// <summary>
        /// Flushes the tab cache.
        /// </summary>
        /// <param name="TabId">The tab id.</param>
        public static void FlushTabCache(int TabId, int ContentTypeId)
        {
            Tab.FlushCache(TabId, ContentTypeId);
        }

        /// <summary>
        /// Creates a new ContentType
        /// </summary>
        /// <param name="NodeId">The CMSNode Id of the ContentType</param>
        /// <param name="Alias">The Alias of the ContentType</param>
        /// <param name="IconUrl">The Iconurl of Contents of this ContentType</param>
        protected static void Create(int NodeId, string Alias, string IconUrl)
        {
            SqlHelper.ExecuteNonQuery(
                                      "Insert into cmsContentType (nodeId,alias,icon) values (" + NodeId + ",'" + helpers.Casing.SafeAliasWithForcingCheck(Alias) +
                                      "','" + IconUrl + "')");
        }

        /// <summary>
        /// Initializes a ContentType object given the Alias.
        /// </summary>
        /// <param name="Alias">Alias of the content type</param>
        /// <returns>
        /// The ContentType with the corrosponding Alias
        /// </returns>
        public static ContentType GetByAlias(string Alias)
        {
            return new ContentType(SqlHelper.ExecuteScalar<int>("SELECT nodeid FROM cmsContentType WHERE alias = @alias",
                                   SqlHelper.CreateParameter("@alias", Alias)));
        }

        /// <summary>
        /// Helper method for getting the Tab id from a given PropertyType
        /// </summary>
        /// <param name="pt">The PropertyType from which to get the Tab Id</param>
        /// <returns>The Id of the Tab on which the PropertyType is placed</returns>
        public static int getTabIdFromPropertyType(PropertyType pt)
        {
            object tmp = SqlHelper.ExecuteScalar<object>("Select propertyTypeGroupId from cmsPropertyType where id = " + pt.Id.ToString());
            if (tmp == DBNull.Value)
                return 0;
            else return int.Parse(tmp.ToString());
        }

        #endregion

        #region Private Members

        //private bool _optimizedMode = false;
        private bool _allowAtRoot;
        private string _alias;
        private string _iconurl;
        private string _description;
        private string _thumbnail;
        List<int> m_masterContentTypes;
        private bool _isContainerContentType = false;

        private List<int> m_AllowedChildContentTypeIDs = null;
        private List<TabI> m_VirtualTabs = null;

        private static readonly object propertyTypesCacheSyncLock = new object();

        protected internal IContentTypeComposition ContentTypeItem;

        #endregion

        #region Public Properties

        /// <summary>
        /// The Alias of the ContentType, is used for import/export and more human readable initialization see: GetByAlias 
        /// method.
        /// </summary>
        public string Alias
        {
            get { return _alias; }
            set
            {
                _alias = helpers.Casing.SafeAliasWithForcingCheck(value);

                // validate if alias is empty
                if (String.IsNullOrEmpty(_alias))
                {
                    throw new ArgumentOutOfRangeException("An Alias cannot be empty");
                }

                //This switches between using new vs. legacy api.
                //Note that this is currently only done to support both DocumentType and MediaType, which use the new api and MemberType that doesn't.
                if (ContentTypeItem == null)
                {
                    SqlHelper.ExecuteNonQuery("update cmsContentType set alias = @alias where nodeId = @id",
                                              SqlHelper.CreateParameter("@alias", _alias),
                                              SqlHelper.CreateParameter("@id", Id));
                }
                else
                {
                    ContentTypeItem.Alias = _alias;
                }

                // Remove from cache
                FlushFromCache(Id);
            }
        }

        /// <summary>
        /// A Content object is often (always) represented in the treeview in the Umbraco console, the ContentType defines
        /// which Icon the Content of this type is representated with.
        /// </summary>
        public string IconUrl
        {
            get { return _iconurl; }
            set
            {
                _iconurl = value;

                //This switches between using new vs. legacy api.
                //Note that this is currently only done to support both DocumentType and MediaType, which use the new api and MemberType that doesn't.
                if (ContentTypeItem == null)
                {
                    SqlHelper.ExecuteNonQuery("update cmsContentType set icon='" + value + "' where nodeid = " + Id);
                }
                else
                {
                    ContentTypeItem.Icon = _iconurl;
                }

                // Remove from cache
                FlushFromCache(Id);
            }
        }

        /// <summary>
        /// Get or Sets the Container status of the Content Type. A Container Content Type doesn't show its children in the tree,
        /// but instead adds a tab when edited showing its children in a grid
        /// </summary>
        public bool IsContainerContentType
        {
            get { return _isContainerContentType; }
            set
            {
                _isContainerContentType = value;

                //This switches between using new vs. legacy api.
                //Note that this is currently only done to support both DocumentType and MediaType, which use the new api and MemberType that doesn't.
                if (ContentTypeItem == null)
                {
                    SqlHelper.ExecuteNonQuery(
                                          "update cmsContentType set isContainer = @isContainer where nodeId = @id",
                                          SqlHelper.CreateParameter("@isContainer", value),
                                          SqlHelper.CreateParameter("@id", Id));
                }
                else
                {
                    ContentTypeItem.IsContainer = _isContainerContentType;
                }
            }
        }

        /// <summary>
        /// Gets or sets the 'allow at root' boolean
        /// </summary>
        public bool AllowAtRoot
        {
            get { return _allowAtRoot; }
            set
            {
                _allowAtRoot = value;

                //This switches between using new vs. legacy api. 
                //Note that this is currently only done to support both DocumentType and MediaType, which use the new api and MemberType that doesn't.
                if (ContentTypeItem == null)
                {
                    SqlHelper.ExecuteNonQuery(
                                          "update cmsContentType set allowAtRoot = @allowAtRoot where nodeId = @id",
                                          SqlHelper.CreateParameter("@allowAtRoot", value),
                                          SqlHelper.CreateParameter("@id", Id));
                }
                else
                {
                    ContentTypeItem.AllowedAsRoot = _allowAtRoot;
                }
            }
        }
        
        /// <summary>
        /// Gets or sets the description.
        /// </summary>
        /// <value>The description.</value>
        public string Description
        {
            get
            {
                if (_description != null)
                {
                    if (!_description.StartsWith("#"))
                        return _description;
                    else
                    {
                        Language lang = Language.GetByCultureCode(Thread.CurrentThread.CurrentCulture.Name);
                        if (lang != null)
                        {
                            if (Dictionary.DictionaryItem.hasKey(_description.Substring(1, _description.Length - 1)))
                            {
                                var di =
                                    new Dictionary.DictionaryItem(_description.Substring(1, _description.Length - 1));
                                return di.Value(lang.id);
                            }
                        }
                    }

                    return "[" + _description + "]";
                }

                return _description;
            }
            set
            {
                _description = value;

                //This switches between using new vs. legacy api. 
                //Note that this is currently only done to support both DocumentType and MediaType, which use the new api and MemberType that doesn't.
                if (ContentTypeItem == null)
                {
                    SqlHelper.ExecuteNonQuery(
                                          "update cmsContentType set description = @description where nodeId = @id",
                                          SqlHelper.CreateParameter("@description", value),
                                          SqlHelper.CreateParameter("@id", Id));
                }
                else
                {
                    ContentTypeItem.Description = _description;
                }

                FlushFromCache(Id);
            }
        }

        /// <summary>
        /// Gets or sets the thumbnail.
        /// </summary>
        /// <value>The thumbnail.</value>
        public string Thumbnail
        {
            get { return _thumbnail; }
            set
            {
                _thumbnail = value;

                //This switches between using new vs. legacy api. 
                //Note that this is currently only done to support both DocumentType and MediaType, which use the new api and MemberType that doesn't.
                if (ContentTypeItem == null)
                {
                    SqlHelper.ExecuteNonQuery(
                                          "update cmsContentType set thumbnail = @thumbnail where nodeId = @id",
                                          SqlHelper.CreateParameter("@thumbnail", value),
                                          SqlHelper.CreateParameter("@id", Id));
                }
                else
                {
                    ContentTypeItem.Thumbnail = _thumbnail;
                }

                FlushFromCache(Id);
            }
        }

        /// <summary>
        /// Human readable name/label
        /// </summary>
        /// <value></value>
        public override string Text
        {
            get
            {
                string tempText = base.Text;
                if (!tempText.StartsWith("#"))
                    return tempText;
                else
                {
                    Language lang =
                        Language.GetByCultureCode(Thread.CurrentThread.CurrentCulture.Name);
                    if (lang != null)
                    {
                        if (Dictionary.DictionaryItem.hasKey(tempText.Substring(1, tempText.Length - 1)))
                        {
                            Dictionary.DictionaryItem di =
                                new Dictionary.DictionaryItem(tempText.Substring(1, tempText.Length - 1));
                            return di.Value(lang.id);
                        }
                    }

                    return "[" + tempText + "]";
                }
            }
            set
            {
                base.Text = value;

                if (ContentTypeItem != null)
                {
                    ContentTypeItem.Name = value;
                }

                // Remove from cache
                FlushFromCache(Id);
            }
        }

        //THIS SHOULD BE IENUMERABLE<PROPERTYTYPE> NOT LIST!

        /// <summary>
        /// The "datafield/column" definitions, a Content object of this type will have an equivalent
        /// list of Properties.
        /// </summary>		
        /// <remarks>
        /// Property types are are cached so any calls to this property will returne cached versions
        /// </remarks>
        public List<PropertyType> PropertyTypes
        {
            get
            {
                string cacheKey = GetPropertiesCacheKey();

                return Cache.GetCacheItem<List<PropertyType>>(cacheKey, propertyTypesCacheSyncLock,
                    TimeSpan.FromMinutes(15),
                    delegate
                    {
                        //MCH NOTE: For the timing being I have changed this to a dictionary to ensure that property types
                        //aren't added multiple times through the MasterContentType structure, because each level loads
                        //its own + inherited property types, which is wrong. Once we are able to fully switch to the new api
                        //this should no longer be a problem as the composition always contains a correct list of property types.
                        var result = new Dictionary<int, PropertyType>();
                        using (IRecordsReader dr =
                            SqlHelper.ExecuteReader(
                                "select id from cmsPropertyType where contentTypeId = @ctId order by sortOrder",
                                SqlHelper.CreateParameter("@ctId", Id)))
                        {
                            while (dr.Read())
                            {
                                int id = dr.GetInt("id");
                                PropertyType pt = PropertyType.GetPropertyType(id);
                                if (pt != null)
                                    result.Add(pt.Id, pt);
                            }
                        }

                        // Get Property Types from the master content type
                        if (MasterContentTypes.Count > 0)
                        {
                            foreach (var mct in MasterContentTypes)
                            {
                                var pts = ContentType.GetContentType(mct).PropertyTypes;
                                foreach (PropertyType pt in pts)
                                {
                                    if(result.ContainsKey(pt.Id) == false)
                                        result.Add(pt.Id, pt);
                                }
                            }
                        }
                        return result.Select(x => x.Value).ToList();
                    });
            }
        }

        public List<int> MasterContentTypes
        {
            get
            {
                if (m_masterContentTypes == null)
                {
                    m_masterContentTypes = new List<int>();
                    if (ContentTypeItem == null)
                    {
                        //TODO Make this recursive, so it looks up Masters of the Master ContentType
                        using (
                            var dr =
                                SqlHelper.ExecuteReader(
                                    @"SELECT parentContentTypeId FROM cmsContentType2ContentType WHERE childContentTypeId = @id",
                                    SqlHelper.CreateParameter("@id", Id)))
                        {
                            while (dr.Read())
                            {
                                m_masterContentTypes.Add(dr.GetInt("parentContentTypeId"));
                            }
                        }
                    }
                    else
                    {
                        m_masterContentTypes = ContentTypeItem.CompositionIds().ToList();
                    }

                }
                return m_masterContentTypes;
            }
        }

        /// <summary>
        /// Gets or sets the Master Content Type for inheritance of tabs and properties.
        /// </summary>
        /// <value>The ID of the Master Content Type</value>
        public int MasterContentType
        {
            get
            {
                if (MasterContentTypes.Count > 0)
                    return MasterContentTypes[0];

                return 0;
            }
            set
            {
                if (value != MasterContentType)
                {
                    //TODO: Add support for multiple masters
                    /*foreach (var mct in MasterContentTypes)
                    {
                        RemoveParentContentType(mct);
                    }*/

                    if (MasterContentTypes.Count > 0)
                    {
                        var masterId = MasterContentTypes[0];
                        RemoveParentContentType(masterId);
                    }

                    AddParentContentType(value);
                }
            }
        }

        public void AddParentContentType(int parentContentTypeId)
        {
            if (MasterContentTypes.Contains(parentContentTypeId))
            {
                // Should we throw an exception if you try to add something that already exist?
            }
            else
            {
                SqlHelper.ExecuteNonQuery(
                    "INSERT INTO [cmsContentType2ContentType] (parentContentTypeId, childContentTypeId) VALUES (@parentContentTypeId, @childContentTypeId)",
                    SqlHelper.CreateParameter("@parentContentTypeId", parentContentTypeId),
                    SqlHelper.CreateParameter("@childContentTypeId", Id));
                MasterContentTypes.Add(parentContentTypeId);


            }
        }

        public bool IsMaster()
        {
            return SqlHelper.ExecuteScalar<int>("select count(*) from cmsContentType2ContentType where parentContentTypeId = @parentContentTypeId",
                SqlHelper.CreateParameter("@parentContentTypeId", this.Id)) > 0;
        }

        public IEnumerable<ContentType> GetChildTypes()
        {
            var cts = new List<ContentType>();
            using (var dr = SqlHelper.ExecuteReader(@"SELECT childContentTypeId FROM cmsContentType2ContentType WHERE parentContentTypeId = @parentContentTypeId",
                SqlHelper.CreateParameter("@parentContentTypeId", Id)))
            {
                while (dr.Read())
                {
                    cts.Add(GetContentType(dr.GetInt("childContentTypeId")));
                }
            }

            return cts;
        }

        public void RemoveParentContentType(int parentContentTypeId)
        {
            if (MasterContentTypes.Contains(parentContentTypeId) == false)
            {
                // Should we throw an exception if you're trying to remove something that doesn't exist?
            }
            else
            {

                // Clean up property data (when we remove a reference we also need to remove all data relating to the doc type!
                // So that would be all propertyData that uses a propertyType from the content type with 'parentContentTypeId' and 
                // has a nodetype of this id
                var contentTypeToRemove = new ContentType(parentContentTypeId);

                RemoveMasterPropertyTypeData(contentTypeToRemove, this);

                SqlHelper.ExecuteNonQuery(
                                          "DELETE FROM [cmsContentType2ContentType] WHERE parentContentTypeId = @parentContentTypeId AND childContentTypeId = @childContentTypeId",
                                          SqlHelper.CreateParameter("@parentContentTypeId", parentContentTypeId),
                                          SqlHelper.CreateParameter("@childContentTypeId", Id));
                MasterContentTypes.Remove(parentContentTypeId);
            }
        }

        private void RemoveMasterPropertyTypeData(ContentType contentTypeToRemove, ContentType currentContentType)
        {
            foreach (var pt in contentTypeToRemove.PropertyTypes)
            {
                if (pt.ContentTypeId == contentTypeToRemove.Id)
                {
                    // before we can remove a parent content type we need to remove all data that 
                    // relates to property types
                    SqlHelper.ExecuteNonQuery(
                            @"delete cmsPropertyData from cmsPropertyData
                            inner join cmsContent on cmsContent.nodeId = cmsPropertyData.contentNodeId
                            where cmsPropertyData.propertyTypeId = @propertyType
                            and contentType = @contentType",
                        SqlHelper.CreateParameter("@contentType", currentContentType.Id),
                        SqlHelper.CreateParameter("@propertyType", pt.Id));
                }
            }

            // remove sub data too
            foreach (var ct in currentContentType.GetChildTypes())
                RemoveMasterPropertyTypeData(contentTypeToRemove, ct);
        }

        public IEnumerable<PropertyTypeGroup> PropertyTypeGroups
        {
            get { return PropertyTypeGroup.GetPropertyTypeGroupsFromContentType(Id); }
        }

        /// <summary>
        /// Retrieve a list of all Tabs on the current ContentType
        /// </summary>
        [Obsolete("Use PropertyTypeGroup methods instead", false)]
        public TabI[] getVirtualTabs
        {
            get
            {
                EnsureVirtualTabs();
                return m_VirtualTabs.ToArray();
            }
        }


        /// <summary>
        /// Clears the locally loaded tabs which forces them to be reloaded next time they requested
        /// </summary>
        [Obsolete("Use PropertyTypeGroup methods instead", false)]
        public void ClearVirtualTabs()
        {
            // zb-00040 #29889 : clear the right cache! t.contentType is the ctype which _defines_ the tab, not the current one.
            foreach (TabI t in getVirtualTabs)
                Tab.FlushCache(t.Id, Id);

            m_VirtualTabs = null;
        }

        /// <summary>
        /// The list of ContentType Id's that defines which Content (by ContentType) can be created as child 
        /// to the Content of this ContentType
        /// </summary>
        public int[] AllowedChildContentTypeIDs
        {
            get
            {
                //optimize this property so it lazy loads the data only one time.
                if (m_AllowedChildContentTypeIDs == null)
                {
                    m_AllowedChildContentTypeIDs = new List<int>();
                    using (IRecordsReader dr = SqlHelper.ExecuteReader(
                                                                      "Select AllowedId from cmsContentTypeAllowedContentType where id=" +
                                                                      Id))
                    {
                        while (dr.Read())
                        {
                            m_AllowedChildContentTypeIDs.Add(dr.GetInt("AllowedId"));
                        }
                    }
                }

                return m_AllowedChildContentTypeIDs.ToArray();
            }
            set
            {
                m_AllowedChildContentTypeIDs = value.ToList();

                //This switches between using new vs. legacy api.
                //Note that this is currently only done to support both DocumentType and MediaType, which use the new api and MemberType that doesn't.
                if (ContentTypeItem == null)
                {
                    SqlHelper.ExecuteNonQuery(
                        "delete from cmsContentTypeAllowedContentType where id=" + Id);
                    foreach (int i in value)
                    {
                        SqlHelper.ExecuteNonQuery(
                            "insert into cmsContentTypeAllowedContentType (id,AllowedId) values (" +
                            Id + "," + i + ")");
                    }
                }
                else
                {
                    var list = new List<ContentTypeSort>();
                    int sort = 0;
                    foreach (var i in value)
                    {
                        int id = i;
                        list.Add(new ContentTypeSort{Id = new Lazy<int>(() => id), SortOrder = sort});
                        sort++;
                    }

                    ContentTypeItem.AllowedContentTypes = list;
                }
            }
        }

        #endregion

        #region Public Methods
        /// <summary>
        /// Gets the raw text.
        /// </summary>
        /// <returns></returns>
        public string GetRawText()
        {
            return base.Text;
        }
        public string GetRawDescription()
        {
            return _description;
        }
        /// <summary>
        /// Used to persist object changes to the database. In Version3.0 it's just a stub for future compatibility
        /// </summary>
        public override void Save()
        {
            base.Save();

            // Remove from all doctypes from cache
            FlushAllFromCache();
        }

        /// <summary>
        /// Retrieve a list of all ContentTypes
        /// </summary>
        /// <returns>The list of all ContentTypes</returns>
        public ContentType[] GetAll()
        {
            var contentTypes = new List<ContentType>();

            using (IRecordsReader dr =
                SqlHelper.ExecuteReader(m_SQLOptimizedGetAll.Trim(), SqlHelper.CreateParameter("@nodeObjectType", base.nodeObjectType)))
            {
                while (dr.Read())
                {
                    //create the ContentType object without setting up
                    ContentType ct = new ContentType(dr.Get<int>("id"), true);
                    //populate it's CMSNode properties
                    ct.PopulateCMSNodeFromReader(dr);
                    //populate it's ContentType properties
                    ct.PopulateContentTypeNodeFromReader(dr);

                    contentTypes.Add(ct);
                }
            }

            return contentTypes.ToArray();

        }

        /// <summary>
        /// Adding a PropertyType to the ContentType, will add a new datafield/Property on all Documents of this Type.
        /// </summary>
        /// <param name="dt">The DataTypeDefinition of the PropertyType</param>
        /// <param name="Alias">The Alias of the PropertyType</param>
        /// <param name="Name">The userfriendly name</param>
        public PropertyType AddPropertyType(DataTypeDefinition dt, string Alias, string Name)
        {
            PropertyType pt = PropertyType.MakeNew(dt, this, Name, Alias);

            // Optimized call
            populatePropertyData(pt, this.Id);

            // Inherited content types (document types only)
            populateMasterContentTypes(pt, this.Id);

            //			foreach (Content c in Content.getContentOfContentType(this)) 
            //				c.addProperty(pt,c.Version);

            // Remove from cache
            FlushFromCache(Id);

            return pt;
        }

        /// <summary>
        /// Adding a PropertyType to a Tab, the Tabs are primarily used for making the 
        /// editing interface more userfriendly.
        /// </summary>
        /// <param name="pt">The PropertyType</param>
        /// <param name="TabId">The Id of the Tab</param>
        [Obsolete("Use PropertyTypeGroup methods instead", false)]
        public void SetTabOnPropertyType(PropertyType pt, int TabId)
        {
            // This is essentially just a wrapper for the property
            pt.TabId = TabId;
            //flush the content type cache, the the tab cache (why so much cache?! argh!)
            pt.FlushCacheBasedOnTab();
        }

        /// <summary>
        /// Removing a PropertyType from the associated Tab
        /// </summary>
        /// <param name="pt">The PropertyType which should be freed from its tab</param>
        [Obsolete("Use PropertyTypeGroup methods instead", false)]
        public void removePropertyTypeFromTab(PropertyType pt)
        {
            pt.TabId = 0; //this will set to null in the database.

            if (ContentTypeItem != null)
            {
                ContentTypeItem.RemovePropertyType(pt.Alias);
            }
            
            // Remove from cache
            FlushFromCache(Id);
        }

        /// <summary>
        /// Creates a new Tab on the Content
        /// </summary>
        /// <param name="Caption">Returns the Id of the new Tab</param>
        /// <returns></returns>
        [MethodImpl(MethodImplOptions.Synchronized)]
        [Obsolete("Use PropertyTypeGroup methods instead", false)]
        public int AddVirtualTab(string Caption)
        {
            // The method is synchronized
            PropertyTypeGroup ptg = new PropertyTypeGroup(0, Id, Caption);
            ptg.Save();

            // Remove from cache
            FlushFromCache(Id);

            return ptg.Id;
        }

        /// <summary>
        /// Releases all PropertyTypes on tab (this does not delete the PropertyTypes) and then Deletes the Tab
        /// </summary>
        /// <param name="id">The Id of the Tab to be deleted.</param>
        [Obsolete("Use PropertyTypeGroup methods instead", false)]
        public void DeleteVirtualTab(int id)
        {
            PropertyTypeGroup.GetPropertyTypeGroup(id).Delete();

            // Remove from cache
            FlushFromCache(Id);
        }

        /// <summary>
        /// Updates the caption of the Tab
        /// </summary>
        /// <param name="tabId">The Id of the Tab to be updated</param>
        /// <param name="Caption">The new Caption</param>
        [Obsolete("Use PropertyTypeGroup methods instead", false)]
        public void SetTabName(int tabId, string Caption)
        {
            var ptg = PropertyTypeGroup.GetPropertyTypeGroup(tabId);
            ptg.Name = Caption;
            ptg.Save();

            // Remove from cache
            FlushFromCache(Id);
        }

        /// <summary>
        /// Updates the sort order of the Tab
        /// </summary>
        /// <param name="tabId">The Id of the Tab to be updated</param>
        /// <param name="Caption">The new order number</param>
        [Obsolete("Use PropertyTypeGroup methods instead", false)]
        public void SetTabSortOrder(int tabId, int sortOrder)
        {
            var ptg = PropertyTypeGroup.GetPropertyTypeGroup(tabId);
            ptg.SortOrder = sortOrder;
            ptg.Save();

            // Remove from cache
            FlushFromCache(Id);
        }

        /// <summary>
        /// Retrieve a PropertyType by it's alias
        /// </summary>
        /// <param name="alias">PropertyType alias</param>
        /// <returns>The PropertyType with the given Alias</returns>
        public PropertyType getPropertyType(string alias)
        {
            // NH 22-08-08, Get from the property type stack to ensure support of master document types
            object o = this.PropertyTypes.Find(pt => pt.Alias == alias);

            if (o == null)
            {
                return null;
            }
            else
            {
                return (PropertyType)o;
            }
        }

        /// <summary>
        /// Deletes the current ContentType
        /// </summary>
        public override void delete()
        {
            // Remove from cache
            FlushFromCache(Id);

            // Delete all propertyTypes
            foreach (PropertyType pt in PropertyTypes)
            {
                if (pt.ContentTypeId == this.Id)
                {
                    pt.delete();
                }
            }

            // delete all tabs
            foreach (PropertyTypeGroup ptg in PropertyTypeGroups)
            {
                if (ptg.ContentTypeId == this.Id)
                {
                    ptg.Delete();
                }
            }

            //need to delete the allowed relationships between content types
            SqlHelper.ExecuteNonQuery("delete from cmsContentTypeAllowedContentType where AllowedId=@allowedId or Id=@id",
                SqlHelper.CreateParameter("@allowedId", Id),
                SqlHelper.CreateParameter("@id", Id));

            // delete contenttype entrance
            SqlHelper.ExecuteNonQuery("Delete from cmsContentType where NodeId = " + Id);

            // delete CMSNode entrance
            base.delete();
        }

        #endregion

        #region Protected Methods

        internal protected void PopulateContentTypeFromContentTypeBase(IContentTypeComposition contentType)
        {
            _alias = contentType.Alias;
            _iconurl = contentType.Icon;
            _isContainerContentType = contentType.IsContainer;
            _allowAtRoot = contentType.AllowedAsRoot;
            _thumbnail = contentType.Thumbnail;
            _description = contentType.Description;

            if (ContentTypeItem == null)
                ContentTypeItem = contentType;
        }

        protected void PopulateContentTypeNodeFromReader(IRecordsReader dr)
        {
            _alias = dr.GetString("Alias");
            _iconurl = dr.GetString("icon");
            _isContainerContentType = dr.GetBoolean("isContainer");
            _allowAtRoot = dr.GetBoolean("allowAtRoot");

            if (!dr.IsNull("thumbnail"))
                _thumbnail = dr.GetString("thumbnail");
            if (!dr.IsNull("description"))
                _description = dr.GetString("description");
        }

        /// <summary>
        /// Set up the internal data of the ContentType
        /// </summary>
        protected override void setupNode()
        {
            base.setupNode();

            //Try to load the ContentType/MediaType through the new public api
            if (nodeObjectType == new Guid("A2CB7800-F571-4787-9638-BC48539A0EFB"))
            {
                var contentType = ApplicationContext.Current.Services.ContentTypeService.GetContentType(Id);
                if (contentType != null)
                {
                    PopulateContentTypeFromContentTypeBase(contentType);
                    return;
                }
            }
            else if (nodeObjectType == new Guid("4EA4382B-2F5A-4C2B-9587-AE9B3CF3602E"))
            {
                var mediaType = ApplicationContext.Current.Services.ContentTypeService.GetMediaType(Id);
                if (mediaType != null)
                {
                    PopulateContentTypeFromContentTypeBase(mediaType);
                    return;
                }
            }

            // TODO: Load master content types
            using (IRecordsReader dr =
                SqlHelper.ExecuteReader("Select allowAtRoot, isContainer, Alias,icon,thumbnail,description from cmsContentType where nodeid=" + Id)
                )
            {
                if (dr.Read())
                {
                    PopulateContentTypeNodeFromReader(dr);
                }
                else
                {
                    throw new ArgumentException("No Contenttype with id: " + Id);
                }
            }
        }

        /// <summary>
        /// Flushes the cache.
        /// </summary>
        /// <param name="Id">The id.</param>
        public static void FlushFromCache(int id)
        {
            //Ensure that MediaTypes are reloaded from db by clearing cache
            InMemoryCacheProvider.Current.Clear();

            ContentType ct = new ContentType(id);
            Cache.ClearCacheItem(string.Format("UmbracoContentType{0}", id));
            Cache.ClearCacheItem(ct.GetPropertiesCacheKey());
            ct.ClearVirtualTabs();

            //clear the content type from the property datatype cache used by razor
            RemoveFromDataTypeCache(ct.Alias);

            // clear anything that uses this as master content type
            //TODO: Update to load all content types
            //Should this include "ct.nodeObjectType == media.MediaType._objectType" ?
            if (ct.nodeObjectType == DocumentType._objectType)
            {
                //NOTE Changed from "DocumentType.GetAllAsList().FindAll(dt => dt.MasterContentType == id)" to loading master contenttypes directly from the db.
                //Related to http://issues.umbraco.org/issue/U4-1714
                var dtos = ApplicationContext.Current.DatabaseContext.Database.Fetch<ContentType2ContentTypeDto>("WHERE parentContentTypeId = @Id", new { Id = id });
                foreach (var dto in dtos)
                {
                    FlushFromCache(dto.ChildId);
                }
            }
        }

        protected internal void FlushAllFromCache()
        {
            Cache.ClearCacheByKeySearch("UmbracoContentType");
            Cache.ClearCacheByKeySearch("ContentType_PropertyTypes_Content");

            //clear the property datatype cache used by razor
            _propertyTypeCache = new Dictionary<Tuple<string, string>, Guid>();

            ClearVirtualTabs();
        }

        #endregion

        #region Private Methods
        /// <summary>
        /// The cache key used to cache the properties for the content type
        /// </summary>
        /// <returns></returns>
        private string GetPropertiesCacheKey()
        {
            return "ContentType_PropertyTypes_Content:" + this.Id;
        }


        private readonly object _virtualTabLoadLock = new object();
        /// <summary>
        /// Checks if we've loaded the virtual tabs into memory and if not gets them from the databse.
        /// </summary>
        [Obsolete("Use PropertyTypeGroup methods instead", false)]
        private void EnsureVirtualTabs()
        {
            // This class can be cached and potentially shared between multiple threads.
            // Two or more threads can attempt to lazyily-load its virtual tabs at the same time.
            // If that happens, the m_VirtualTabs will contain duplicates.
            // We must prevent two threads from running InitializeVirtualTabs at the same time.
            // We must also prevent m_VirtualTabs from being modified while it is being populated.
            if (m_VirtualTabs == null || m_VirtualTabs.Count == 0)
            {
                lock (_virtualTabLoadLock)
                {
                    //optimize, lazy load the data only one time
                    if (m_VirtualTabs == null || m_VirtualTabs.Count == 0)
                    {
                        InitializeVirtualTabs();
                    }
                }
            }
        }


        /// <summary>
        /// Loads the tabs into memory from the database and stores them in a local list for retreival
        /// </summary>
        [Obsolete("Use PropertyTypeGroup methods instead", false)]
        private void InitializeVirtualTabs()
        {
            // While we are initialising, we should not use the class-scoped list, as it may be used by other threads
            var temporaryList = new List<TabI>();
            foreach (PropertyTypeGroup ptg in PropertyTypeGroups.Where(x => x.ParentId == 0 && x.ContentTypeId == this.Id))
                temporaryList.Add(new Tab(ptg.Id, ptg.Name, ptg.SortOrder, this));

            // Master Content Type
            if (MasterContentTypes.Count > 0)
            {
                foreach (var mct in MasterContentTypes)
                    temporaryList.AddRange(GetContentType(mct).getVirtualTabs.ToList());
            }


            // sort all tabs
            temporaryList.Sort((a, b) => a.SortOrder.CompareTo(b.SortOrder));

            // now that we aren't going to modify the list, we can set it to the class-scoped variable.
            m_VirtualTabs = temporaryList.DistinctBy(x => x.Id).ToList();
        }

        private void populateMasterContentTypes(PropertyType pt, int docTypeId)
        {
            foreach (web.DocumentType docType in web.DocumentType.GetAllAsList())
            {
                //TODO: Check for multiple references (mixins) not causing endless loops!
                if (docType.MasterContentTypes.Contains(docTypeId))
                {
                    populatePropertyData(pt, docType.Id);
                    populateMasterContentTypes(pt, docType.Id);
                }
            }
        }

        private void populatePropertyData(PropertyType pt, int contentTypeId)
        {
            // NH: PropertyTypeId inserted directly into SQL instead of as a parameter for SQL CE 4 compatibility
            SqlHelper.ExecuteNonQuery(
                                      "insert into cmsPropertyData (contentNodeId, versionId, propertyTypeId) select contentId, versionId, " + pt.Id + " from cmsContent inner join cmsContentVersion on cmsContent.nodeId = cmsContentVersion.contentId where contentType = @contentTypeId",
                                      SqlHelper.CreateParameter("@contentTypeId", contentTypeId));
        }

        #endregion

        #region Public TabI Interface
        /// <summary>
        /// An interface for the tabs, should be refactored
        /// </summary>
        public interface TabI
        {
            /// <summary>
            /// Public identifier
            /// </summary>
            int Id { get; }

            /// <summary>
            /// The text on the tab
            /// </summary>
            string Caption { get; }

            /// <summary>
            /// The sortorder of the tab
            /// </summary>
            int SortOrder { get; }

            // zb-00036 #29889 : removed PropertyTypes property (not making sense), replaced with methods

            /// <summary>
            /// Gets a list of all PropertyTypes on the Tab for a given ContentType.
            /// </summary>
            /// <remarks>This includes properties inherited from master content types.</remarks>
            /// <param name="contentTypeId">The unique identifier of the ContentType.</param>
            /// <returns>An array of PropertyType.</returns>
            PropertyType[] GetPropertyTypes(int contentTypeId);

            [Obsolete("Please use GetPropertyTypes() instead", false)]
            PropertyType[] PropertyTypes { get; }

            /// <summary>
            /// Gets a list of all PropertyTypes on the Tab for a given ContentType.
            /// </summary>
            /// <param name="contentTypeId">The unique identifier of the ContentType.</param>
            /// <param name="includeInheritedProperties">Indicates whether properties inherited from master content types should be included.</param>
            /// <returns>An array of PropertyType.</returns>
            PropertyType[] GetPropertyTypes(int contentTypeId, bool includeInheritedProperties);

            /// <summary>
            /// Gets a list if all PropertyTypes on the Tab for all ContentTypes.
            /// </summary>
            /// <returns>An IEnumerable of all the PropertyTypes.</returns>
            List<PropertyType> GetAllPropertyTypes();

            /// <summary>
            /// The contenttype
            /// </summary>
            int ContentType { get; }

            /// <summary>
            /// Method for moving the tab up
            /// </summary>
            void MoveUp();

            /// <summary>
            /// Method for retrieving the original, non processed name from the db
            /// </summary>
            /// <returns>The original, non processed name from the db</returns>
            string GetRawCaption();

            /// <summary>
            /// Method for moving the tab down
            /// </summary>
            void MoveDown();
        }
        #endregion

        #region Protected Tab Class
        /// <summary>
        /// A tab is merely a way to organize data on a ContentType to make it more
        /// human friendly
        /// </summary>
        [Obsolete("Please use PropertyTypes instead", false)]
        public class Tab : TabI
        {
            private ContentType _contenttype;
            private static object propertyTypesCacheSyncLock = new object();
            public static readonly string CacheKey = "Tab_PropertyTypes_Content:";

            /// <summary>
            /// Initializes a new instance of the <see cref="Tab"/> class.
            /// </summary>
            /// <param name="id">The id.</param>
            /// <param name="caption">The caption.</param>
            /// <param name="sortOrder">The sort order.</param>
            /// <param name="cType">Type of the c.</param>
            public Tab(int id, string caption, int sortOrder, ContentType cType)
            {
                _id = id;
                _caption = caption;
                _sortOrder = sortOrder;
                _contenttype = cType;
            }

            public static Tab GetTab(int id)
            {
                Tab tab = null;
                // Tabs have been replaced with PropertyTypeGroups, so we use the new api to provide legacy support
                PropertyTypeGroup ptg = PropertyTypeGroup.GetPropertyTypeGroup(id);
                if (ptg != null)
                {
                    tab = new Tab(id, ptg.Name, ptg.SortOrder, new ContentType(ptg.ContentTypeId));
                }

                return tab;
            }

            // zb-00036 #29889 : Fix content tab properties.
            public PropertyType[] GetPropertyTypes(int contentTypeId)
            {
                return GetPropertyTypes(contentTypeId, true);
            }

            // zb-00036 #29889 : Fix content tab properties. Replaces getPropertyTypes, which was
            // loading all properties for the tab, causing exceptions here and there... we want
            // the properties for the tab for a given content type, and we want them in the right order.
            // Also this is public now because we removed the PropertyTypes property (not making sense).
            public PropertyType[] GetPropertyTypes(int contentTypeId, bool includeInheritedProperties)
            {
                // NH, temp fix for 4.9 to use the new PropertyTypeGroup API
                var pts = PropertyTypeGroup.GetPropertyTypeGroup(this.Id).GetPropertyTypes();

                if (includeInheritedProperties)
                {
                    // we need to 
                    var contentType = businesslogic.ContentType.GetContentType(contentTypeId);
                    return pts.Where(x => contentType.MasterContentTypes.Contains(x.ContentTypeId) || x.ContentTypeId == contentTypeId).ToArray();
                }

                return pts.Where(x => x.ContentTypeId == contentTypeId).ToArray();
            }

            // zb-00036 #29889 : yet we may want to be able to get *all* property types
            // Note: This will get ALL PropertyTypes that is associated with a specific Tab 
            // regardless of the PropertyTypes belonging to the current ContentType.
            public List<PropertyType> GetAllPropertyTypes()
            {
                var db = ApplicationContext.Current.DatabaseContext.Database;
                var propertyTypeDtos = db.Fetch<PropertyTypeDto>("WHERE propertyTypeGroupId = @Id", new {Id = _id});
                var tmp = propertyTypeDtos
                            .Select(propertyTypeDto => PropertyType.GetPropertyType(propertyTypeDto.Id))
                            .ToList();

                var propertyTypeGroupDtos = db.Fetch<PropertyTypeGroupDto>("WHERE parentGroupId = @Id", new {Id = _id});
                foreach (var propertyTypeGroupDto in propertyTypeGroupDtos)
                {
                    var inheritedPropertyTypeDtos = db.Fetch<PropertyTypeDto>("WHERE propertyTypeGroupId = @Id", new { Id = propertyTypeGroupDto.Id });
                    tmp.AddRange(inheritedPropertyTypeDtos
                                     .Select(propertyTypeDto => PropertyType.GetPropertyType(propertyTypeDto.Id))
                                     .ToList());
                }

                return tmp;
            }

            /// <summary>
            /// A list of PropertyTypes on the Tab
            /// </summary>
            [Obsolete("Please use GetPropertyTypes() instead", false)]
            public PropertyType[] PropertyTypes
            {
                get { return GetPropertyTypes(this.ContentType, true); }
            }



            /// <summary>
            /// Flushes the cache.
            /// </summary>
            /// <param name="id">The id.</param>
            /// <param name="contentTypeId"></param>
            public static void FlushCache(int id, int contentTypeId)
            {
                Cache.ClearCacheItem(generateCacheKey(id, contentTypeId));
            }

            private static string generateCacheKey(int tabId, int contentTypeId)
            {
                return String.Format("{0}_{1}_{2}", CacheKey, tabId, contentTypeId);
            }

            /// <summary>
            /// Deletes this instance.
            /// </summary>
            public void Delete()
            {
                SqlHelper.ExecuteNonQuery("update cmsPropertyType set propertyTypeGroupId = NULL where propertyTypeGroupId = @id",
                                          SqlHelper.CreateParameter("@id", Id));
                SqlHelper.ExecuteNonQuery("delete from cmsPropertyTypeGroup where id = @id",
                                          SqlHelper.CreateParameter("@id", Id));
            }

            /// <summary>
            /// Gets the tab caption by id.
            /// </summary>
            /// <param name="id">The id.</param>
            /// <returns></returns>
            public static string GetCaptionById(int id)
            {
                try
                {
                    string tempCaption = SqlHelper.ExecuteScalar<string>("Select text from cmsPropertyTypeGroup where id = " + id.ToString());
                    if (!tempCaption.StartsWith("#"))
                        return tempCaption;
                    else
                    {
                        Language lang =
                            Language.GetByCultureCode(Thread.CurrentThread.CurrentCulture.Name);
                        if (lang != null)
                            return
                                new Dictionary.DictionaryItem(tempCaption.Substring(1, tempCaption.Length - 1)).Value(
                                    lang.id);
                        else
                            return "[" + tempCaption + "]";
                    }
                }
                catch
                {
                    return null;
                }
            }

            private int _id;

            private int? _sortOrder = null;

            /// <summary>
            /// The sortorder of the tab
            /// </summary>
            /// <value></value>
            public int SortOrder
            {
                get
                {
                    if (!_sortOrder.HasValue)
                    {
                        _sortOrder = SqlHelper.ExecuteScalar<int>("select sortOrder from cmsPropertyTypeGroup where id = " + _id);
                    }
                    return _sortOrder.Value;
                }
                set
                {
                    SqlHelper.ExecuteNonQuery("update cmsPropertyTypeGroup set sortOrder = " + value + " where id =" + _id);
                }
            }

            /// <summary>
            /// Moves the Tab up
            /// </summary>
            [Obsolete("Please use GetPropertyTypes() instead", false)]
            public void MoveUp()
            {
                FixTabOrder();
                // If this tab is not the first we can switch places with the previous tab 
                // hence moving it up.
                if (SortOrder > 0)
                {
                    int newsortorder = SortOrder - 1;
                    // Find the tab to switch with
                    TabI[] Tabs = _contenttype.getVirtualTabs;
                    foreach (Tab t in Tabs)
                    {
                        if (t.SortOrder == newsortorder)
                            t.SortOrder = SortOrder;
                    }
                    SortOrder = newsortorder;
                }
            }

            /// <summary>
            /// Moves the Tab down
            /// </summary>
            [Obsolete("Please use GetPropertyTypes() instead", false)]
            public void MoveDown()
            {
                FixTabOrder();
                // If this tab is not the last tab we can switch places with the next tab 
                // hence moving it down.
                TabI[] Tabs = _contenttype.getVirtualTabs;
                if (SortOrder < Tabs.Length - 1)
                {
                    int newsortorder = SortOrder + 1;
                    // Find the tab to switch with
                    foreach (Tab t in Tabs)
                    {
                        if (t.SortOrder == newsortorder)
                            t.SortOrder = SortOrder;
                    }
                    SortOrder = newsortorder;
                }
            }

            /// <summary>
            /// Method for retrieving the original, non processed name from the db
            /// </summary>
            /// <returns>
            /// The original, non processed name from the db
            /// </returns>
            public string GetRawCaption()
            {
                return _caption;
            }


            /// <summary>
            /// Fixes the tab order.
            /// </summary>
            private void FixTabOrder()
            {
                TabI[] Tabs = _contenttype.getVirtualTabs;
                for (int i = 0; i < Tabs.Length; i++)
                {
                    Tab t = (Tab)Tabs[i];
                    t.SortOrder = i;
                }
            }


            /// <summary>
            /// Public identifier
            /// </summary>
            /// <value></value>
            public int Id
            {
                get { return _id; }
            }

            // zb-00036 #29889 : removed unused field
            // zb-00036 #29889 : removed PropertyTypes property (not making sense)

            public int ContentType
            {
                get { return _contenttype.Id; }
            }

            private string _caption;

            /// <summary>
            /// The text on the tab
            /// </summary>
            /// <value></value>
            public string Caption
            {
                get
                {
                    if (!_caption.StartsWith("#"))
                        return _caption;
                    else
                    {
                        Language lang =
                            Language.GetByCultureCode(Thread.CurrentThread.CurrentCulture.Name);
                        if (lang != null)
                        {
                            if (Dictionary.DictionaryItem.hasKey(_caption.Substring(1, _caption.Length - 1)))
                            {
                                Dictionary.DictionaryItem di =
                                    new Dictionary.DictionaryItem(_caption.Substring(1, _caption.Length - 1));
                                if (di != null)
                                    return di.Value(lang.id);
                            }
                        }

                        return "[" + _caption + "]";
                    }
                }
            }
        }
        #endregion

    }
}
<|MERGE_RESOLUTION|>--- conflicted
+++ resolved
@@ -1,1645 +1,1640 @@
-using System;
-using System.Collections.Concurrent;
-using System.Collections.Generic;
-using System.Threading;
-using System.Runtime.CompilerServices;
-using System.Linq;
-using Umbraco.Core;
-using Umbraco.Core.Models;
-using Umbraco.Core.Models.Rdbms;
-using Umbraco.Core.Persistence.Caching;
-using umbraco.cms.businesslogic.cache;
-using umbraco.cms.businesslogic.propertytype;
-using umbraco.cms.businesslogic.web;
-using umbraco.DataLayer;
-using DataTypeDefinition = umbraco.cms.businesslogic.datatype.DataTypeDefinition;
-using Language = umbraco.cms.businesslogic.language.Language;
-using PropertyType = umbraco.cms.businesslogic.propertytype.PropertyType;
-
-namespace umbraco.cms.businesslogic
-{
-    /// <summary>
-    /// ContentTypes defines the datafields of Content objects of that type, it's similar to defining columns 
-    /// in a database table, where the PropertyTypes on the ContentType each responds to a Column, and the Content
-    /// objects is similar to a row of data, where the Properties on the Content object corresponds to the PropertyTypes
-    /// on the ContentType.
-    /// 
-    /// Besides data definition, the ContentType also defines the sorting and grouping (in tabs) of Properties/Datafields
-    /// on the Content and which Content (by ContentType) can be created as child to the Content of the ContentType.
-    /// </summary>
-    [Obsolete("Obsolete, Use Umbraco.Core.Models.ContentType or Umbraco.Core.Models.MediaType", false)]
-    public class ContentType : CMSNode
-    {
-        #region Constructors
-
-        /// <summary>
-        /// 
-        /// </summary>
-        /// <param name="id"></param>
-        public ContentType(int id) : base(id) { }
-
-        /// <summary>
-        /// Initializes a new instance of the <see cref="ContentType"/> class.
-        /// </summary>
-        /// <param name="id">The id.</param>
-        public ContentType(Guid id) : base(id) { }
-
-        public ContentType(int id, bool noSetup) : base(id, noSetup) { }
-
-        public ContentType(Guid id, bool noSetup) : base(id, noSetup) { }
-
-        /// <summary>
-        /// Creates a new content type object manually.
-        /// </summary>
-        /// <param name="id"></param>
-        /// <param name="alias"></param>
-        /// <param name="icon"></param>
-        /// <param name="thumbnail"></param>
-        /// <param name="masterContentType"></param>
-        /// <remarks>
-        /// This is like creating a ContentType node using optimized mode but this lets you set
-        /// all of the properties that are initialized normally from the database.
-        /// This is used for performance reasons.
-        /// </remarks>
-        internal ContentType(int id, string alias, string icon, string thumbnail, int? masterContentType, bool? isContainer)
-            : base(id, true)
-        {
-            _alias = alias;
-            _iconurl = icon;
-            _thumbnail = thumbnail;
-            
-            if (masterContentType.HasValue)
-                MasterContentType = masterContentType.Value;
-
-            if (isContainer.HasValue)
-                _isContainerContentType = isContainer.Value;
-        }
-
-        internal ContentType(IContentTypeComposition contentType) : base(contentType)
-        {
-            ContentTypeItem = contentType;
-        }
-
-        #endregion
-
-        #region Constants and static members
-
-        protected internal const string m_SQLOptimizedGetAll = @"
-            SELECT id, createDate, trashed, parentId, nodeObjectType, nodeUser, level, path, sortOrder, uniqueID, text,
-                allowAtRoot, isContainer, Alias,icon,thumbnail,description 
-            FROM umbracoNode INNER JOIN cmsContentType ON umbracoNode.id = cmsContentType.nodeId
-            WHERE nodeObjectType = @nodeObjectType";
-
-        private static readonly object m_Locker = new object();
-
-        #endregion
-
-        #region Static Methods
-
-        /// <summary>
-        /// Used for cache so we don't have to lookup column names all the time, this is actually only used for the ChildrenAsTable methods
-        /// </summary>
-        private static readonly ConcurrentDictionary<string, IDictionary<string, string>> AliasToNames = new ConcurrentDictionary<string, IDictionary<string, string>>();
-
-        private static Dictionary<Tuple<string, string>, Guid> _propertyTypeCache = new Dictionary<Tuple<string, string>, Guid>();
-
-        /// <summary>
-        /// Returns a content type's columns alias -> name mapping
-        /// </summary>
-        /// <param name="contentTypeAlias"></param>
-        /// <returns></returns>
-        /// <remarks>
-        /// This is currently only used for ChildrenAsTable methods, caching is moved here instead of in the app logic so we can clear the cache
-        /// </remarks>
-        internal static IDictionary<string, string> GetAliasesAndNames(string contentTypeAlias)
-        {
-            IDictionary<string, string> cached;
-            if (AliasToNames.TryGetValue(contentTypeAlias, out cached))
-            {
-                return cached;
-            }
-
-            var ct = ContentType.GetByAlias(contentTypeAlias);
-            var userFields = ct.PropertyTypes.ToDictionary(x => x.Alias, x => x.Name);
-            AliasToNames.TryAdd(contentTypeAlias, userFields);
-            return userFields;
-        }
-
-        public static void RemoveFromDataTypeCache(string contentTypeAlias)
-        {
-            lock (_propertyTypeCache)
-            {
-                List<Tuple<string, string>> toDelete = new List<Tuple<string, string>>();
-                foreach (Tuple<string, string> key in _propertyTypeCache.Keys)
-                {
-                    if (string.Equals(key.first, contentTypeAlias))
-                    {
-                        toDelete.Add(key);
-                    }
-                }
-                foreach (Tuple<string, string> key in toDelete)
-                {
-<<<<<<< HEAD
-                    _propertyTypeCache.Remove(key);
-                }
-=======
-                    if(_propertyTypeCache != null)
-                        _propertyTypeCache.Remove(key);
-                }				
->>>>>>> ff961aba
-            }
-            //don't put lock around this as it is ConcurrentDictionary.
-            AliasToNames.Clear();
-        }
-        public static Guid GetDataType(string contentTypeAlias, string propertyTypeAlias)
-        {
-            Tuple<string, string> key = new Tuple<string, string>()
-            {
-                first = contentTypeAlias,
-                second = propertyTypeAlias
-            };
-            //The property type is not on IProperty (it's not stored in NodeFactory)
-            //first check the cache
-            if (_propertyTypeCache != null && _propertyTypeCache.ContainsKey(key))
-            {
-                return _propertyTypeCache[key];
-            }
-
-            // With 4.10 we can't do this via direct SQL as we have content type mixins
-            Guid controlId = Guid.Empty;
-            ContentType ct = GetByAlias(contentTypeAlias);
-            PropertyType pt = ct.getPropertyType(propertyTypeAlias);
-            if (pt != null)
-            {
-                controlId = pt.DataTypeDefinition.DataType.Id;
-            }
-
-            //add to cache (even if empty!)
-            if (!_propertyTypeCache.ContainsKey(key))
-            {
-                _propertyTypeCache.Add(key, controlId);
-            }
-            return controlId;
-
-        }
-
-
-        /// <summary>
-        /// Gets the type of the content.
-        /// </summary>
-        /// <param name="id">The id.</param>
-        /// <returns></returns>
-        public static ContentType GetContentType(int id)
-        {
-            return Cache.GetCacheItem<ContentType>(string.Format("UmbracoContentType{0}", id.ToString()),
-                m_Locker,
-                TimeSpan.FromMinutes(30),
-                delegate
-                {
-                    return new ContentType(id);
-                });
-        }
-
-        /// <summary>
-        /// If true, this instance uses default umbraco data only.
-        /// </summary>
-        /// <param name="ct">The ct.</param>
-        /// <returns></returns>
-        private static bool usesUmbracoDataOnly(ContentType ct)
-        {
-            bool retVal = true;
-            foreach (PropertyType pt in ct.PropertyTypes)
-            {
-                if (!DataTypeDefinition.IsDefaultData(pt.DataTypeDefinition.DataType.Data))
-                {
-                    retVal = false;
-                    break;
-                }
-            }
-            return retVal;
-        }
-
-        // This is needed, because the Tab class is protected and as such it's not possible for 
-        // the PropertyType class to easily access the cache flusher
-        /// <summary>
-        /// Flushes the tab cache.
-        /// </summary>
-        /// <param name="TabId">The tab id.</param>
-        public static void FlushTabCache(int TabId, int ContentTypeId)
-        {
-            Tab.FlushCache(TabId, ContentTypeId);
-        }
-
-        /// <summary>
-        /// Creates a new ContentType
-        /// </summary>
-        /// <param name="NodeId">The CMSNode Id of the ContentType</param>
-        /// <param name="Alias">The Alias of the ContentType</param>
-        /// <param name="IconUrl">The Iconurl of Contents of this ContentType</param>
-        protected static void Create(int NodeId, string Alias, string IconUrl)
-        {
-            SqlHelper.ExecuteNonQuery(
-                                      "Insert into cmsContentType (nodeId,alias,icon) values (" + NodeId + ",'" + helpers.Casing.SafeAliasWithForcingCheck(Alias) +
-                                      "','" + IconUrl + "')");
-        }
-
-        /// <summary>
-        /// Initializes a ContentType object given the Alias.
-        /// </summary>
-        /// <param name="Alias">Alias of the content type</param>
-        /// <returns>
-        /// The ContentType with the corrosponding Alias
-        /// </returns>
-        public static ContentType GetByAlias(string Alias)
-        {
-            return new ContentType(SqlHelper.ExecuteScalar<int>("SELECT nodeid FROM cmsContentType WHERE alias = @alias",
-                                   SqlHelper.CreateParameter("@alias", Alias)));
-        }
-
-        /// <summary>
-        /// Helper method for getting the Tab id from a given PropertyType
-        /// </summary>
-        /// <param name="pt">The PropertyType from which to get the Tab Id</param>
-        /// <returns>The Id of the Tab on which the PropertyType is placed</returns>
-        public static int getTabIdFromPropertyType(PropertyType pt)
-        {
-            object tmp = SqlHelper.ExecuteScalar<object>("Select propertyTypeGroupId from cmsPropertyType where id = " + pt.Id.ToString());
-            if (tmp == DBNull.Value)
-                return 0;
-            else return int.Parse(tmp.ToString());
-        }
-
-        #endregion
-
-        #region Private Members
-
-        //private bool _optimizedMode = false;
-        private bool _allowAtRoot;
-        private string _alias;
-        private string _iconurl;
-        private string _description;
-        private string _thumbnail;
-        List<int> m_masterContentTypes;
-        private bool _isContainerContentType = false;
-
-        private List<int> m_AllowedChildContentTypeIDs = null;
-        private List<TabI> m_VirtualTabs = null;
-
-        private static readonly object propertyTypesCacheSyncLock = new object();
-
-        protected internal IContentTypeComposition ContentTypeItem;
-
-        #endregion
-
-        #region Public Properties
-
-        /// <summary>
-        /// The Alias of the ContentType, is used for import/export and more human readable initialization see: GetByAlias 
-        /// method.
-        /// </summary>
-        public string Alias
-        {
-            get { return _alias; }
-            set
-            {
-                _alias = helpers.Casing.SafeAliasWithForcingCheck(value);
-
-                // validate if alias is empty
-                if (String.IsNullOrEmpty(_alias))
-                {
-                    throw new ArgumentOutOfRangeException("An Alias cannot be empty");
-                }
-
-                //This switches between using new vs. legacy api.
-                //Note that this is currently only done to support both DocumentType and MediaType, which use the new api and MemberType that doesn't.
-                if (ContentTypeItem == null)
-                {
-                    SqlHelper.ExecuteNonQuery("update cmsContentType set alias = @alias where nodeId = @id",
-                                              SqlHelper.CreateParameter("@alias", _alias),
-                                              SqlHelper.CreateParameter("@id", Id));
-                }
-                else
-                {
-                    ContentTypeItem.Alias = _alias;
-                }
-
-                // Remove from cache
-                FlushFromCache(Id);
-            }
-        }
-
-        /// <summary>
-        /// A Content object is often (always) represented in the treeview in the Umbraco console, the ContentType defines
-        /// which Icon the Content of this type is representated with.
-        /// </summary>
-        public string IconUrl
-        {
-            get { return _iconurl; }
-            set
-            {
-                _iconurl = value;
-
-                //This switches between using new vs. legacy api.
-                //Note that this is currently only done to support both DocumentType and MediaType, which use the new api and MemberType that doesn't.
-                if (ContentTypeItem == null)
-                {
-                    SqlHelper.ExecuteNonQuery("update cmsContentType set icon='" + value + "' where nodeid = " + Id);
-                }
-                else
-                {
-                    ContentTypeItem.Icon = _iconurl;
-                }
-
-                // Remove from cache
-                FlushFromCache(Id);
-            }
-        }
-
-        /// <summary>
-        /// Get or Sets the Container status of the Content Type. A Container Content Type doesn't show its children in the tree,
-        /// but instead adds a tab when edited showing its children in a grid
-        /// </summary>
-        public bool IsContainerContentType
-        {
-            get { return _isContainerContentType; }
-            set
-            {
-                _isContainerContentType = value;
-
-                //This switches between using new vs. legacy api.
-                //Note that this is currently only done to support both DocumentType and MediaType, which use the new api and MemberType that doesn't.
-                if (ContentTypeItem == null)
-                {
-                    SqlHelper.ExecuteNonQuery(
-                                          "update cmsContentType set isContainer = @isContainer where nodeId = @id",
-                                          SqlHelper.CreateParameter("@isContainer", value),
-                                          SqlHelper.CreateParameter("@id", Id));
-                }
-                else
-                {
-                    ContentTypeItem.IsContainer = _isContainerContentType;
-                }
-            }
-        }
-
-        /// <summary>
-        /// Gets or sets the 'allow at root' boolean
-        /// </summary>
-        public bool AllowAtRoot
-        {
-            get { return _allowAtRoot; }
-            set
-            {
-                _allowAtRoot = value;
-
-                //This switches between using new vs. legacy api. 
-                //Note that this is currently only done to support both DocumentType and MediaType, which use the new api and MemberType that doesn't.
-                if (ContentTypeItem == null)
-                {
-                    SqlHelper.ExecuteNonQuery(
-                                          "update cmsContentType set allowAtRoot = @allowAtRoot where nodeId = @id",
-                                          SqlHelper.CreateParameter("@allowAtRoot", value),
-                                          SqlHelper.CreateParameter("@id", Id));
-                }
-                else
-                {
-                    ContentTypeItem.AllowedAsRoot = _allowAtRoot;
-                }
-            }
-        }
-        
-        /// <summary>
-        /// Gets or sets the description.
-        /// </summary>
-        /// <value>The description.</value>
-        public string Description
-        {
-            get
-            {
-                if (_description != null)
-                {
-                    if (!_description.StartsWith("#"))
-                        return _description;
-                    else
-                    {
-                        Language lang = Language.GetByCultureCode(Thread.CurrentThread.CurrentCulture.Name);
-                        if (lang != null)
-                        {
-                            if (Dictionary.DictionaryItem.hasKey(_description.Substring(1, _description.Length - 1)))
-                            {
-                                var di =
-                                    new Dictionary.DictionaryItem(_description.Substring(1, _description.Length - 1));
-                                return di.Value(lang.id);
-                            }
-                        }
-                    }
-
-                    return "[" + _description + "]";
-                }
-
-                return _description;
-            }
-            set
-            {
-                _description = value;
-
-                //This switches between using new vs. legacy api. 
-                //Note that this is currently only done to support both DocumentType and MediaType, which use the new api and MemberType that doesn't.
-                if (ContentTypeItem == null)
-                {
-                    SqlHelper.ExecuteNonQuery(
-                                          "update cmsContentType set description = @description where nodeId = @id",
-                                          SqlHelper.CreateParameter("@description", value),
-                                          SqlHelper.CreateParameter("@id", Id));
-                }
-                else
-                {
-                    ContentTypeItem.Description = _description;
-                }
-
-                FlushFromCache(Id);
-            }
-        }
-
-        /// <summary>
-        /// Gets or sets the thumbnail.
-        /// </summary>
-        /// <value>The thumbnail.</value>
-        public string Thumbnail
-        {
-            get { return _thumbnail; }
-            set
-            {
-                _thumbnail = value;
-
-                //This switches between using new vs. legacy api. 
-                //Note that this is currently only done to support both DocumentType and MediaType, which use the new api and MemberType that doesn't.
-                if (ContentTypeItem == null)
-                {
-                    SqlHelper.ExecuteNonQuery(
-                                          "update cmsContentType set thumbnail = @thumbnail where nodeId = @id",
-                                          SqlHelper.CreateParameter("@thumbnail", value),
-                                          SqlHelper.CreateParameter("@id", Id));
-                }
-                else
-                {
-                    ContentTypeItem.Thumbnail = _thumbnail;
-                }
-
-                FlushFromCache(Id);
-            }
-        }
-
-        /// <summary>
-        /// Human readable name/label
-        /// </summary>
-        /// <value></value>
-        public override string Text
-        {
-            get
-            {
-                string tempText = base.Text;
-                if (!tempText.StartsWith("#"))
-                    return tempText;
-                else
-                {
-                    Language lang =
-                        Language.GetByCultureCode(Thread.CurrentThread.CurrentCulture.Name);
-                    if (lang != null)
-                    {
-                        if (Dictionary.DictionaryItem.hasKey(tempText.Substring(1, tempText.Length - 1)))
-                        {
-                            Dictionary.DictionaryItem di =
-                                new Dictionary.DictionaryItem(tempText.Substring(1, tempText.Length - 1));
-                            return di.Value(lang.id);
-                        }
-                    }
-
-                    return "[" + tempText + "]";
-                }
-            }
-            set
-            {
-                base.Text = value;
-
-                if (ContentTypeItem != null)
-                {
-                    ContentTypeItem.Name = value;
-                }
-
-                // Remove from cache
-                FlushFromCache(Id);
-            }
-        }
-
-        //THIS SHOULD BE IENUMERABLE<PROPERTYTYPE> NOT LIST!
-
-        /// <summary>
-        /// The "datafield/column" definitions, a Content object of this type will have an equivalent
-        /// list of Properties.
-        /// </summary>		
-        /// <remarks>
-        /// Property types are are cached so any calls to this property will returne cached versions
-        /// </remarks>
-        public List<PropertyType> PropertyTypes
-        {
-            get
-            {
-                string cacheKey = GetPropertiesCacheKey();
-
-                return Cache.GetCacheItem<List<PropertyType>>(cacheKey, propertyTypesCacheSyncLock,
-                    TimeSpan.FromMinutes(15),
-                    delegate
-                    {
-                        //MCH NOTE: For the timing being I have changed this to a dictionary to ensure that property types
-                        //aren't added multiple times through the MasterContentType structure, because each level loads
-                        //its own + inherited property types, which is wrong. Once we are able to fully switch to the new api
-                        //this should no longer be a problem as the composition always contains a correct list of property types.
-                        var result = new Dictionary<int, PropertyType>();
-                        using (IRecordsReader dr =
-                            SqlHelper.ExecuteReader(
-                                "select id from cmsPropertyType where contentTypeId = @ctId order by sortOrder",
-                                SqlHelper.CreateParameter("@ctId", Id)))
-                        {
-                            while (dr.Read())
-                            {
-                                int id = dr.GetInt("id");
-                                PropertyType pt = PropertyType.GetPropertyType(id);
-                                if (pt != null)
-                                    result.Add(pt.Id, pt);
-                            }
-                        }
-
-                        // Get Property Types from the master content type
-                        if (MasterContentTypes.Count > 0)
-                        {
-                            foreach (var mct in MasterContentTypes)
-                            {
-                                var pts = ContentType.GetContentType(mct).PropertyTypes;
-                                foreach (PropertyType pt in pts)
-                                {
-                                    if(result.ContainsKey(pt.Id) == false)
-                                        result.Add(pt.Id, pt);
-                                }
-                            }
-                        }
-                        return result.Select(x => x.Value).ToList();
-                    });
-            }
-        }
-
-        public List<int> MasterContentTypes
-        {
-            get
-            {
-                if (m_masterContentTypes == null)
-                {
-                    m_masterContentTypes = new List<int>();
-                    if (ContentTypeItem == null)
-                    {
-                        //TODO Make this recursive, so it looks up Masters of the Master ContentType
-                        using (
-                            var dr =
-                                SqlHelper.ExecuteReader(
-                                    @"SELECT parentContentTypeId FROM cmsContentType2ContentType WHERE childContentTypeId = @id",
-                                    SqlHelper.CreateParameter("@id", Id)))
-                        {
-                            while (dr.Read())
-                            {
-                                m_masterContentTypes.Add(dr.GetInt("parentContentTypeId"));
-                            }
-                        }
-                    }
-                    else
-                    {
-                        m_masterContentTypes = ContentTypeItem.CompositionIds().ToList();
-                    }
-
-                }
-                return m_masterContentTypes;
-            }
-        }
-
-        /// <summary>
-        /// Gets or sets the Master Content Type for inheritance of tabs and properties.
-        /// </summary>
-        /// <value>The ID of the Master Content Type</value>
-        public int MasterContentType
-        {
-            get
-            {
-                if (MasterContentTypes.Count > 0)
-                    return MasterContentTypes[0];
-
-                return 0;
-            }
-            set
-            {
-                if (value != MasterContentType)
-                {
-                    //TODO: Add support for multiple masters
-                    /*foreach (var mct in MasterContentTypes)
-                    {
-                        RemoveParentContentType(mct);
-                    }*/
-
-                    if (MasterContentTypes.Count > 0)
-                    {
-                        var masterId = MasterContentTypes[0];
-                        RemoveParentContentType(masterId);
-                    }
-
-                    AddParentContentType(value);
-                }
-            }
-        }
-
-        public void AddParentContentType(int parentContentTypeId)
-        {
-            if (MasterContentTypes.Contains(parentContentTypeId))
-            {
-                // Should we throw an exception if you try to add something that already exist?
-            }
-            else
-            {
-                SqlHelper.ExecuteNonQuery(
-                    "INSERT INTO [cmsContentType2ContentType] (parentContentTypeId, childContentTypeId) VALUES (@parentContentTypeId, @childContentTypeId)",
-                    SqlHelper.CreateParameter("@parentContentTypeId", parentContentTypeId),
-                    SqlHelper.CreateParameter("@childContentTypeId", Id));
-                MasterContentTypes.Add(parentContentTypeId);
-
-
-            }
-        }
-
-        public bool IsMaster()
-        {
-            return SqlHelper.ExecuteScalar<int>("select count(*) from cmsContentType2ContentType where parentContentTypeId = @parentContentTypeId",
-                SqlHelper.CreateParameter("@parentContentTypeId", this.Id)) > 0;
-        }
-
-        public IEnumerable<ContentType> GetChildTypes()
-        {
-            var cts = new List<ContentType>();
-            using (var dr = SqlHelper.ExecuteReader(@"SELECT childContentTypeId FROM cmsContentType2ContentType WHERE parentContentTypeId = @parentContentTypeId",
-                SqlHelper.CreateParameter("@parentContentTypeId", Id)))
-            {
-                while (dr.Read())
-                {
-                    cts.Add(GetContentType(dr.GetInt("childContentTypeId")));
-                }
-            }
-
-            return cts;
-        }
-
-        public void RemoveParentContentType(int parentContentTypeId)
-        {
-            if (MasterContentTypes.Contains(parentContentTypeId) == false)
-            {
-                // Should we throw an exception if you're trying to remove something that doesn't exist?
-            }
-            else
-            {
-
-                // Clean up property data (when we remove a reference we also need to remove all data relating to the doc type!
-                // So that would be all propertyData that uses a propertyType from the content type with 'parentContentTypeId' and 
-                // has a nodetype of this id
-                var contentTypeToRemove = new ContentType(parentContentTypeId);
-
-                RemoveMasterPropertyTypeData(contentTypeToRemove, this);
-
-                SqlHelper.ExecuteNonQuery(
-                                          "DELETE FROM [cmsContentType2ContentType] WHERE parentContentTypeId = @parentContentTypeId AND childContentTypeId = @childContentTypeId",
-                                          SqlHelper.CreateParameter("@parentContentTypeId", parentContentTypeId),
-                                          SqlHelper.CreateParameter("@childContentTypeId", Id));
-                MasterContentTypes.Remove(parentContentTypeId);
-            }
-        }
-
-        private void RemoveMasterPropertyTypeData(ContentType contentTypeToRemove, ContentType currentContentType)
-        {
-            foreach (var pt in contentTypeToRemove.PropertyTypes)
-            {
-                if (pt.ContentTypeId == contentTypeToRemove.Id)
-                {
-                    // before we can remove a parent content type we need to remove all data that 
-                    // relates to property types
-                    SqlHelper.ExecuteNonQuery(
-                            @"delete cmsPropertyData from cmsPropertyData
-                            inner join cmsContent on cmsContent.nodeId = cmsPropertyData.contentNodeId
-                            where cmsPropertyData.propertyTypeId = @propertyType
-                            and contentType = @contentType",
-                        SqlHelper.CreateParameter("@contentType", currentContentType.Id),
-                        SqlHelper.CreateParameter("@propertyType", pt.Id));
-                }
-            }
-
-            // remove sub data too
-            foreach (var ct in currentContentType.GetChildTypes())
-                RemoveMasterPropertyTypeData(contentTypeToRemove, ct);
-        }
-
-        public IEnumerable<PropertyTypeGroup> PropertyTypeGroups
-        {
-            get { return PropertyTypeGroup.GetPropertyTypeGroupsFromContentType(Id); }
-        }
-
-        /// <summary>
-        /// Retrieve a list of all Tabs on the current ContentType
-        /// </summary>
-        [Obsolete("Use PropertyTypeGroup methods instead", false)]
-        public TabI[] getVirtualTabs
-        {
-            get
-            {
-                EnsureVirtualTabs();
-                return m_VirtualTabs.ToArray();
-            }
-        }
-
-
-        /// <summary>
-        /// Clears the locally loaded tabs which forces them to be reloaded next time they requested
-        /// </summary>
-        [Obsolete("Use PropertyTypeGroup methods instead", false)]
-        public void ClearVirtualTabs()
-        {
-            // zb-00040 #29889 : clear the right cache! t.contentType is the ctype which _defines_ the tab, not the current one.
-            foreach (TabI t in getVirtualTabs)
-                Tab.FlushCache(t.Id, Id);
-
-            m_VirtualTabs = null;
-        }
-
-        /// <summary>
-        /// The list of ContentType Id's that defines which Content (by ContentType) can be created as child 
-        /// to the Content of this ContentType
-        /// </summary>
-        public int[] AllowedChildContentTypeIDs
-        {
-            get
-            {
-                //optimize this property so it lazy loads the data only one time.
-                if (m_AllowedChildContentTypeIDs == null)
-                {
-                    m_AllowedChildContentTypeIDs = new List<int>();
-                    using (IRecordsReader dr = SqlHelper.ExecuteReader(
-                                                                      "Select AllowedId from cmsContentTypeAllowedContentType where id=" +
-                                                                      Id))
-                    {
-                        while (dr.Read())
-                        {
-                            m_AllowedChildContentTypeIDs.Add(dr.GetInt("AllowedId"));
-                        }
-                    }
-                }
-
-                return m_AllowedChildContentTypeIDs.ToArray();
-            }
-            set
-            {
-                m_AllowedChildContentTypeIDs = value.ToList();
-
-                //This switches between using new vs. legacy api.
-                //Note that this is currently only done to support both DocumentType and MediaType, which use the new api and MemberType that doesn't.
-                if (ContentTypeItem == null)
-                {
-                    SqlHelper.ExecuteNonQuery(
-                        "delete from cmsContentTypeAllowedContentType where id=" + Id);
-                    foreach (int i in value)
-                    {
-                        SqlHelper.ExecuteNonQuery(
-                            "insert into cmsContentTypeAllowedContentType (id,AllowedId) values (" +
-                            Id + "," + i + ")");
-                    }
-                }
-                else
-                {
-                    var list = new List<ContentTypeSort>();
-                    int sort = 0;
-                    foreach (var i in value)
-                    {
-                        int id = i;
-                        list.Add(new ContentTypeSort{Id = new Lazy<int>(() => id), SortOrder = sort});
-                        sort++;
-                    }
-
-                    ContentTypeItem.AllowedContentTypes = list;
-                }
-            }
-        }
-
-        #endregion
-
-        #region Public Methods
-        /// <summary>
-        /// Gets the raw text.
-        /// </summary>
-        /// <returns></returns>
-        public string GetRawText()
-        {
-            return base.Text;
-        }
-        public string GetRawDescription()
-        {
-            return _description;
-        }
-        /// <summary>
-        /// Used to persist object changes to the database. In Version3.0 it's just a stub for future compatibility
-        /// </summary>
-        public override void Save()
-        {
-            base.Save();
-
-            // Remove from all doctypes from cache
-            FlushAllFromCache();
-        }
-
-        /// <summary>
-        /// Retrieve a list of all ContentTypes
-        /// </summary>
-        /// <returns>The list of all ContentTypes</returns>
-        public ContentType[] GetAll()
-        {
-            var contentTypes = new List<ContentType>();
-
-            using (IRecordsReader dr =
-                SqlHelper.ExecuteReader(m_SQLOptimizedGetAll.Trim(), SqlHelper.CreateParameter("@nodeObjectType", base.nodeObjectType)))
-            {
-                while (dr.Read())
-                {
-                    //create the ContentType object without setting up
-                    ContentType ct = new ContentType(dr.Get<int>("id"), true);
-                    //populate it's CMSNode properties
-                    ct.PopulateCMSNodeFromReader(dr);
-                    //populate it's ContentType properties
-                    ct.PopulateContentTypeNodeFromReader(dr);
-
-                    contentTypes.Add(ct);
-                }
-            }
-
-            return contentTypes.ToArray();
-
-        }
-
-        /// <summary>
-        /// Adding a PropertyType to the ContentType, will add a new datafield/Property on all Documents of this Type.
-        /// </summary>
-        /// <param name="dt">The DataTypeDefinition of the PropertyType</param>
-        /// <param name="Alias">The Alias of the PropertyType</param>
-        /// <param name="Name">The userfriendly name</param>
-        public PropertyType AddPropertyType(DataTypeDefinition dt, string Alias, string Name)
-        {
-            PropertyType pt = PropertyType.MakeNew(dt, this, Name, Alias);
-
-            // Optimized call
-            populatePropertyData(pt, this.Id);
-
-            // Inherited content types (document types only)
-            populateMasterContentTypes(pt, this.Id);
-
-            //			foreach (Content c in Content.getContentOfContentType(this)) 
-            //				c.addProperty(pt,c.Version);
-
-            // Remove from cache
-            FlushFromCache(Id);
-
-            return pt;
-        }
-
-        /// <summary>
-        /// Adding a PropertyType to a Tab, the Tabs are primarily used for making the 
-        /// editing interface more userfriendly.
-        /// </summary>
-        /// <param name="pt">The PropertyType</param>
-        /// <param name="TabId">The Id of the Tab</param>
-        [Obsolete("Use PropertyTypeGroup methods instead", false)]
-        public void SetTabOnPropertyType(PropertyType pt, int TabId)
-        {
-            // This is essentially just a wrapper for the property
-            pt.TabId = TabId;
-            //flush the content type cache, the the tab cache (why so much cache?! argh!)
-            pt.FlushCacheBasedOnTab();
-        }
-
-        /// <summary>
-        /// Removing a PropertyType from the associated Tab
-        /// </summary>
-        /// <param name="pt">The PropertyType which should be freed from its tab</param>
-        [Obsolete("Use PropertyTypeGroup methods instead", false)]
-        public void removePropertyTypeFromTab(PropertyType pt)
-        {
-            pt.TabId = 0; //this will set to null in the database.
-
-            if (ContentTypeItem != null)
-            {
-                ContentTypeItem.RemovePropertyType(pt.Alias);
-            }
-            
-            // Remove from cache
-            FlushFromCache(Id);
-        }
-
-        /// <summary>
-        /// Creates a new Tab on the Content
-        /// </summary>
-        /// <param name="Caption">Returns the Id of the new Tab</param>
-        /// <returns></returns>
-        [MethodImpl(MethodImplOptions.Synchronized)]
-        [Obsolete("Use PropertyTypeGroup methods instead", false)]
-        public int AddVirtualTab(string Caption)
-        {
-            // The method is synchronized
-            PropertyTypeGroup ptg = new PropertyTypeGroup(0, Id, Caption);
-            ptg.Save();
-
-            // Remove from cache
-            FlushFromCache(Id);
-
-            return ptg.Id;
-        }
-
-        /// <summary>
-        /// Releases all PropertyTypes on tab (this does not delete the PropertyTypes) and then Deletes the Tab
-        /// </summary>
-        /// <param name="id">The Id of the Tab to be deleted.</param>
-        [Obsolete("Use PropertyTypeGroup methods instead", false)]
-        public void DeleteVirtualTab(int id)
-        {
-            PropertyTypeGroup.GetPropertyTypeGroup(id).Delete();
-
-            // Remove from cache
-            FlushFromCache(Id);
-        }
-
-        /// <summary>
-        /// Updates the caption of the Tab
-        /// </summary>
-        /// <param name="tabId">The Id of the Tab to be updated</param>
-        /// <param name="Caption">The new Caption</param>
-        [Obsolete("Use PropertyTypeGroup methods instead", false)]
-        public void SetTabName(int tabId, string Caption)
-        {
-            var ptg = PropertyTypeGroup.GetPropertyTypeGroup(tabId);
-            ptg.Name = Caption;
-            ptg.Save();
-
-            // Remove from cache
-            FlushFromCache(Id);
-        }
-
-        /// <summary>
-        /// Updates the sort order of the Tab
-        /// </summary>
-        /// <param name="tabId">The Id of the Tab to be updated</param>
-        /// <param name="Caption">The new order number</param>
-        [Obsolete("Use PropertyTypeGroup methods instead", false)]
-        public void SetTabSortOrder(int tabId, int sortOrder)
-        {
-            var ptg = PropertyTypeGroup.GetPropertyTypeGroup(tabId);
-            ptg.SortOrder = sortOrder;
-            ptg.Save();
-
-            // Remove from cache
-            FlushFromCache(Id);
-        }
-
-        /// <summary>
-        /// Retrieve a PropertyType by it's alias
-        /// </summary>
-        /// <param name="alias">PropertyType alias</param>
-        /// <returns>The PropertyType with the given Alias</returns>
-        public PropertyType getPropertyType(string alias)
-        {
-            // NH 22-08-08, Get from the property type stack to ensure support of master document types
-            object o = this.PropertyTypes.Find(pt => pt.Alias == alias);
-
-            if (o == null)
-            {
-                return null;
-            }
-            else
-            {
-                return (PropertyType)o;
-            }
-        }
-
-        /// <summary>
-        /// Deletes the current ContentType
-        /// </summary>
-        public override void delete()
-        {
-            // Remove from cache
-            FlushFromCache(Id);
-
-            // Delete all propertyTypes
-            foreach (PropertyType pt in PropertyTypes)
-            {
-                if (pt.ContentTypeId == this.Id)
-                {
-                    pt.delete();
-                }
-            }
-
-            // delete all tabs
-            foreach (PropertyTypeGroup ptg in PropertyTypeGroups)
-            {
-                if (ptg.ContentTypeId == this.Id)
-                {
-                    ptg.Delete();
-                }
-            }
-
-            //need to delete the allowed relationships between content types
-            SqlHelper.ExecuteNonQuery("delete from cmsContentTypeAllowedContentType where AllowedId=@allowedId or Id=@id",
-                SqlHelper.CreateParameter("@allowedId", Id),
-                SqlHelper.CreateParameter("@id", Id));
-
-            // delete contenttype entrance
-            SqlHelper.ExecuteNonQuery("Delete from cmsContentType where NodeId = " + Id);
-
-            // delete CMSNode entrance
-            base.delete();
-        }
-
-        #endregion
-
-        #region Protected Methods
-
-        internal protected void PopulateContentTypeFromContentTypeBase(IContentTypeComposition contentType)
-        {
-            _alias = contentType.Alias;
-            _iconurl = contentType.Icon;
-            _isContainerContentType = contentType.IsContainer;
-            _allowAtRoot = contentType.AllowedAsRoot;
-            _thumbnail = contentType.Thumbnail;
-            _description = contentType.Description;
-
-            if (ContentTypeItem == null)
-                ContentTypeItem = contentType;
-        }
-
-        protected void PopulateContentTypeNodeFromReader(IRecordsReader dr)
-        {
-            _alias = dr.GetString("Alias");
-            _iconurl = dr.GetString("icon");
-            _isContainerContentType = dr.GetBoolean("isContainer");
-            _allowAtRoot = dr.GetBoolean("allowAtRoot");
-
-            if (!dr.IsNull("thumbnail"))
-                _thumbnail = dr.GetString("thumbnail");
-            if (!dr.IsNull("description"))
-                _description = dr.GetString("description");
-        }
-
-        /// <summary>
-        /// Set up the internal data of the ContentType
-        /// </summary>
-        protected override void setupNode()
-        {
-            base.setupNode();
-
-            //Try to load the ContentType/MediaType through the new public api
-            if (nodeObjectType == new Guid("A2CB7800-F571-4787-9638-BC48539A0EFB"))
-            {
-                var contentType = ApplicationContext.Current.Services.ContentTypeService.GetContentType(Id);
-                if (contentType != null)
-                {
-                    PopulateContentTypeFromContentTypeBase(contentType);
-                    return;
-                }
-            }
-            else if (nodeObjectType == new Guid("4EA4382B-2F5A-4C2B-9587-AE9B3CF3602E"))
-            {
-                var mediaType = ApplicationContext.Current.Services.ContentTypeService.GetMediaType(Id);
-                if (mediaType != null)
-                {
-                    PopulateContentTypeFromContentTypeBase(mediaType);
-                    return;
-                }
-            }
-
-            // TODO: Load master content types
-            using (IRecordsReader dr =
-                SqlHelper.ExecuteReader("Select allowAtRoot, isContainer, Alias,icon,thumbnail,description from cmsContentType where nodeid=" + Id)
-                )
-            {
-                if (dr.Read())
-                {
-                    PopulateContentTypeNodeFromReader(dr);
-                }
-                else
-                {
-                    throw new ArgumentException("No Contenttype with id: " + Id);
-                }
-            }
-        }
-
-        /// <summary>
-        /// Flushes the cache.
-        /// </summary>
-        /// <param name="Id">The id.</param>
-        public static void FlushFromCache(int id)
-        {
-            //Ensure that MediaTypes are reloaded from db by clearing cache
-            InMemoryCacheProvider.Current.Clear();
-
-            ContentType ct = new ContentType(id);
-            Cache.ClearCacheItem(string.Format("UmbracoContentType{0}", id));
-            Cache.ClearCacheItem(ct.GetPropertiesCacheKey());
-            ct.ClearVirtualTabs();
-
-            //clear the content type from the property datatype cache used by razor
-            RemoveFromDataTypeCache(ct.Alias);
-
-            // clear anything that uses this as master content type
-            //TODO: Update to load all content types
-            //Should this include "ct.nodeObjectType == media.MediaType._objectType" ?
-            if (ct.nodeObjectType == DocumentType._objectType)
-            {
-                //NOTE Changed from "DocumentType.GetAllAsList().FindAll(dt => dt.MasterContentType == id)" to loading master contenttypes directly from the db.
-                //Related to http://issues.umbraco.org/issue/U4-1714
-                var dtos = ApplicationContext.Current.DatabaseContext.Database.Fetch<ContentType2ContentTypeDto>("WHERE parentContentTypeId = @Id", new { Id = id });
-                foreach (var dto in dtos)
-                {
-                    FlushFromCache(dto.ChildId);
-                }
-            }
-        }
-
-        protected internal void FlushAllFromCache()
-        {
-            Cache.ClearCacheByKeySearch("UmbracoContentType");
-            Cache.ClearCacheByKeySearch("ContentType_PropertyTypes_Content");
-
-            //clear the property datatype cache used by razor
-            _propertyTypeCache = new Dictionary<Tuple<string, string>, Guid>();
-
-            ClearVirtualTabs();
-        }
-
-        #endregion
-
-        #region Private Methods
-        /// <summary>
-        /// The cache key used to cache the properties for the content type
-        /// </summary>
-        /// <returns></returns>
-        private string GetPropertiesCacheKey()
-        {
-            return "ContentType_PropertyTypes_Content:" + this.Id;
-        }
-
-
-        private readonly object _virtualTabLoadLock = new object();
-        /// <summary>
-        /// Checks if we've loaded the virtual tabs into memory and if not gets them from the databse.
-        /// </summary>
-        [Obsolete("Use PropertyTypeGroup methods instead", false)]
-        private void EnsureVirtualTabs()
-        {
-            // This class can be cached and potentially shared between multiple threads.
-            // Two or more threads can attempt to lazyily-load its virtual tabs at the same time.
-            // If that happens, the m_VirtualTabs will contain duplicates.
-            // We must prevent two threads from running InitializeVirtualTabs at the same time.
-            // We must also prevent m_VirtualTabs from being modified while it is being populated.
-            if (m_VirtualTabs == null || m_VirtualTabs.Count == 0)
-            {
-                lock (_virtualTabLoadLock)
-                {
-                    //optimize, lazy load the data only one time
-                    if (m_VirtualTabs == null || m_VirtualTabs.Count == 0)
-                    {
-                        InitializeVirtualTabs();
-                    }
-                }
-            }
-        }
-
-
-        /// <summary>
-        /// Loads the tabs into memory from the database and stores them in a local list for retreival
-        /// </summary>
-        [Obsolete("Use PropertyTypeGroup methods instead", false)]
-        private void InitializeVirtualTabs()
-        {
-            // While we are initialising, we should not use the class-scoped list, as it may be used by other threads
-            var temporaryList = new List<TabI>();
-            foreach (PropertyTypeGroup ptg in PropertyTypeGroups.Where(x => x.ParentId == 0 && x.ContentTypeId == this.Id))
-                temporaryList.Add(new Tab(ptg.Id, ptg.Name, ptg.SortOrder, this));
-
-            // Master Content Type
-            if (MasterContentTypes.Count > 0)
-            {
-                foreach (var mct in MasterContentTypes)
-                    temporaryList.AddRange(GetContentType(mct).getVirtualTabs.ToList());
-            }
-
-
-            // sort all tabs
-            temporaryList.Sort((a, b) => a.SortOrder.CompareTo(b.SortOrder));
-
-            // now that we aren't going to modify the list, we can set it to the class-scoped variable.
-            m_VirtualTabs = temporaryList.DistinctBy(x => x.Id).ToList();
-        }
-
-        private void populateMasterContentTypes(PropertyType pt, int docTypeId)
-        {
-            foreach (web.DocumentType docType in web.DocumentType.GetAllAsList())
-            {
-                //TODO: Check for multiple references (mixins) not causing endless loops!
-                if (docType.MasterContentTypes.Contains(docTypeId))
-                {
-                    populatePropertyData(pt, docType.Id);
-                    populateMasterContentTypes(pt, docType.Id);
-                }
-            }
-        }
-
-        private void populatePropertyData(PropertyType pt, int contentTypeId)
-        {
-            // NH: PropertyTypeId inserted directly into SQL instead of as a parameter for SQL CE 4 compatibility
-            SqlHelper.ExecuteNonQuery(
-                                      "insert into cmsPropertyData (contentNodeId, versionId, propertyTypeId) select contentId, versionId, " + pt.Id + " from cmsContent inner join cmsContentVersion on cmsContent.nodeId = cmsContentVersion.contentId where contentType = @contentTypeId",
-                                      SqlHelper.CreateParameter("@contentTypeId", contentTypeId));
-        }
-
-        #endregion
-
-        #region Public TabI Interface
-        /// <summary>
-        /// An interface for the tabs, should be refactored
-        /// </summary>
-        public interface TabI
-        {
-            /// <summary>
-            /// Public identifier
-            /// </summary>
-            int Id { get; }
-
-            /// <summary>
-            /// The text on the tab
-            /// </summary>
-            string Caption { get; }
-
-            /// <summary>
-            /// The sortorder of the tab
-            /// </summary>
-            int SortOrder { get; }
-
-            // zb-00036 #29889 : removed PropertyTypes property (not making sense), replaced with methods
-
-            /// <summary>
-            /// Gets a list of all PropertyTypes on the Tab for a given ContentType.
-            /// </summary>
-            /// <remarks>This includes properties inherited from master content types.</remarks>
-            /// <param name="contentTypeId">The unique identifier of the ContentType.</param>
-            /// <returns>An array of PropertyType.</returns>
-            PropertyType[] GetPropertyTypes(int contentTypeId);
-
-            [Obsolete("Please use GetPropertyTypes() instead", false)]
-            PropertyType[] PropertyTypes { get; }
-
-            /// <summary>
-            /// Gets a list of all PropertyTypes on the Tab for a given ContentType.
-            /// </summary>
-            /// <param name="contentTypeId">The unique identifier of the ContentType.</param>
-            /// <param name="includeInheritedProperties">Indicates whether properties inherited from master content types should be included.</param>
-            /// <returns>An array of PropertyType.</returns>
-            PropertyType[] GetPropertyTypes(int contentTypeId, bool includeInheritedProperties);
-
-            /// <summary>
-            /// Gets a list if all PropertyTypes on the Tab for all ContentTypes.
-            /// </summary>
-            /// <returns>An IEnumerable of all the PropertyTypes.</returns>
-            List<PropertyType> GetAllPropertyTypes();
-
-            /// <summary>
-            /// The contenttype
-            /// </summary>
-            int ContentType { get; }
-
-            /// <summary>
-            /// Method for moving the tab up
-            /// </summary>
-            void MoveUp();
-
-            /// <summary>
-            /// Method for retrieving the original, non processed name from the db
-            /// </summary>
-            /// <returns>The original, non processed name from the db</returns>
-            string GetRawCaption();
-
-            /// <summary>
-            /// Method for moving the tab down
-            /// </summary>
-            void MoveDown();
-        }
-        #endregion
-
-        #region Protected Tab Class
-        /// <summary>
-        /// A tab is merely a way to organize data on a ContentType to make it more
-        /// human friendly
-        /// </summary>
-        [Obsolete("Please use PropertyTypes instead", false)]
-        public class Tab : TabI
-        {
-            private ContentType _contenttype;
-            private static object propertyTypesCacheSyncLock = new object();
-            public static readonly string CacheKey = "Tab_PropertyTypes_Content:";
-
-            /// <summary>
-            /// Initializes a new instance of the <see cref="Tab"/> class.
-            /// </summary>
-            /// <param name="id">The id.</param>
-            /// <param name="caption">The caption.</param>
-            /// <param name="sortOrder">The sort order.</param>
-            /// <param name="cType">Type of the c.</param>
-            public Tab(int id, string caption, int sortOrder, ContentType cType)
-            {
-                _id = id;
-                _caption = caption;
-                _sortOrder = sortOrder;
-                _contenttype = cType;
-            }
-
-            public static Tab GetTab(int id)
-            {
-                Tab tab = null;
-                // Tabs have been replaced with PropertyTypeGroups, so we use the new api to provide legacy support
-                PropertyTypeGroup ptg = PropertyTypeGroup.GetPropertyTypeGroup(id);
-                if (ptg != null)
-                {
-                    tab = new Tab(id, ptg.Name, ptg.SortOrder, new ContentType(ptg.ContentTypeId));
-                }
-
-                return tab;
-            }
-
-            // zb-00036 #29889 : Fix content tab properties.
-            public PropertyType[] GetPropertyTypes(int contentTypeId)
-            {
-                return GetPropertyTypes(contentTypeId, true);
-            }
-
-            // zb-00036 #29889 : Fix content tab properties. Replaces getPropertyTypes, which was
-            // loading all properties for the tab, causing exceptions here and there... we want
-            // the properties for the tab for a given content type, and we want them in the right order.
-            // Also this is public now because we removed the PropertyTypes property (not making sense).
-            public PropertyType[] GetPropertyTypes(int contentTypeId, bool includeInheritedProperties)
-            {
-                // NH, temp fix for 4.9 to use the new PropertyTypeGroup API
-                var pts = PropertyTypeGroup.GetPropertyTypeGroup(this.Id).GetPropertyTypes();
-
-                if (includeInheritedProperties)
-                {
-                    // we need to 
-                    var contentType = businesslogic.ContentType.GetContentType(contentTypeId);
-                    return pts.Where(x => contentType.MasterContentTypes.Contains(x.ContentTypeId) || x.ContentTypeId == contentTypeId).ToArray();
-                }
-
-                return pts.Where(x => x.ContentTypeId == contentTypeId).ToArray();
-            }
-
-            // zb-00036 #29889 : yet we may want to be able to get *all* property types
-            // Note: This will get ALL PropertyTypes that is associated with a specific Tab 
-            // regardless of the PropertyTypes belonging to the current ContentType.
-            public List<PropertyType> GetAllPropertyTypes()
-            {
-                var db = ApplicationContext.Current.DatabaseContext.Database;
-                var propertyTypeDtos = db.Fetch<PropertyTypeDto>("WHERE propertyTypeGroupId = @Id", new {Id = _id});
-                var tmp = propertyTypeDtos
-                            .Select(propertyTypeDto => PropertyType.GetPropertyType(propertyTypeDto.Id))
-                            .ToList();
-
-                var propertyTypeGroupDtos = db.Fetch<PropertyTypeGroupDto>("WHERE parentGroupId = @Id", new {Id = _id});
-                foreach (var propertyTypeGroupDto in propertyTypeGroupDtos)
-                {
-                    var inheritedPropertyTypeDtos = db.Fetch<PropertyTypeDto>("WHERE propertyTypeGroupId = @Id", new { Id = propertyTypeGroupDto.Id });
-                    tmp.AddRange(inheritedPropertyTypeDtos
-                                     .Select(propertyTypeDto => PropertyType.GetPropertyType(propertyTypeDto.Id))
-                                     .ToList());
-                }
-
-                return tmp;
-            }
-
-            /// <summary>
-            /// A list of PropertyTypes on the Tab
-            /// </summary>
-            [Obsolete("Please use GetPropertyTypes() instead", false)]
-            public PropertyType[] PropertyTypes
-            {
-                get { return GetPropertyTypes(this.ContentType, true); }
-            }
-
-
-
-            /// <summary>
-            /// Flushes the cache.
-            /// </summary>
-            /// <param name="id">The id.</param>
-            /// <param name="contentTypeId"></param>
-            public static void FlushCache(int id, int contentTypeId)
-            {
-                Cache.ClearCacheItem(generateCacheKey(id, contentTypeId));
-            }
-
-            private static string generateCacheKey(int tabId, int contentTypeId)
-            {
-                return String.Format("{0}_{1}_{2}", CacheKey, tabId, contentTypeId);
-            }
-
-            /// <summary>
-            /// Deletes this instance.
-            /// </summary>
-            public void Delete()
-            {
-                SqlHelper.ExecuteNonQuery("update cmsPropertyType set propertyTypeGroupId = NULL where propertyTypeGroupId = @id",
-                                          SqlHelper.CreateParameter("@id", Id));
-                SqlHelper.ExecuteNonQuery("delete from cmsPropertyTypeGroup where id = @id",
-                                          SqlHelper.CreateParameter("@id", Id));
-            }
-
-            /// <summary>
-            /// Gets the tab caption by id.
-            /// </summary>
-            /// <param name="id">The id.</param>
-            /// <returns></returns>
-            public static string GetCaptionById(int id)
-            {
-                try
-                {
-                    string tempCaption = SqlHelper.ExecuteScalar<string>("Select text from cmsPropertyTypeGroup where id = " + id.ToString());
-                    if (!tempCaption.StartsWith("#"))
-                        return tempCaption;
-                    else
-                    {
-                        Language lang =
-                            Language.GetByCultureCode(Thread.CurrentThread.CurrentCulture.Name);
-                        if (lang != null)
-                            return
-                                new Dictionary.DictionaryItem(tempCaption.Substring(1, tempCaption.Length - 1)).Value(
-                                    lang.id);
-                        else
-                            return "[" + tempCaption + "]";
-                    }
-                }
-                catch
-                {
-                    return null;
-                }
-            }
-
-            private int _id;
-
-            private int? _sortOrder = null;
-
-            /// <summary>
-            /// The sortorder of the tab
-            /// </summary>
-            /// <value></value>
-            public int SortOrder
-            {
-                get
-                {
-                    if (!_sortOrder.HasValue)
-                    {
-                        _sortOrder = SqlHelper.ExecuteScalar<int>("select sortOrder from cmsPropertyTypeGroup where id = " + _id);
-                    }
-                    return _sortOrder.Value;
-                }
-                set
-                {
-                    SqlHelper.ExecuteNonQuery("update cmsPropertyTypeGroup set sortOrder = " + value + " where id =" + _id);
-                }
-            }
-
-            /// <summary>
-            /// Moves the Tab up
-            /// </summary>
-            [Obsolete("Please use GetPropertyTypes() instead", false)]
-            public void MoveUp()
-            {
-                FixTabOrder();
-                // If this tab is not the first we can switch places with the previous tab 
-                // hence moving it up.
-                if (SortOrder > 0)
-                {
-                    int newsortorder = SortOrder - 1;
-                    // Find the tab to switch with
-                    TabI[] Tabs = _contenttype.getVirtualTabs;
-                    foreach (Tab t in Tabs)
-                    {
-                        if (t.SortOrder == newsortorder)
-                            t.SortOrder = SortOrder;
-                    }
-                    SortOrder = newsortorder;
-                }
-            }
-
-            /// <summary>
-            /// Moves the Tab down
-            /// </summary>
-            [Obsolete("Please use GetPropertyTypes() instead", false)]
-            public void MoveDown()
-            {
-                FixTabOrder();
-                // If this tab is not the last tab we can switch places with the next tab 
-                // hence moving it down.
-                TabI[] Tabs = _contenttype.getVirtualTabs;
-                if (SortOrder < Tabs.Length - 1)
-                {
-                    int newsortorder = SortOrder + 1;
-                    // Find the tab to switch with
-                    foreach (Tab t in Tabs)
-                    {
-                        if (t.SortOrder == newsortorder)
-                            t.SortOrder = SortOrder;
-                    }
-                    SortOrder = newsortorder;
-                }
-            }
-
-            /// <summary>
-            /// Method for retrieving the original, non processed name from the db
-            /// </summary>
-            /// <returns>
-            /// The original, non processed name from the db
-            /// </returns>
-            public string GetRawCaption()
-            {
-                return _caption;
-            }
-
-
-            /// <summary>
-            /// Fixes the tab order.
-            /// </summary>
-            private void FixTabOrder()
-            {
-                TabI[] Tabs = _contenttype.getVirtualTabs;
-                for (int i = 0; i < Tabs.Length; i++)
-                {
-                    Tab t = (Tab)Tabs[i];
-                    t.SortOrder = i;
-                }
-            }
-
-
-            /// <summary>
-            /// Public identifier
-            /// </summary>
-            /// <value></value>
-            public int Id
-            {
-                get { return _id; }
-            }
-
-            // zb-00036 #29889 : removed unused field
-            // zb-00036 #29889 : removed PropertyTypes property (not making sense)
-
-            public int ContentType
-            {
-                get { return _contenttype.Id; }
-            }
-
-            private string _caption;
-
-            /// <summary>
-            /// The text on the tab
-            /// </summary>
-            /// <value></value>
-            public string Caption
-            {
-                get
-                {
-                    if (!_caption.StartsWith("#"))
-                        return _caption;
-                    else
-                    {
-                        Language lang =
-                            Language.GetByCultureCode(Thread.CurrentThread.CurrentCulture.Name);
-                        if (lang != null)
-                        {
-                            if (Dictionary.DictionaryItem.hasKey(_caption.Substring(1, _caption.Length - 1)))
-                            {
-                                Dictionary.DictionaryItem di =
-                                    new Dictionary.DictionaryItem(_caption.Substring(1, _caption.Length - 1));
-                                if (di != null)
-                                    return di.Value(lang.id);
-                            }
-                        }
-
-                        return "[" + _caption + "]";
-                    }
-                }
-            }
-        }
-        #endregion
-
-    }
-}
+using System;
+using System.Collections.Concurrent;
+using System.Collections.Generic;
+using System.Threading;
+using System.Runtime.CompilerServices;
+using System.Linq;
+using Umbraco.Core;
+using Umbraco.Core.Models;
+using Umbraco.Core.Models.Rdbms;
+using Umbraco.Core.Persistence.Caching;
+using umbraco.cms.businesslogic.cache;
+using umbraco.cms.businesslogic.propertytype;
+using umbraco.cms.businesslogic.web;
+using umbraco.DataLayer;
+using DataTypeDefinition = umbraco.cms.businesslogic.datatype.DataTypeDefinition;
+using Language = umbraco.cms.businesslogic.language.Language;
+using PropertyType = umbraco.cms.businesslogic.propertytype.PropertyType;
+
+namespace umbraco.cms.businesslogic
+{
+    /// <summary>
+    /// ContentTypes defines the datafields of Content objects of that type, it's similar to defining columns 
+    /// in a database table, where the PropertyTypes on the ContentType each responds to a Column, and the Content
+    /// objects is similar to a row of data, where the Properties on the Content object corresponds to the PropertyTypes
+    /// on the ContentType.
+    /// 
+    /// Besides data definition, the ContentType also defines the sorting and grouping (in tabs) of Properties/Datafields
+    /// on the Content and which Content (by ContentType) can be created as child to the Content of the ContentType.
+    /// </summary>
+    [Obsolete("Obsolete, Use Umbraco.Core.Models.ContentType or Umbraco.Core.Models.MediaType", false)]
+    public class ContentType : CMSNode
+    {
+        #region Constructors
+
+        /// <summary>
+        /// 
+        /// </summary>
+        /// <param name="id"></param>
+        public ContentType(int id) : base(id) { }
+
+        /// <summary>
+        /// Initializes a new instance of the <see cref="ContentType"/> class.
+        /// </summary>
+        /// <param name="id">The id.</param>
+        public ContentType(Guid id) : base(id) { }
+
+        public ContentType(int id, bool noSetup) : base(id, noSetup) { }
+
+        public ContentType(Guid id, bool noSetup) : base(id, noSetup) { }
+
+        /// <summary>
+        /// Creates a new content type object manually.
+        /// </summary>
+        /// <param name="id"></param>
+        /// <param name="alias"></param>
+        /// <param name="icon"></param>
+        /// <param name="thumbnail"></param>
+        /// <param name="masterContentType"></param>
+        /// <remarks>
+        /// This is like creating a ContentType node using optimized mode but this lets you set
+        /// all of the properties that are initialized normally from the database.
+        /// This is used for performance reasons.
+        /// </remarks>
+        internal ContentType(int id, string alias, string icon, string thumbnail, int? masterContentType, bool? isContainer)
+            : base(id, true)
+        {
+            _alias = alias;
+            _iconurl = icon;
+            _thumbnail = thumbnail;
+            
+            if (masterContentType.HasValue)
+                MasterContentType = masterContentType.Value;
+
+            if (isContainer.HasValue)
+                _isContainerContentType = isContainer.Value;
+        }
+
+        internal ContentType(IContentTypeComposition contentType) : base(contentType)
+        {
+            ContentTypeItem = contentType;
+        }
+
+        #endregion
+
+        #region Constants and static members
+
+        protected internal const string m_SQLOptimizedGetAll = @"
+            SELECT id, createDate, trashed, parentId, nodeObjectType, nodeUser, level, path, sortOrder, uniqueID, text,
+                allowAtRoot, isContainer, Alias,icon,thumbnail,description 
+            FROM umbracoNode INNER JOIN cmsContentType ON umbracoNode.id = cmsContentType.nodeId
+            WHERE nodeObjectType = @nodeObjectType";
+
+        private static readonly object m_Locker = new object();
+
+        #endregion
+
+        #region Static Methods
+
+        /// <summary>
+        /// Used for cache so we don't have to lookup column names all the time, this is actually only used for the ChildrenAsTable methods
+        /// </summary>
+        private static readonly ConcurrentDictionary<string, IDictionary<string, string>> AliasToNames = new ConcurrentDictionary<string, IDictionary<string, string>>();
+
+        private static Dictionary<Tuple<string, string>, Guid> _propertyTypeCache = new Dictionary<Tuple<string, string>, Guid>();
+
+        /// <summary>
+        /// Returns a content type's columns alias -> name mapping
+        /// </summary>
+        /// <param name="contentTypeAlias"></param>
+        /// <returns></returns>
+        /// <remarks>
+        /// This is currently only used for ChildrenAsTable methods, caching is moved here instead of in the app logic so we can clear the cache
+        /// </remarks>
+        internal static IDictionary<string, string> GetAliasesAndNames(string contentTypeAlias)
+        {
+            IDictionary<string, string> cached;
+            if (AliasToNames.TryGetValue(contentTypeAlias, out cached))
+            {
+                return cached;
+            }
+
+            var ct = ContentType.GetByAlias(contentTypeAlias);
+            var userFields = ct.PropertyTypes.ToDictionary(x => x.Alias, x => x.Name);
+            AliasToNames.TryAdd(contentTypeAlias, userFields);
+            return userFields;
+        }
+
+        public static void RemoveFromDataTypeCache(string contentTypeAlias)
+        {
+            lock (_propertyTypeCache)
+            {
+                List<Tuple<string, string>> toDelete = new List<Tuple<string, string>>();
+                foreach (Tuple<string, string> key in _propertyTypeCache.Keys)
+                {
+                    if (string.Equals(key.first, contentTypeAlias))
+                    {
+                        toDelete.Add(key);
+                    }
+                }
+                foreach (Tuple<string, string> key in toDelete)
+                {
+                    if(_propertyTypeCache != null)
+                        _propertyTypeCache.Remove(key);
+                }
+            }
+            //don't put lock around this as it is ConcurrentDictionary.
+            AliasToNames.Clear();
+        }
+        public static Guid GetDataType(string contentTypeAlias, string propertyTypeAlias)
+        {
+            Tuple<string, string> key = new Tuple<string, string>()
+            {
+                first = contentTypeAlias,
+                second = propertyTypeAlias
+            };
+            //The property type is not on IProperty (it's not stored in NodeFactory)
+            //first check the cache
+            if (_propertyTypeCache != null && _propertyTypeCache.ContainsKey(key))
+            {
+                return _propertyTypeCache[key];
+            }
+
+            // With 4.10 we can't do this via direct SQL as we have content type mixins
+            Guid controlId = Guid.Empty;
+            ContentType ct = GetByAlias(contentTypeAlias);
+            PropertyType pt = ct.getPropertyType(propertyTypeAlias);
+            if (pt != null)
+            {
+                controlId = pt.DataTypeDefinition.DataType.Id;
+            }
+
+            //add to cache (even if empty!)
+            if (!_propertyTypeCache.ContainsKey(key))
+            {
+                _propertyTypeCache.Add(key, controlId);
+            }
+            return controlId;
+
+        }
+
+
+        /// <summary>
+        /// Gets the type of the content.
+        /// </summary>
+        /// <param name="id">The id.</param>
+        /// <returns></returns>
+        public static ContentType GetContentType(int id)
+        {
+            return Cache.GetCacheItem<ContentType>(string.Format("UmbracoContentType{0}", id.ToString()),
+                m_Locker,
+                TimeSpan.FromMinutes(30),
+                delegate
+                {
+                    return new ContentType(id);
+                });
+        }
+
+        /// <summary>
+        /// If true, this instance uses default umbraco data only.
+        /// </summary>
+        /// <param name="ct">The ct.</param>
+        /// <returns></returns>
+        private static bool usesUmbracoDataOnly(ContentType ct)
+        {
+            bool retVal = true;
+            foreach (PropertyType pt in ct.PropertyTypes)
+            {
+                if (!DataTypeDefinition.IsDefaultData(pt.DataTypeDefinition.DataType.Data))
+                {
+                    retVal = false;
+                    break;
+                }
+            }
+            return retVal;
+        }
+
+        // This is needed, because the Tab class is protected and as such it's not possible for 
+        // the PropertyType class to easily access the cache flusher
+        /// <summary>
+        /// Flushes the tab cache.
+        /// </summary>
+        /// <param name="TabId">The tab id.</param>
+        public static void FlushTabCache(int TabId, int ContentTypeId)
+        {
+            Tab.FlushCache(TabId, ContentTypeId);
+        }
+
+        /// <summary>
+        /// Creates a new ContentType
+        /// </summary>
+        /// <param name="NodeId">The CMSNode Id of the ContentType</param>
+        /// <param name="Alias">The Alias of the ContentType</param>
+        /// <param name="IconUrl">The Iconurl of Contents of this ContentType</param>
+        protected static void Create(int NodeId, string Alias, string IconUrl)
+        {
+            SqlHelper.ExecuteNonQuery(
+                                      "Insert into cmsContentType (nodeId,alias,icon) values (" + NodeId + ",'" + helpers.Casing.SafeAliasWithForcingCheck(Alias) +
+                                      "','" + IconUrl + "')");
+        }
+
+        /// <summary>
+        /// Initializes a ContentType object given the Alias.
+        /// </summary>
+        /// <param name="Alias">Alias of the content type</param>
+        /// <returns>
+        /// The ContentType with the corrosponding Alias
+        /// </returns>
+        public static ContentType GetByAlias(string Alias)
+        {
+            return new ContentType(SqlHelper.ExecuteScalar<int>("SELECT nodeid FROM cmsContentType WHERE alias = @alias",
+                                   SqlHelper.CreateParameter("@alias", Alias)));
+        }
+
+        /// <summary>
+        /// Helper method for getting the Tab id from a given PropertyType
+        /// </summary>
+        /// <param name="pt">The PropertyType from which to get the Tab Id</param>
+        /// <returns>The Id of the Tab on which the PropertyType is placed</returns>
+        public static int getTabIdFromPropertyType(PropertyType pt)
+        {
+            object tmp = SqlHelper.ExecuteScalar<object>("Select propertyTypeGroupId from cmsPropertyType where id = " + pt.Id.ToString());
+            if (tmp == DBNull.Value)
+                return 0;
+            else return int.Parse(tmp.ToString());
+        }
+
+        #endregion
+
+        #region Private Members
+
+        //private bool _optimizedMode = false;
+        private bool _allowAtRoot;
+        private string _alias;
+        private string _iconurl;
+        private string _description;
+        private string _thumbnail;
+        List<int> m_masterContentTypes;
+        private bool _isContainerContentType = false;
+
+        private List<int> m_AllowedChildContentTypeIDs = null;
+        private List<TabI> m_VirtualTabs = null;
+
+        private static readonly object propertyTypesCacheSyncLock = new object();
+
+        protected internal IContentTypeComposition ContentTypeItem;
+
+        #endregion
+
+        #region Public Properties
+
+        /// <summary>
+        /// The Alias of the ContentType, is used for import/export and more human readable initialization see: GetByAlias 
+        /// method.
+        /// </summary>
+        public string Alias
+        {
+            get { return _alias; }
+            set
+            {
+                _alias = helpers.Casing.SafeAliasWithForcingCheck(value);
+
+                // validate if alias is empty
+                if (String.IsNullOrEmpty(_alias))
+                {
+                    throw new ArgumentOutOfRangeException("An Alias cannot be empty");
+                }
+
+                //This switches between using new vs. legacy api.
+                //Note that this is currently only done to support both DocumentType and MediaType, which use the new api and MemberType that doesn't.
+                if (ContentTypeItem == null)
+                {
+                    SqlHelper.ExecuteNonQuery("update cmsContentType set alias = @alias where nodeId = @id",
+                                              SqlHelper.CreateParameter("@alias", _alias),
+                                              SqlHelper.CreateParameter("@id", Id));
+                }
+                else
+                {
+                    ContentTypeItem.Alias = _alias;
+                }
+
+                // Remove from cache
+                FlushFromCache(Id);
+            }
+        }
+
+        /// <summary>
+        /// A Content object is often (always) represented in the treeview in the Umbraco console, the ContentType defines
+        /// which Icon the Content of this type is representated with.
+        /// </summary>
+        public string IconUrl
+        {
+            get { return _iconurl; }
+            set
+            {
+                _iconurl = value;
+
+                //This switches between using new vs. legacy api.
+                //Note that this is currently only done to support both DocumentType and MediaType, which use the new api and MemberType that doesn't.
+                if (ContentTypeItem == null)
+                {
+                    SqlHelper.ExecuteNonQuery("update cmsContentType set icon='" + value + "' where nodeid = " + Id);
+                }
+                else
+                {
+                    ContentTypeItem.Icon = _iconurl;
+                }
+
+                // Remove from cache
+                FlushFromCache(Id);
+            }
+        }
+
+        /// <summary>
+        /// Get or Sets the Container status of the Content Type. A Container Content Type doesn't show its children in the tree,
+        /// but instead adds a tab when edited showing its children in a grid
+        /// </summary>
+        public bool IsContainerContentType
+        {
+            get { return _isContainerContentType; }
+            set
+            {
+                _isContainerContentType = value;
+
+                //This switches between using new vs. legacy api.
+                //Note that this is currently only done to support both DocumentType and MediaType, which use the new api and MemberType that doesn't.
+                if (ContentTypeItem == null)
+                {
+                    SqlHelper.ExecuteNonQuery(
+                                          "update cmsContentType set isContainer = @isContainer where nodeId = @id",
+                                          SqlHelper.CreateParameter("@isContainer", value),
+                                          SqlHelper.CreateParameter("@id", Id));
+                }
+                else
+                {
+                    ContentTypeItem.IsContainer = _isContainerContentType;
+                }
+            }
+        }
+
+        /// <summary>
+        /// Gets or sets the 'allow at root' boolean
+        /// </summary>
+        public bool AllowAtRoot
+        {
+            get { return _allowAtRoot; }
+            set
+            {
+                _allowAtRoot = value;
+
+                //This switches between using new vs. legacy api. 
+                //Note that this is currently only done to support both DocumentType and MediaType, which use the new api and MemberType that doesn't.
+                if (ContentTypeItem == null)
+                {
+                    SqlHelper.ExecuteNonQuery(
+                                          "update cmsContentType set allowAtRoot = @allowAtRoot where nodeId = @id",
+                                          SqlHelper.CreateParameter("@allowAtRoot", value),
+                                          SqlHelper.CreateParameter("@id", Id));
+                }
+                else
+                {
+                    ContentTypeItem.AllowedAsRoot = _allowAtRoot;
+                }
+            }
+        }
+        
+        /// <summary>
+        /// Gets or sets the description.
+        /// </summary>
+        /// <value>The description.</value>
+        public string Description
+        {
+            get
+            {
+                if (_description != null)
+                {
+                    if (!_description.StartsWith("#"))
+                        return _description;
+                    else
+                    {
+                        Language lang = Language.GetByCultureCode(Thread.CurrentThread.CurrentCulture.Name);
+                        if (lang != null)
+                        {
+                            if (Dictionary.DictionaryItem.hasKey(_description.Substring(1, _description.Length - 1)))
+                            {
+                                var di =
+                                    new Dictionary.DictionaryItem(_description.Substring(1, _description.Length - 1));
+                                return di.Value(lang.id);
+                            }
+                        }
+                    }
+
+                    return "[" + _description + "]";
+                }
+
+                return _description;
+            }
+            set
+            {
+                _description = value;
+
+                //This switches between using new vs. legacy api. 
+                //Note that this is currently only done to support both DocumentType and MediaType, which use the new api and MemberType that doesn't.
+                if (ContentTypeItem == null)
+                {
+                    SqlHelper.ExecuteNonQuery(
+                                          "update cmsContentType set description = @description where nodeId = @id",
+                                          SqlHelper.CreateParameter("@description", value),
+                                          SqlHelper.CreateParameter("@id", Id));
+                }
+                else
+                {
+                    ContentTypeItem.Description = _description;
+                }
+
+                FlushFromCache(Id);
+            }
+        }
+
+        /// <summary>
+        /// Gets or sets the thumbnail.
+        /// </summary>
+        /// <value>The thumbnail.</value>
+        public string Thumbnail
+        {
+            get { return _thumbnail; }
+            set
+            {
+                _thumbnail = value;
+
+                //This switches between using new vs. legacy api. 
+                //Note that this is currently only done to support both DocumentType and MediaType, which use the new api and MemberType that doesn't.
+                if (ContentTypeItem == null)
+                {
+                    SqlHelper.ExecuteNonQuery(
+                                          "update cmsContentType set thumbnail = @thumbnail where nodeId = @id",
+                                          SqlHelper.CreateParameter("@thumbnail", value),
+                                          SqlHelper.CreateParameter("@id", Id));
+                }
+                else
+                {
+                    ContentTypeItem.Thumbnail = _thumbnail;
+                }
+
+                FlushFromCache(Id);
+            }
+        }
+
+        /// <summary>
+        /// Human readable name/label
+        /// </summary>
+        /// <value></value>
+        public override string Text
+        {
+            get
+            {
+                string tempText = base.Text;
+                if (!tempText.StartsWith("#"))
+                    return tempText;
+                else
+                {
+                    Language lang =
+                        Language.GetByCultureCode(Thread.CurrentThread.CurrentCulture.Name);
+                    if (lang != null)
+                    {
+                        if (Dictionary.DictionaryItem.hasKey(tempText.Substring(1, tempText.Length - 1)))
+                        {
+                            Dictionary.DictionaryItem di =
+                                new Dictionary.DictionaryItem(tempText.Substring(1, tempText.Length - 1));
+                            return di.Value(lang.id);
+                        }
+                    }
+
+                    return "[" + tempText + "]";
+                }
+            }
+            set
+            {
+                base.Text = value;
+
+                if (ContentTypeItem != null)
+                {
+                    ContentTypeItem.Name = value;
+                }
+
+                // Remove from cache
+                FlushFromCache(Id);
+            }
+        }
+
+        //THIS SHOULD BE IENUMERABLE<PROPERTYTYPE> NOT LIST!
+
+        /// <summary>
+        /// The "datafield/column" definitions, a Content object of this type will have an equivalent
+        /// list of Properties.
+        /// </summary>		
+        /// <remarks>
+        /// Property types are are cached so any calls to this property will returne cached versions
+        /// </remarks>
+        public List<PropertyType> PropertyTypes
+        {
+            get
+            {
+                string cacheKey = GetPropertiesCacheKey();
+
+                return Cache.GetCacheItem<List<PropertyType>>(cacheKey, propertyTypesCacheSyncLock,
+                    TimeSpan.FromMinutes(15),
+                    delegate
+                    {
+                        //MCH NOTE: For the timing being I have changed this to a dictionary to ensure that property types
+                        //aren't added multiple times through the MasterContentType structure, because each level loads
+                        //its own + inherited property types, which is wrong. Once we are able to fully switch to the new api
+                        //this should no longer be a problem as the composition always contains a correct list of property types.
+                        var result = new Dictionary<int, PropertyType>();
+                        using (IRecordsReader dr =
+                            SqlHelper.ExecuteReader(
+                                "select id from cmsPropertyType where contentTypeId = @ctId order by sortOrder",
+                                SqlHelper.CreateParameter("@ctId", Id)))
+                        {
+                            while (dr.Read())
+                            {
+                                int id = dr.GetInt("id");
+                                PropertyType pt = PropertyType.GetPropertyType(id);
+                                if (pt != null)
+                                    result.Add(pt.Id, pt);
+                            }
+                        }
+
+                        // Get Property Types from the master content type
+                        if (MasterContentTypes.Count > 0)
+                        {
+                            foreach (var mct in MasterContentTypes)
+                            {
+                                var pts = ContentType.GetContentType(mct).PropertyTypes;
+                                foreach (PropertyType pt in pts)
+                                {
+                                    if(result.ContainsKey(pt.Id) == false)
+                                        result.Add(pt.Id, pt);
+                                }
+                            }
+                        }
+                        return result.Select(x => x.Value).ToList();
+                    });
+            }
+        }
+
+        public List<int> MasterContentTypes
+        {
+            get
+            {
+                if (m_masterContentTypes == null)
+                {
+                    m_masterContentTypes = new List<int>();
+                    if (ContentTypeItem == null)
+                    {
+                        //TODO Make this recursive, so it looks up Masters of the Master ContentType
+                        using (
+                            var dr =
+                                SqlHelper.ExecuteReader(
+                                    @"SELECT parentContentTypeId FROM cmsContentType2ContentType WHERE childContentTypeId = @id",
+                                    SqlHelper.CreateParameter("@id", Id)))
+                        {
+                            while (dr.Read())
+                            {
+                                m_masterContentTypes.Add(dr.GetInt("parentContentTypeId"));
+                            }
+                        }
+                    }
+                    else
+                    {
+                        m_masterContentTypes = ContentTypeItem.CompositionIds().ToList();
+                    }
+
+                }
+                return m_masterContentTypes;
+            }
+        }
+
+        /// <summary>
+        /// Gets or sets the Master Content Type for inheritance of tabs and properties.
+        /// </summary>
+        /// <value>The ID of the Master Content Type</value>
+        public int MasterContentType
+        {
+            get
+            {
+                if (MasterContentTypes.Count > 0)
+                    return MasterContentTypes[0];
+
+                return 0;
+            }
+            set
+            {
+                if (value != MasterContentType)
+                {
+                    //TODO: Add support for multiple masters
+                    /*foreach (var mct in MasterContentTypes)
+                    {
+                        RemoveParentContentType(mct);
+                    }*/
+
+                    if (MasterContentTypes.Count > 0)
+                    {
+                        var masterId = MasterContentTypes[0];
+                        RemoveParentContentType(masterId);
+                    }
+
+                    AddParentContentType(value);
+                }
+            }
+        }
+
+        public void AddParentContentType(int parentContentTypeId)
+        {
+            if (MasterContentTypes.Contains(parentContentTypeId))
+            {
+                // Should we throw an exception if you try to add something that already exist?
+            }
+            else
+            {
+                SqlHelper.ExecuteNonQuery(
+                    "INSERT INTO [cmsContentType2ContentType] (parentContentTypeId, childContentTypeId) VALUES (@parentContentTypeId, @childContentTypeId)",
+                    SqlHelper.CreateParameter("@parentContentTypeId", parentContentTypeId),
+                    SqlHelper.CreateParameter("@childContentTypeId", Id));
+                MasterContentTypes.Add(parentContentTypeId);
+
+
+            }
+        }
+
+        public bool IsMaster()
+        {
+            return SqlHelper.ExecuteScalar<int>("select count(*) from cmsContentType2ContentType where parentContentTypeId = @parentContentTypeId",
+                SqlHelper.CreateParameter("@parentContentTypeId", this.Id)) > 0;
+        }
+
+        public IEnumerable<ContentType> GetChildTypes()
+        {
+            var cts = new List<ContentType>();
+            using (var dr = SqlHelper.ExecuteReader(@"SELECT childContentTypeId FROM cmsContentType2ContentType WHERE parentContentTypeId = @parentContentTypeId",
+                SqlHelper.CreateParameter("@parentContentTypeId", Id)))
+            {
+                while (dr.Read())
+                {
+                    cts.Add(GetContentType(dr.GetInt("childContentTypeId")));
+                }
+            }
+
+            return cts;
+        }
+
+        public void RemoveParentContentType(int parentContentTypeId)
+        {
+            if (MasterContentTypes.Contains(parentContentTypeId) == false)
+            {
+                // Should we throw an exception if you're trying to remove something that doesn't exist?
+            }
+            else
+            {
+
+                // Clean up property data (when we remove a reference we also need to remove all data relating to the doc type!
+                // So that would be all propertyData that uses a propertyType from the content type with 'parentContentTypeId' and 
+                // has a nodetype of this id
+                var contentTypeToRemove = new ContentType(parentContentTypeId);
+
+                RemoveMasterPropertyTypeData(contentTypeToRemove, this);
+
+                SqlHelper.ExecuteNonQuery(
+                                          "DELETE FROM [cmsContentType2ContentType] WHERE parentContentTypeId = @parentContentTypeId AND childContentTypeId = @childContentTypeId",
+                                          SqlHelper.CreateParameter("@parentContentTypeId", parentContentTypeId),
+                                          SqlHelper.CreateParameter("@childContentTypeId", Id));
+                MasterContentTypes.Remove(parentContentTypeId);
+            }
+        }
+
+        private void RemoveMasterPropertyTypeData(ContentType contentTypeToRemove, ContentType currentContentType)
+        {
+            foreach (var pt in contentTypeToRemove.PropertyTypes)
+            {
+                if (pt.ContentTypeId == contentTypeToRemove.Id)
+                {
+                    // before we can remove a parent content type we need to remove all data that 
+                    // relates to property types
+                    SqlHelper.ExecuteNonQuery(
+                            @"delete cmsPropertyData from cmsPropertyData
+                            inner join cmsContent on cmsContent.nodeId = cmsPropertyData.contentNodeId
+                            where cmsPropertyData.propertyTypeId = @propertyType
+                            and contentType = @contentType",
+                        SqlHelper.CreateParameter("@contentType", currentContentType.Id),
+                        SqlHelper.CreateParameter("@propertyType", pt.Id));
+                }
+            }
+
+            // remove sub data too
+            foreach (var ct in currentContentType.GetChildTypes())
+                RemoveMasterPropertyTypeData(contentTypeToRemove, ct);
+        }
+
+        public IEnumerable<PropertyTypeGroup> PropertyTypeGroups
+        {
+            get { return PropertyTypeGroup.GetPropertyTypeGroupsFromContentType(Id); }
+        }
+
+        /// <summary>
+        /// Retrieve a list of all Tabs on the current ContentType
+        /// </summary>
+        [Obsolete("Use PropertyTypeGroup methods instead", false)]
+        public TabI[] getVirtualTabs
+        {
+            get
+            {
+                EnsureVirtualTabs();
+                return m_VirtualTabs.ToArray();
+            }
+        }
+
+
+        /// <summary>
+        /// Clears the locally loaded tabs which forces them to be reloaded next time they requested
+        /// </summary>
+        [Obsolete("Use PropertyTypeGroup methods instead", false)]
+        public void ClearVirtualTabs()
+        {
+            // zb-00040 #29889 : clear the right cache! t.contentType is the ctype which _defines_ the tab, not the current one.
+            foreach (TabI t in getVirtualTabs)
+                Tab.FlushCache(t.Id, Id);
+
+            m_VirtualTabs = null;
+        }
+
+        /// <summary>
+        /// The list of ContentType Id's that defines which Content (by ContentType) can be created as child 
+        /// to the Content of this ContentType
+        /// </summary>
+        public int[] AllowedChildContentTypeIDs
+        {
+            get
+            {
+                //optimize this property so it lazy loads the data only one time.
+                if (m_AllowedChildContentTypeIDs == null)
+                {
+                    m_AllowedChildContentTypeIDs = new List<int>();
+                    using (IRecordsReader dr = SqlHelper.ExecuteReader(
+                                                                      "Select AllowedId from cmsContentTypeAllowedContentType where id=" +
+                                                                      Id))
+                    {
+                        while (dr.Read())
+                        {
+                            m_AllowedChildContentTypeIDs.Add(dr.GetInt("AllowedId"));
+                        }
+                    }
+                }
+
+                return m_AllowedChildContentTypeIDs.ToArray();
+            }
+            set
+            {
+                m_AllowedChildContentTypeIDs = value.ToList();
+
+                //This switches between using new vs. legacy api.
+                //Note that this is currently only done to support both DocumentType and MediaType, which use the new api and MemberType that doesn't.
+                if (ContentTypeItem == null)
+                {
+                    SqlHelper.ExecuteNonQuery(
+                        "delete from cmsContentTypeAllowedContentType where id=" + Id);
+                    foreach (int i in value)
+                    {
+                        SqlHelper.ExecuteNonQuery(
+                            "insert into cmsContentTypeAllowedContentType (id,AllowedId) values (" +
+                            Id + "," + i + ")");
+                    }
+                }
+                else
+                {
+                    var list = new List<ContentTypeSort>();
+                    int sort = 0;
+                    foreach (var i in value)
+                    {
+                        int id = i;
+                        list.Add(new ContentTypeSort{Id = new Lazy<int>(() => id), SortOrder = sort});
+                        sort++;
+                    }
+
+                    ContentTypeItem.AllowedContentTypes = list;
+                }
+            }
+        }
+
+        #endregion
+
+        #region Public Methods
+        /// <summary>
+        /// Gets the raw text.
+        /// </summary>
+        /// <returns></returns>
+        public string GetRawText()
+        {
+            return base.Text;
+        }
+        public string GetRawDescription()
+        {
+            return _description;
+        }
+        /// <summary>
+        /// Used to persist object changes to the database. In Version3.0 it's just a stub for future compatibility
+        /// </summary>
+        public override void Save()
+        {
+            base.Save();
+
+            // Remove from all doctypes from cache
+            FlushAllFromCache();
+        }
+
+        /// <summary>
+        /// Retrieve a list of all ContentTypes
+        /// </summary>
+        /// <returns>The list of all ContentTypes</returns>
+        public ContentType[] GetAll()
+        {
+            var contentTypes = new List<ContentType>();
+
+            using (IRecordsReader dr =
+                SqlHelper.ExecuteReader(m_SQLOptimizedGetAll.Trim(), SqlHelper.CreateParameter("@nodeObjectType", base.nodeObjectType)))
+            {
+                while (dr.Read())
+                {
+                    //create the ContentType object without setting up
+                    ContentType ct = new ContentType(dr.Get<int>("id"), true);
+                    //populate it's CMSNode properties
+                    ct.PopulateCMSNodeFromReader(dr);
+                    //populate it's ContentType properties
+                    ct.PopulateContentTypeNodeFromReader(dr);
+
+                    contentTypes.Add(ct);
+                }
+            }
+
+            return contentTypes.ToArray();
+
+        }
+
+        /// <summary>
+        /// Adding a PropertyType to the ContentType, will add a new datafield/Property on all Documents of this Type.
+        /// </summary>
+        /// <param name="dt">The DataTypeDefinition of the PropertyType</param>
+        /// <param name="Alias">The Alias of the PropertyType</param>
+        /// <param name="Name">The userfriendly name</param>
+        public PropertyType AddPropertyType(DataTypeDefinition dt, string Alias, string Name)
+        {
+            PropertyType pt = PropertyType.MakeNew(dt, this, Name, Alias);
+
+            // Optimized call
+            populatePropertyData(pt, this.Id);
+
+            // Inherited content types (document types only)
+            populateMasterContentTypes(pt, this.Id);
+
+            //			foreach (Content c in Content.getContentOfContentType(this)) 
+            //				c.addProperty(pt,c.Version);
+
+            // Remove from cache
+            FlushFromCache(Id);
+
+            return pt;
+        }
+
+        /// <summary>
+        /// Adding a PropertyType to a Tab, the Tabs are primarily used for making the 
+        /// editing interface more userfriendly.
+        /// </summary>
+        /// <param name="pt">The PropertyType</param>
+        /// <param name="TabId">The Id of the Tab</param>
+        [Obsolete("Use PropertyTypeGroup methods instead", false)]
+        public void SetTabOnPropertyType(PropertyType pt, int TabId)
+        {
+            // This is essentially just a wrapper for the property
+            pt.TabId = TabId;
+            //flush the content type cache, the the tab cache (why so much cache?! argh!)
+            pt.FlushCacheBasedOnTab();
+        }
+
+        /// <summary>
+        /// Removing a PropertyType from the associated Tab
+        /// </summary>
+        /// <param name="pt">The PropertyType which should be freed from its tab</param>
+        [Obsolete("Use PropertyTypeGroup methods instead", false)]
+        public void removePropertyTypeFromTab(PropertyType pt)
+        {
+            pt.TabId = 0; //this will set to null in the database.
+
+            if (ContentTypeItem != null)
+            {
+                ContentTypeItem.RemovePropertyType(pt.Alias);
+            }
+            
+            // Remove from cache
+            FlushFromCache(Id);
+        }
+
+        /// <summary>
+        /// Creates a new Tab on the Content
+        /// </summary>
+        /// <param name="Caption">Returns the Id of the new Tab</param>
+        /// <returns></returns>
+        [MethodImpl(MethodImplOptions.Synchronized)]
+        [Obsolete("Use PropertyTypeGroup methods instead", false)]
+        public int AddVirtualTab(string Caption)
+        {
+            // The method is synchronized
+            PropertyTypeGroup ptg = new PropertyTypeGroup(0, Id, Caption);
+            ptg.Save();
+
+            // Remove from cache
+            FlushFromCache(Id);
+
+            return ptg.Id;
+        }
+
+        /// <summary>
+        /// Releases all PropertyTypes on tab (this does not delete the PropertyTypes) and then Deletes the Tab
+        /// </summary>
+        /// <param name="id">The Id of the Tab to be deleted.</param>
+        [Obsolete("Use PropertyTypeGroup methods instead", false)]
+        public void DeleteVirtualTab(int id)
+        {
+            PropertyTypeGroup.GetPropertyTypeGroup(id).Delete();
+
+            // Remove from cache
+            FlushFromCache(Id);
+        }
+
+        /// <summary>
+        /// Updates the caption of the Tab
+        /// </summary>
+        /// <param name="tabId">The Id of the Tab to be updated</param>
+        /// <param name="Caption">The new Caption</param>
+        [Obsolete("Use PropertyTypeGroup methods instead", false)]
+        public void SetTabName(int tabId, string Caption)
+        {
+            var ptg = PropertyTypeGroup.GetPropertyTypeGroup(tabId);
+            ptg.Name = Caption;
+            ptg.Save();
+
+            // Remove from cache
+            FlushFromCache(Id);
+        }
+
+        /// <summary>
+        /// Updates the sort order of the Tab
+        /// </summary>
+        /// <param name="tabId">The Id of the Tab to be updated</param>
+        /// <param name="Caption">The new order number</param>
+        [Obsolete("Use PropertyTypeGroup methods instead", false)]
+        public void SetTabSortOrder(int tabId, int sortOrder)
+        {
+            var ptg = PropertyTypeGroup.GetPropertyTypeGroup(tabId);
+            ptg.SortOrder = sortOrder;
+            ptg.Save();
+
+            // Remove from cache
+            FlushFromCache(Id);
+        }
+
+        /// <summary>
+        /// Retrieve a PropertyType by it's alias
+        /// </summary>
+        /// <param name="alias">PropertyType alias</param>
+        /// <returns>The PropertyType with the given Alias</returns>
+        public PropertyType getPropertyType(string alias)
+        {
+            // NH 22-08-08, Get from the property type stack to ensure support of master document types
+            object o = this.PropertyTypes.Find(pt => pt.Alias == alias);
+
+            if (o == null)
+            {
+                return null;
+            }
+            else
+            {
+                return (PropertyType)o;
+            }
+        }
+
+        /// <summary>
+        /// Deletes the current ContentType
+        /// </summary>
+        public override void delete()
+        {
+            // Remove from cache
+            FlushFromCache(Id);
+
+            // Delete all propertyTypes
+            foreach (PropertyType pt in PropertyTypes)
+            {
+                if (pt.ContentTypeId == this.Id)
+                {
+                    pt.delete();
+                }
+            }
+
+            // delete all tabs
+            foreach (PropertyTypeGroup ptg in PropertyTypeGroups)
+            {
+                if (ptg.ContentTypeId == this.Id)
+                {
+                    ptg.Delete();
+                }
+            }
+
+            //need to delete the allowed relationships between content types
+            SqlHelper.ExecuteNonQuery("delete from cmsContentTypeAllowedContentType where AllowedId=@allowedId or Id=@id",
+                SqlHelper.CreateParameter("@allowedId", Id),
+                SqlHelper.CreateParameter("@id", Id));
+
+            // delete contenttype entrance
+            SqlHelper.ExecuteNonQuery("Delete from cmsContentType where NodeId = " + Id);
+
+            // delete CMSNode entrance
+            base.delete();
+        }
+
+        #endregion
+
+        #region Protected Methods
+
+        internal protected void PopulateContentTypeFromContentTypeBase(IContentTypeComposition contentType)
+        {
+            _alias = contentType.Alias;
+            _iconurl = contentType.Icon;
+            _isContainerContentType = contentType.IsContainer;
+            _allowAtRoot = contentType.AllowedAsRoot;
+            _thumbnail = contentType.Thumbnail;
+            _description = contentType.Description;
+
+            if (ContentTypeItem == null)
+                ContentTypeItem = contentType;
+        }
+
+        protected void PopulateContentTypeNodeFromReader(IRecordsReader dr)
+        {
+            _alias = dr.GetString("Alias");
+            _iconurl = dr.GetString("icon");
+            _isContainerContentType = dr.GetBoolean("isContainer");
+            _allowAtRoot = dr.GetBoolean("allowAtRoot");
+
+            if (!dr.IsNull("thumbnail"))
+                _thumbnail = dr.GetString("thumbnail");
+            if (!dr.IsNull("description"))
+                _description = dr.GetString("description");
+        }
+
+        /// <summary>
+        /// Set up the internal data of the ContentType
+        /// </summary>
+        protected override void setupNode()
+        {
+            base.setupNode();
+
+            //Try to load the ContentType/MediaType through the new public api
+            if (nodeObjectType == new Guid("A2CB7800-F571-4787-9638-BC48539A0EFB"))
+            {
+                var contentType = ApplicationContext.Current.Services.ContentTypeService.GetContentType(Id);
+                if (contentType != null)
+                {
+                    PopulateContentTypeFromContentTypeBase(contentType);
+                    return;
+                }
+            }
+            else if (nodeObjectType == new Guid("4EA4382B-2F5A-4C2B-9587-AE9B3CF3602E"))
+            {
+                var mediaType = ApplicationContext.Current.Services.ContentTypeService.GetMediaType(Id);
+                if (mediaType != null)
+                {
+                    PopulateContentTypeFromContentTypeBase(mediaType);
+                    return;
+                }
+            }
+
+            // TODO: Load master content types
+            using (IRecordsReader dr =
+                SqlHelper.ExecuteReader("Select allowAtRoot, isContainer, Alias,icon,thumbnail,description from cmsContentType where nodeid=" + Id)
+                )
+            {
+                if (dr.Read())
+                {
+                    PopulateContentTypeNodeFromReader(dr);
+                }
+                else
+                {
+                    throw new ArgumentException("No Contenttype with id: " + Id);
+                }
+            }
+        }
+
+        /// <summary>
+        /// Flushes the cache.
+        /// </summary>
+        /// <param name="Id">The id.</param>
+        public static void FlushFromCache(int id)
+        {
+            //Ensure that MediaTypes are reloaded from db by clearing cache
+            InMemoryCacheProvider.Current.Clear();
+
+            ContentType ct = new ContentType(id);
+            Cache.ClearCacheItem(string.Format("UmbracoContentType{0}", id));
+            Cache.ClearCacheItem(ct.GetPropertiesCacheKey());
+            ct.ClearVirtualTabs();
+
+            //clear the content type from the property datatype cache used by razor
+            RemoveFromDataTypeCache(ct.Alias);
+
+            // clear anything that uses this as master content type
+            //TODO: Update to load all content types
+            //Should this include "ct.nodeObjectType == media.MediaType._objectType" ?
+            if (ct.nodeObjectType == DocumentType._objectType)
+            {
+                //NOTE Changed from "DocumentType.GetAllAsList().FindAll(dt => dt.MasterContentType == id)" to loading master contenttypes directly from the db.
+                //Related to http://issues.umbraco.org/issue/U4-1714
+                var dtos = ApplicationContext.Current.DatabaseContext.Database.Fetch<ContentType2ContentTypeDto>("WHERE parentContentTypeId = @Id", new { Id = id });
+                foreach (var dto in dtos)
+                {
+                    FlushFromCache(dto.ChildId);
+                }
+            }
+        }
+
+        protected internal void FlushAllFromCache()
+        {
+            Cache.ClearCacheByKeySearch("UmbracoContentType");
+            Cache.ClearCacheByKeySearch("ContentType_PropertyTypes_Content");
+
+            //clear the property datatype cache used by razor
+            _propertyTypeCache = new Dictionary<Tuple<string, string>, Guid>();
+
+            ClearVirtualTabs();
+        }
+
+        #endregion
+
+        #region Private Methods
+        /// <summary>
+        /// The cache key used to cache the properties for the content type
+        /// </summary>
+        /// <returns></returns>
+        private string GetPropertiesCacheKey()
+        {
+            return "ContentType_PropertyTypes_Content:" + this.Id;
+        }
+
+
+        private readonly object _virtualTabLoadLock = new object();
+        /// <summary>
+        /// Checks if we've loaded the virtual tabs into memory and if not gets them from the databse.
+        /// </summary>
+        [Obsolete("Use PropertyTypeGroup methods instead", false)]
+        private void EnsureVirtualTabs()
+        {
+            // This class can be cached and potentially shared between multiple threads.
+            // Two or more threads can attempt to lazyily-load its virtual tabs at the same time.
+            // If that happens, the m_VirtualTabs will contain duplicates.
+            // We must prevent two threads from running InitializeVirtualTabs at the same time.
+            // We must also prevent m_VirtualTabs from being modified while it is being populated.
+            if (m_VirtualTabs == null || m_VirtualTabs.Count == 0)
+            {
+                lock (_virtualTabLoadLock)
+                {
+                    //optimize, lazy load the data only one time
+                    if (m_VirtualTabs == null || m_VirtualTabs.Count == 0)
+                    {
+                        InitializeVirtualTabs();
+                    }
+                }
+            }
+        }
+
+
+        /// <summary>
+        /// Loads the tabs into memory from the database and stores them in a local list for retreival
+        /// </summary>
+        [Obsolete("Use PropertyTypeGroup methods instead", false)]
+        private void InitializeVirtualTabs()
+        {
+            // While we are initialising, we should not use the class-scoped list, as it may be used by other threads
+            var temporaryList = new List<TabI>();
+            foreach (PropertyTypeGroup ptg in PropertyTypeGroups.Where(x => x.ParentId == 0 && x.ContentTypeId == this.Id))
+                temporaryList.Add(new Tab(ptg.Id, ptg.Name, ptg.SortOrder, this));
+
+            // Master Content Type
+            if (MasterContentTypes.Count > 0)
+            {
+                foreach (var mct in MasterContentTypes)
+                    temporaryList.AddRange(GetContentType(mct).getVirtualTabs.ToList());
+            }
+
+
+            // sort all tabs
+            temporaryList.Sort((a, b) => a.SortOrder.CompareTo(b.SortOrder));
+
+            // now that we aren't going to modify the list, we can set it to the class-scoped variable.
+            m_VirtualTabs = temporaryList.DistinctBy(x => x.Id).ToList();
+        }
+
+        private void populateMasterContentTypes(PropertyType pt, int docTypeId)
+        {
+            foreach (web.DocumentType docType in web.DocumentType.GetAllAsList())
+            {
+                //TODO: Check for multiple references (mixins) not causing endless loops!
+                if (docType.MasterContentTypes.Contains(docTypeId))
+                {
+                    populatePropertyData(pt, docType.Id);
+                    populateMasterContentTypes(pt, docType.Id);
+                }
+            }
+        }
+
+        private void populatePropertyData(PropertyType pt, int contentTypeId)
+        {
+            // NH: PropertyTypeId inserted directly into SQL instead of as a parameter for SQL CE 4 compatibility
+            SqlHelper.ExecuteNonQuery(
+                                      "insert into cmsPropertyData (contentNodeId, versionId, propertyTypeId) select contentId, versionId, " + pt.Id + " from cmsContent inner join cmsContentVersion on cmsContent.nodeId = cmsContentVersion.contentId where contentType = @contentTypeId",
+                                      SqlHelper.CreateParameter("@contentTypeId", contentTypeId));
+        }
+
+        #endregion
+
+        #region Public TabI Interface
+        /// <summary>
+        /// An interface for the tabs, should be refactored
+        /// </summary>
+        public interface TabI
+        {
+            /// <summary>
+            /// Public identifier
+            /// </summary>
+            int Id { get; }
+
+            /// <summary>
+            /// The text on the tab
+            /// </summary>
+            string Caption { get; }
+
+            /// <summary>
+            /// The sortorder of the tab
+            /// </summary>
+            int SortOrder { get; }
+
+            // zb-00036 #29889 : removed PropertyTypes property (not making sense), replaced with methods
+
+            /// <summary>
+            /// Gets a list of all PropertyTypes on the Tab for a given ContentType.
+            /// </summary>
+            /// <remarks>This includes properties inherited from master content types.</remarks>
+            /// <param name="contentTypeId">The unique identifier of the ContentType.</param>
+            /// <returns>An array of PropertyType.</returns>
+            PropertyType[] GetPropertyTypes(int contentTypeId);
+
+            [Obsolete("Please use GetPropertyTypes() instead", false)]
+            PropertyType[] PropertyTypes { get; }
+
+            /// <summary>
+            /// Gets a list of all PropertyTypes on the Tab for a given ContentType.
+            /// </summary>
+            /// <param name="contentTypeId">The unique identifier of the ContentType.</param>
+            /// <param name="includeInheritedProperties">Indicates whether properties inherited from master content types should be included.</param>
+            /// <returns>An array of PropertyType.</returns>
+            PropertyType[] GetPropertyTypes(int contentTypeId, bool includeInheritedProperties);
+
+            /// <summary>
+            /// Gets a list if all PropertyTypes on the Tab for all ContentTypes.
+            /// </summary>
+            /// <returns>An IEnumerable of all the PropertyTypes.</returns>
+            List<PropertyType> GetAllPropertyTypes();
+
+            /// <summary>
+            /// The contenttype
+            /// </summary>
+            int ContentType { get; }
+
+            /// <summary>
+            /// Method for moving the tab up
+            /// </summary>
+            void MoveUp();
+
+            /// <summary>
+            /// Method for retrieving the original, non processed name from the db
+            /// </summary>
+            /// <returns>The original, non processed name from the db</returns>
+            string GetRawCaption();
+
+            /// <summary>
+            /// Method for moving the tab down
+            /// </summary>
+            void MoveDown();
+        }
+        #endregion
+
+        #region Protected Tab Class
+        /// <summary>
+        /// A tab is merely a way to organize data on a ContentType to make it more
+        /// human friendly
+        /// </summary>
+        [Obsolete("Please use PropertyTypes instead", false)]
+        public class Tab : TabI
+        {
+            private ContentType _contenttype;
+            private static object propertyTypesCacheSyncLock = new object();
+            public static readonly string CacheKey = "Tab_PropertyTypes_Content:";
+
+            /// <summary>
+            /// Initializes a new instance of the <see cref="Tab"/> class.
+            /// </summary>
+            /// <param name="id">The id.</param>
+            /// <param name="caption">The caption.</param>
+            /// <param name="sortOrder">The sort order.</param>
+            /// <param name="cType">Type of the c.</param>
+            public Tab(int id, string caption, int sortOrder, ContentType cType)
+            {
+                _id = id;
+                _caption = caption;
+                _sortOrder = sortOrder;
+                _contenttype = cType;
+            }
+
+            public static Tab GetTab(int id)
+            {
+                Tab tab = null;
+                // Tabs have been replaced with PropertyTypeGroups, so we use the new api to provide legacy support
+                PropertyTypeGroup ptg = PropertyTypeGroup.GetPropertyTypeGroup(id);
+                if (ptg != null)
+                {
+                    tab = new Tab(id, ptg.Name, ptg.SortOrder, new ContentType(ptg.ContentTypeId));
+                }
+
+                return tab;
+            }
+
+            // zb-00036 #29889 : Fix content tab properties.
+            public PropertyType[] GetPropertyTypes(int contentTypeId)
+            {
+                return GetPropertyTypes(contentTypeId, true);
+            }
+
+            // zb-00036 #29889 : Fix content tab properties. Replaces getPropertyTypes, which was
+            // loading all properties for the tab, causing exceptions here and there... we want
+            // the properties for the tab for a given content type, and we want them in the right order.
+            // Also this is public now because we removed the PropertyTypes property (not making sense).
+            public PropertyType[] GetPropertyTypes(int contentTypeId, bool includeInheritedProperties)
+            {
+                // NH, temp fix for 4.9 to use the new PropertyTypeGroup API
+                var pts = PropertyTypeGroup.GetPropertyTypeGroup(this.Id).GetPropertyTypes();
+
+                if (includeInheritedProperties)
+                {
+                    // we need to 
+                    var contentType = businesslogic.ContentType.GetContentType(contentTypeId);
+                    return pts.Where(x => contentType.MasterContentTypes.Contains(x.ContentTypeId) || x.ContentTypeId == contentTypeId).ToArray();
+                }
+
+                return pts.Where(x => x.ContentTypeId == contentTypeId).ToArray();
+            }
+
+            // zb-00036 #29889 : yet we may want to be able to get *all* property types
+            // Note: This will get ALL PropertyTypes that is associated with a specific Tab 
+            // regardless of the PropertyTypes belonging to the current ContentType.
+            public List<PropertyType> GetAllPropertyTypes()
+            {
+                var db = ApplicationContext.Current.DatabaseContext.Database;
+                var propertyTypeDtos = db.Fetch<PropertyTypeDto>("WHERE propertyTypeGroupId = @Id", new {Id = _id});
+                var tmp = propertyTypeDtos
+                            .Select(propertyTypeDto => PropertyType.GetPropertyType(propertyTypeDto.Id))
+                            .ToList();
+
+                var propertyTypeGroupDtos = db.Fetch<PropertyTypeGroupDto>("WHERE parentGroupId = @Id", new {Id = _id});
+                foreach (var propertyTypeGroupDto in propertyTypeGroupDtos)
+                {
+                    var inheritedPropertyTypeDtos = db.Fetch<PropertyTypeDto>("WHERE propertyTypeGroupId = @Id", new { Id = propertyTypeGroupDto.Id });
+                    tmp.AddRange(inheritedPropertyTypeDtos
+                                     .Select(propertyTypeDto => PropertyType.GetPropertyType(propertyTypeDto.Id))
+                                     .ToList());
+                }
+
+                return tmp;
+            }
+
+            /// <summary>
+            /// A list of PropertyTypes on the Tab
+            /// </summary>
+            [Obsolete("Please use GetPropertyTypes() instead", false)]
+            public PropertyType[] PropertyTypes
+            {
+                get { return GetPropertyTypes(this.ContentType, true); }
+            }
+
+
+
+            /// <summary>
+            /// Flushes the cache.
+            /// </summary>
+            /// <param name="id">The id.</param>
+            /// <param name="contentTypeId"></param>
+            public static void FlushCache(int id, int contentTypeId)
+            {
+                Cache.ClearCacheItem(generateCacheKey(id, contentTypeId));
+            }
+
+            private static string generateCacheKey(int tabId, int contentTypeId)
+            {
+                return String.Format("{0}_{1}_{2}", CacheKey, tabId, contentTypeId);
+            }
+
+            /// <summary>
+            /// Deletes this instance.
+            /// </summary>
+            public void Delete()
+            {
+                SqlHelper.ExecuteNonQuery("update cmsPropertyType set propertyTypeGroupId = NULL where propertyTypeGroupId = @id",
+                                          SqlHelper.CreateParameter("@id", Id));
+                SqlHelper.ExecuteNonQuery("delete from cmsPropertyTypeGroup where id = @id",
+                                          SqlHelper.CreateParameter("@id", Id));
+            }
+
+            /// <summary>
+            /// Gets the tab caption by id.
+            /// </summary>
+            /// <param name="id">The id.</param>
+            /// <returns></returns>
+            public static string GetCaptionById(int id)
+            {
+                try
+                {
+                    string tempCaption = SqlHelper.ExecuteScalar<string>("Select text from cmsPropertyTypeGroup where id = " + id.ToString());
+                    if (!tempCaption.StartsWith("#"))
+                        return tempCaption;
+                    else
+                    {
+                        Language lang =
+                            Language.GetByCultureCode(Thread.CurrentThread.CurrentCulture.Name);
+                        if (lang != null)
+                            return
+                                new Dictionary.DictionaryItem(tempCaption.Substring(1, tempCaption.Length - 1)).Value(
+                                    lang.id);
+                        else
+                            return "[" + tempCaption + "]";
+                    }
+                }
+                catch
+                {
+                    return null;
+                }
+            }
+
+            private int _id;
+
+            private int? _sortOrder = null;
+
+            /// <summary>
+            /// The sortorder of the tab
+            /// </summary>
+            /// <value></value>
+            public int SortOrder
+            {
+                get
+                {
+                    if (!_sortOrder.HasValue)
+                    {
+                        _sortOrder = SqlHelper.ExecuteScalar<int>("select sortOrder from cmsPropertyTypeGroup where id = " + _id);
+                    }
+                    return _sortOrder.Value;
+                }
+                set
+                {
+                    SqlHelper.ExecuteNonQuery("update cmsPropertyTypeGroup set sortOrder = " + value + " where id =" + _id);
+                }
+            }
+
+            /// <summary>
+            /// Moves the Tab up
+            /// </summary>
+            [Obsolete("Please use GetPropertyTypes() instead", false)]
+            public void MoveUp()
+            {
+                FixTabOrder();
+                // If this tab is not the first we can switch places with the previous tab 
+                // hence moving it up.
+                if (SortOrder > 0)
+                {
+                    int newsortorder = SortOrder - 1;
+                    // Find the tab to switch with
+                    TabI[] Tabs = _contenttype.getVirtualTabs;
+                    foreach (Tab t in Tabs)
+                    {
+                        if (t.SortOrder == newsortorder)
+                            t.SortOrder = SortOrder;
+                    }
+                    SortOrder = newsortorder;
+                }
+            }
+
+            /// <summary>
+            /// Moves the Tab down
+            /// </summary>
+            [Obsolete("Please use GetPropertyTypes() instead", false)]
+            public void MoveDown()
+            {
+                FixTabOrder();
+                // If this tab is not the last tab we can switch places with the next tab 
+                // hence moving it down.
+                TabI[] Tabs = _contenttype.getVirtualTabs;
+                if (SortOrder < Tabs.Length - 1)
+                {
+                    int newsortorder = SortOrder + 1;
+                    // Find the tab to switch with
+                    foreach (Tab t in Tabs)
+                    {
+                        if (t.SortOrder == newsortorder)
+                            t.SortOrder = SortOrder;
+                    }
+                    SortOrder = newsortorder;
+                }
+            }
+
+            /// <summary>
+            /// Method for retrieving the original, non processed name from the db
+            /// </summary>
+            /// <returns>
+            /// The original, non processed name from the db
+            /// </returns>
+            public string GetRawCaption()
+            {
+                return _caption;
+            }
+
+
+            /// <summary>
+            /// Fixes the tab order.
+            /// </summary>
+            private void FixTabOrder()
+            {
+                TabI[] Tabs = _contenttype.getVirtualTabs;
+                for (int i = 0; i < Tabs.Length; i++)
+                {
+                    Tab t = (Tab)Tabs[i];
+                    t.SortOrder = i;
+                }
+            }
+
+
+            /// <summary>
+            /// Public identifier
+            /// </summary>
+            /// <value></value>
+            public int Id
+            {
+                get { return _id; }
+            }
+
+            // zb-00036 #29889 : removed unused field
+            // zb-00036 #29889 : removed PropertyTypes property (not making sense)
+
+            public int ContentType
+            {
+                get { return _contenttype.Id; }
+            }
+
+            private string _caption;
+
+            /// <summary>
+            /// The text on the tab
+            /// </summary>
+            /// <value></value>
+            public string Caption
+            {
+                get
+                {
+                    if (!_caption.StartsWith("#"))
+                        return _caption;
+                    else
+                    {
+                        Language lang =
+                            Language.GetByCultureCode(Thread.CurrentThread.CurrentCulture.Name);
+                        if (lang != null)
+                        {
+                            if (Dictionary.DictionaryItem.hasKey(_caption.Substring(1, _caption.Length - 1)))
+                            {
+                                Dictionary.DictionaryItem di =
+                                    new Dictionary.DictionaryItem(_caption.Substring(1, _caption.Length - 1));
+                                if (di != null)
+                                    return di.Value(lang.id);
+                            }
+                        }
+
+                        return "[" + _caption + "]";
+                    }
+                }
+            }
+        }
+        #endregion
+
+    }
+}