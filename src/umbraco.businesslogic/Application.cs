using System;
using System.Collections;
using System.Collections.Generic;
using System.Data;
using System.Data.SqlClient;
using System.IO;
using System.Linq;
using System.Web;
using System.Xml.Linq;
using umbraco.DataLayer;
using umbraco.IO;
using System.Runtime.CompilerServices;
using umbraco.businesslogic;

namespace umbraco.BusinessLogic
{
    /// <summary>
    /// Class for handling all registered applications in Umbraco.
    /// </summary>
    public class Application
    {
        private static ISqlHelper _sqlHelper;

        private const string CacheKey = "ApplicationCache";
        internal const string AppConfigFileName = "applications.config";
        private static string _appConfig;
        private static readonly object Locker = new object();

        /// <summary>
        /// gets/sets the application.config file path
        /// </summary>
        /// <remarks>
        /// The setter is generally only going to be used in unit tests, otherwise it will attempt to resolve it using the IOHelper.MapPath
        /// </remarks>
        internal static string AppConfigFilePath
        {
            get
            {
                if (string.IsNullOrWhiteSpace(_appConfig))
                {
                    _appConfig = IOHelper.MapPath(SystemDirectories.Config + "/" + AppConfigFileName);
                }
                return _appConfig;
            }
            set { _appConfig = value; }
        }

        /// <summary>
        /// The cache storage for all applications
        /// </summary>
        internal static List<Application> Apps
        {
            get
            {
                //Whenever this is accessed, we need to ensure the cache exists!
                EnsureCache();

                return HttpRuntime.Cache[CacheKey] as List<Application>;
            }
            set
            {
                HttpRuntime.Cache.Insert(CacheKey, value);
            }
        }

        private string _name;
        private string _alias;
        private string _icon;
        private int _sortOrder;


        /// <summary>
        /// Gets the SQL helper.
        /// </summary>
        /// <value>The SQL helper.</value>
        public static ISqlHelper SqlHelper
        {
            get
            {
                if (_sqlHelper == null)
                {
                    try
                    {
                        _sqlHelper = DataLayerHelper.CreateSqlHelper(GlobalSettings.DbDSN);
                    }
                    catch { }
                }
                return _sqlHelper;
            }
        }

<<<<<<< HEAD
        
=======

>>>>>>> 86a222b5

        /// <summary>
        /// Initializes a new instance of the <see cref="Application"/> class.
        /// </summary>
        public Application()
        { }

        /// <summary>
        /// Initializes a new instance of the <see cref="Application"/> class.
        /// </summary>
        /// <param name="name">The application name.</param>
        /// <param name="alias">The application alias.</param>
        /// <param name="icon">The application icon.</param>
        public Application(string name, string alias, string icon)
            : this(name, alias, icon, 0)
        { }

        /// <summary>
        /// Initializes a new instance of the <see cref="Application"/> class.
        /// </summary>
        /// <param name="name">The name.</param>
        /// <param name="alias">The alias.</param>
        /// <param name="icon">The icon.</param>
        /// <param name="sortOrder">The sort order.</param>
        public Application(string name, string alias, string icon, int sortOrder)
        {
            this.name = name;
            this.alias = alias;
            this.icon = icon;
            this.sortOrder = sortOrder;
        }

        /// <summary>
        /// Gets or sets the application name.
        /// </summary>
        /// <value>The name.</value>
        public string name
        {
            get { return _name; }
            set { _name = value; }
        }

        /// <summary>
        /// Gets or sets the application alias.
        /// </summary>
        /// <value>The alias.</value>
        public string alias
        {
            get { return _alias; }
            set { _alias = value; }
        }

        /// <summary>
        /// Gets or sets the application icon.
        /// </summary>
        /// <value>The application icon.</value>
        public string icon
        {
            get { return _icon; }
            set { _icon = value; }
        }

        /// <summary>
        /// Gets or sets the sort order.
        /// </summary>
        /// <value>
        /// The sort order.
        /// </value>
        public int sortOrder
        {
            get { return _sortOrder; }
            set { _sortOrder = value; }
        }

        /// <summary>
        /// Creates a new applcation if no application with the specified alias is found.
        /// </summary>
        /// <param name="name">The application name.</param>
        /// <param name="alias">The application alias.</param>
        /// <param name="icon">The application icon, which has to be located in umbraco/images/tray folder.</param>
        [MethodImpl(MethodImplOptions.Synchronized)]
        public static void MakeNew(string name, string alias, string icon)
        {
            MakeNew(name, alias, icon, Apps.Max(x => x.sortOrder) + 1);
        }

        /// <summary>
        /// Makes the new.
        /// </summary>
        /// <param name="name">The name.</param>
        /// <param name="alias">The alias.</param>
        /// <param name="icon">The icon.</param>
        /// <param name="sortOrder">The sort order.</param>
        [MethodImpl(MethodImplOptions.Synchronized)]
        public static void MakeNew(string name, string alias, string icon, int sortOrder)
        {
            bool exist = false;
            foreach (Application app in getAll())
            {
                if (app.alias == alias)
                    exist = true;
            }

            if (!exist)
            {
                //                SqlHelper.ExecuteNonQuery(@"
                //				insert into umbracoApp 
                //				(appAlias,appIcon,appName, sortOrder) 
                //				values (@alias,@icon,@name,@sortOrder)",
                //                SqlHelper.CreateParameter("@alias", alias),
                //                SqlHelper.CreateParameter("@icon", icon),
                //                SqlHelper.CreateParameter("@name", name),
                //                SqlHelper.CreateParameter("@sortOrder", sortOrder));

                LoadXml(doc =>
                {
                    doc.Root.Add(new XElement("add",
                        new XAttribute("alias", alias),
                        new XAttribute("name", name),
                        new XAttribute("icon", icon),
                        new XAttribute("sortOrder", sortOrder)));
                }, true);
            }
        }

        //public static void MakeNew(IApplication Iapp, bool installAppTrees) {

        //    MakeNew(Iapp.Name, Iapp.Alias, Iapp.Icon);

        //    if (installAppTrees) {

        //    }
        //}


        /// <summary>
        /// Gets the application by its alias.
        /// </summary>
        /// <param name="appAlias">The application alias.</param>
        /// <returns></returns>
        public static Application getByAlias(string appAlias)
        {
            return Apps.Find(t => t.alias == appAlias);
        }

        /// <summary>
        /// Deletes this instance.
        /// </summary>
        public void Delete()
        {
            //delete the assigned applications
            SqlHelper.ExecuteNonQuery("delete from umbracoUser2App where app = @appAlias", SqlHelper.CreateParameter("@appAlias", this.alias));

            //delete the assigned trees
            var trees = ApplicationTree.getApplicationTree(this.alias);
            foreach (var t in trees)
            {
                t.Delete();
            }

            //SqlHelper.ExecuteNonQuery("delete from umbracoApp where appAlias = @appAlias",
            //    SqlHelper.CreateParameter("@appAlias", this._alias));

            LoadXml(doc =>
            {
                doc.Root.Elements("add").Where(x => x.Attribute("alias") != null && x.Attribute("alias").Value == this.alias).Remove();
            }, true);
        }

        /// <summary>
        /// Gets all applications registered in umbraco from the umbracoApp table..
        /// </summary>
        /// <returns>Returns a Application Array</returns>
        public static List<Application> getAll()
        {
            return Apps;
        }

        /// <summary>
        /// Stores all references to classes that are of type IApplication
        /// </summary>
        [Obsolete("RegisterIApplications has been depricated. Please use ApplicationStartupHandler.RegisterHandlers() instead.")]
        public static void RegisterIApplications()
        {
            ApplicationStartupHandler.RegisterHandlers();
        }

        /// <summary>
        /// Removes the Application cache and re-reads the data from the db.
        /// </summary>
        private static void ReCache()
        {
            HttpRuntime.Cache.Remove(CacheKey);
            EnsureCache();
        }

        /// <summary>
        /// Read all Application data and store it in cache.
        /// </summary>
        private static void EnsureCache()
        {
            //don't query the database is the cache is not null
            if (HttpRuntime.Cache[CacheKey] != null)
                return;

            try
            {
                var tmp = new List<Application>();

                //using (IRecordsReader dr =
                //    SqlHelper.ExecuteReader("Select appAlias, appIcon, appName from umbracoApp"))
                //{
                //    while (dr.Read())
                //    {
                //        tmp.Add(new Application(dr.GetString("appName"), dr.GetString("appAlias"), dr.GetString("appIcon")));
                //    }
                //}

                LoadXml(doc =>
                {

                    foreach (var addElement in doc.Root.Elements("add").OrderBy(x =>
                    {
                        var sortOrderAttr = x.Attribute("sortOrder");
                        return sortOrderAttr != null ? Convert.ToInt32(sortOrderAttr.Value) : 0;
                    }))
                    {
                        var sortOrderAttr = addElement.Attribute("sortOrder");
                        tmp.Add(new Application(addElement.Attribute("name").Value,
                            addElement.Attribute("alias").Value,
                            addElement.Attribute("icon").Value,
                            sortOrderAttr != null ? Convert.ToInt32(sortOrderAttr.Value) : 0));
                    }

                }, false);

                Apps = tmp;
            }
            catch
            {
                //this is a bit of a hack that just ensures the application doesn't crash when the
                //installer is run and there is no database or connection string defined.
                //the reason this method may get called during the installation is that the 
                //SqlHelper of this class is shared amongst everything "Application" wide.

                //TODO: Perhaps we should log something  here??
            }

        }

        internal static void LoadXml(Action<XDocument> callback, bool saveAfterCallback)
        {
            lock (Locker)
            {
                var doc = File.Exists(AppConfigFilePath)
                    ? XDocument.Load(AppConfigFilePath)
                    : XDocument.Parse("<?xml version=\"1.0\"?><applications />");

                if (doc.Root != null)
                {
                    callback.Invoke(doc);

                    if (saveAfterCallback)
                    {
                        //ensure the folder is created!
                        Directory.CreateDirectory(Path.GetDirectoryName(AppConfigFilePath));

                        doc.Save(AppConfigFilePath);

                        ReCache();
                    }
                }
            }
        }
    }
}
<|MERGE_RESOLUTION|>--- conflicted
+++ resolved
@@ -1,372 +1,368 @@
-using System;
-using System.Collections;
-using System.Collections.Generic;
-using System.Data;
-using System.Data.SqlClient;
-using System.IO;
-using System.Linq;
-using System.Web;
-using System.Xml.Linq;
-using umbraco.DataLayer;
-using umbraco.IO;
-using System.Runtime.CompilerServices;
-using umbraco.businesslogic;
-
-namespace umbraco.BusinessLogic
-{
-    /// <summary>
-    /// Class for handling all registered applications in Umbraco.
-    /// </summary>
-    public class Application
-    {
-        private static ISqlHelper _sqlHelper;
-
-        private const string CacheKey = "ApplicationCache";
-        internal const string AppConfigFileName = "applications.config";
-        private static string _appConfig;
-        private static readonly object Locker = new object();
-
-        /// <summary>
-        /// gets/sets the application.config file path
-        /// </summary>
-        /// <remarks>
-        /// The setter is generally only going to be used in unit tests, otherwise it will attempt to resolve it using the IOHelper.MapPath
-        /// </remarks>
-        internal static string AppConfigFilePath
-        {
-            get
-            {
-                if (string.IsNullOrWhiteSpace(_appConfig))
-                {
-                    _appConfig = IOHelper.MapPath(SystemDirectories.Config + "/" + AppConfigFileName);
-                }
-                return _appConfig;
-            }
-            set { _appConfig = value; }
-        }
-
-        /// <summary>
-        /// The cache storage for all applications
-        /// </summary>
-        internal static List<Application> Apps
-        {
-            get
-            {
-                //Whenever this is accessed, we need to ensure the cache exists!
-                EnsureCache();
-
-                return HttpRuntime.Cache[CacheKey] as List<Application>;
-            }
-            set
-            {
-                HttpRuntime.Cache.Insert(CacheKey, value);
-            }
-        }
-
-        private string _name;
-        private string _alias;
-        private string _icon;
-        private int _sortOrder;
-
-
-        /// <summary>
-        /// Gets the SQL helper.
-        /// </summary>
-        /// <value>The SQL helper.</value>
-        public static ISqlHelper SqlHelper
-        {
-            get
-            {
-                if (_sqlHelper == null)
-                {
-                    try
-                    {
-                        _sqlHelper = DataLayerHelper.CreateSqlHelper(GlobalSettings.DbDSN);
-                    }
-                    catch { }
-                }
-                return _sqlHelper;
-            }
-        }
-
-<<<<<<< HEAD
-        
-=======
-
->>>>>>> 86a222b5
-
-        /// <summary>
-        /// Initializes a new instance of the <see cref="Application"/> class.
-        /// </summary>
-        public Application()
-        { }
-
-        /// <summary>
-        /// Initializes a new instance of the <see cref="Application"/> class.
-        /// </summary>
-        /// <param name="name">The application name.</param>
-        /// <param name="alias">The application alias.</param>
-        /// <param name="icon">The application icon.</param>
-        public Application(string name, string alias, string icon)
-            : this(name, alias, icon, 0)
-        { }
-
-        /// <summary>
-        /// Initializes a new instance of the <see cref="Application"/> class.
-        /// </summary>
-        /// <param name="name">The name.</param>
-        /// <param name="alias">The alias.</param>
-        /// <param name="icon">The icon.</param>
-        /// <param name="sortOrder">The sort order.</param>
-        public Application(string name, string alias, string icon, int sortOrder)
-        {
-            this.name = name;
-            this.alias = alias;
-            this.icon = icon;
-            this.sortOrder = sortOrder;
-        }
-
-        /// <summary>
-        /// Gets or sets the application name.
-        /// </summary>
-        /// <value>The name.</value>
-        public string name
-        {
-            get { return _name; }
-            set { _name = value; }
-        }
-
-        /// <summary>
-        /// Gets or sets the application alias.
-        /// </summary>
-        /// <value>The alias.</value>
-        public string alias
-        {
-            get { return _alias; }
-            set { _alias = value; }
-        }
-
-        /// <summary>
-        /// Gets or sets the application icon.
-        /// </summary>
-        /// <value>The application icon.</value>
-        public string icon
-        {
-            get { return _icon; }
-            set { _icon = value; }
-        }
-
-        /// <summary>
-        /// Gets or sets the sort order.
-        /// </summary>
-        /// <value>
-        /// The sort order.
-        /// </value>
-        public int sortOrder
-        {
-            get { return _sortOrder; }
-            set { _sortOrder = value; }
-        }
-
-        /// <summary>
-        /// Creates a new applcation if no application with the specified alias is found.
-        /// </summary>
-        /// <param name="name">The application name.</param>
-        /// <param name="alias">The application alias.</param>
-        /// <param name="icon">The application icon, which has to be located in umbraco/images/tray folder.</param>
-        [MethodImpl(MethodImplOptions.Synchronized)]
-        public static void MakeNew(string name, string alias, string icon)
-        {
-            MakeNew(name, alias, icon, Apps.Max(x => x.sortOrder) + 1);
-        }
-
-        /// <summary>
-        /// Makes the new.
-        /// </summary>
-        /// <param name="name">The name.</param>
-        /// <param name="alias">The alias.</param>
-        /// <param name="icon">The icon.</param>
-        /// <param name="sortOrder">The sort order.</param>
-        [MethodImpl(MethodImplOptions.Synchronized)]
-        public static void MakeNew(string name, string alias, string icon, int sortOrder)
-        {
-            bool exist = false;
-            foreach (Application app in getAll())
-            {
-                if (app.alias == alias)
-                    exist = true;
-            }
-
-            if (!exist)
-            {
-                //                SqlHelper.ExecuteNonQuery(@"
-                //				insert into umbracoApp 
-                //				(appAlias,appIcon,appName, sortOrder) 
-                //				values (@alias,@icon,@name,@sortOrder)",
-                //                SqlHelper.CreateParameter("@alias", alias),
-                //                SqlHelper.CreateParameter("@icon", icon),
-                //                SqlHelper.CreateParameter("@name", name),
-                //                SqlHelper.CreateParameter("@sortOrder", sortOrder));
-
-                LoadXml(doc =>
-                {
-                    doc.Root.Add(new XElement("add",
-                        new XAttribute("alias", alias),
-                        new XAttribute("name", name),
-                        new XAttribute("icon", icon),
-                        new XAttribute("sortOrder", sortOrder)));
-                }, true);
-            }
-        }
-
-        //public static void MakeNew(IApplication Iapp, bool installAppTrees) {
-
-        //    MakeNew(Iapp.Name, Iapp.Alias, Iapp.Icon);
-
-        //    if (installAppTrees) {
-
-        //    }
-        //}
-
-
-        /// <summary>
-        /// Gets the application by its alias.
-        /// </summary>
-        /// <param name="appAlias">The application alias.</param>
-        /// <returns></returns>
-        public static Application getByAlias(string appAlias)
-        {
-            return Apps.Find(t => t.alias == appAlias);
-        }
-
-        /// <summary>
-        /// Deletes this instance.
-        /// </summary>
-        public void Delete()
-        {
-            //delete the assigned applications
-            SqlHelper.ExecuteNonQuery("delete from umbracoUser2App where app = @appAlias", SqlHelper.CreateParameter("@appAlias", this.alias));
-
-            //delete the assigned trees
-            var trees = ApplicationTree.getApplicationTree(this.alias);
-            foreach (var t in trees)
-            {
-                t.Delete();
-            }
-
-            //SqlHelper.ExecuteNonQuery("delete from umbracoApp where appAlias = @appAlias",
-            //    SqlHelper.CreateParameter("@appAlias", this._alias));
-
-            LoadXml(doc =>
-            {
-                doc.Root.Elements("add").Where(x => x.Attribute("alias") != null && x.Attribute("alias").Value == this.alias).Remove();
-            }, true);
-        }
-
-        /// <summary>
-        /// Gets all applications registered in umbraco from the umbracoApp table..
-        /// </summary>
-        /// <returns>Returns a Application Array</returns>
-        public static List<Application> getAll()
-        {
-            return Apps;
-        }
-
-        /// <summary>
-        /// Stores all references to classes that are of type IApplication
-        /// </summary>
-        [Obsolete("RegisterIApplications has been depricated. Please use ApplicationStartupHandler.RegisterHandlers() instead.")]
-        public static void RegisterIApplications()
-        {
-            ApplicationStartupHandler.RegisterHandlers();
-        }
-
-        /// <summary>
-        /// Removes the Application cache and re-reads the data from the db.
-        /// </summary>
-        private static void ReCache()
-        {
-            HttpRuntime.Cache.Remove(CacheKey);
-            EnsureCache();
-        }
-
-        /// <summary>
-        /// Read all Application data and store it in cache.
-        /// </summary>
-        private static void EnsureCache()
-        {
-            //don't query the database is the cache is not null
-            if (HttpRuntime.Cache[CacheKey] != null)
-                return;
-
-            try
-            {
-                var tmp = new List<Application>();
-
-                //using (IRecordsReader dr =
-                //    SqlHelper.ExecuteReader("Select appAlias, appIcon, appName from umbracoApp"))
-                //{
-                //    while (dr.Read())
-                //    {
-                //        tmp.Add(new Application(dr.GetString("appName"), dr.GetString("appAlias"), dr.GetString("appIcon")));
-                //    }
-                //}
-
-                LoadXml(doc =>
-                {
-
-                    foreach (var addElement in doc.Root.Elements("add").OrderBy(x =>
-                    {
-                        var sortOrderAttr = x.Attribute("sortOrder");
-                        return sortOrderAttr != null ? Convert.ToInt32(sortOrderAttr.Value) : 0;
-                    }))
-                    {
-                        var sortOrderAttr = addElement.Attribute("sortOrder");
-                        tmp.Add(new Application(addElement.Attribute("name").Value,
-                            addElement.Attribute("alias").Value,
-                            addElement.Attribute("icon").Value,
-                            sortOrderAttr != null ? Convert.ToInt32(sortOrderAttr.Value) : 0));
-                    }
-
-                }, false);
-
-                Apps = tmp;
-            }
-            catch
-            {
-                //this is a bit of a hack that just ensures the application doesn't crash when the
-                //installer is run and there is no database or connection string defined.
-                //the reason this method may get called during the installation is that the 
-                //SqlHelper of this class is shared amongst everything "Application" wide.
-
-                //TODO: Perhaps we should log something  here??
-            }
-
-        }
-
-        internal static void LoadXml(Action<XDocument> callback, bool saveAfterCallback)
-        {
-            lock (Locker)
-            {
-                var doc = File.Exists(AppConfigFilePath)
-                    ? XDocument.Load(AppConfigFilePath)
-                    : XDocument.Parse("<?xml version=\"1.0\"?><applications />");
-
-                if (doc.Root != null)
-                {
-                    callback.Invoke(doc);
-
-                    if (saveAfterCallback)
-                    {
-                        //ensure the folder is created!
-                        Directory.CreateDirectory(Path.GetDirectoryName(AppConfigFilePath));
-
-                        doc.Save(AppConfigFilePath);
-
-                        ReCache();
-                    }
-                }
-            }
-        }
-    }
-}
+using System;
+using System.Collections;
+using System.Collections.Generic;
+using System.Data;
+using System.Data.SqlClient;
+using System.IO;
+using System.Linq;
+using System.Web;
+using System.Xml.Linq;
+using umbraco.DataLayer;
+using umbraco.IO;
+using System.Runtime.CompilerServices;
+using umbraco.businesslogic;
+
+namespace umbraco.BusinessLogic
+{
+    /// <summary>
+    /// Class for handling all registered applications in Umbraco.
+    /// </summary>
+    public class Application
+    {
+        private static ISqlHelper _sqlHelper;
+
+        private const string CacheKey = "ApplicationCache";
+        internal const string AppConfigFileName = "applications.config";
+        private static string _appConfig;
+        private static readonly object Locker = new object();
+
+        /// <summary>
+        /// gets/sets the application.config file path
+        /// </summary>
+        /// <remarks>
+        /// The setter is generally only going to be used in unit tests, otherwise it will attempt to resolve it using the IOHelper.MapPath
+        /// </remarks>
+        internal static string AppConfigFilePath
+        {
+            get
+            {
+                if (string.IsNullOrWhiteSpace(_appConfig))
+                {
+                    _appConfig = IOHelper.MapPath(SystemDirectories.Config + "/" + AppConfigFileName);
+                }
+                return _appConfig;
+            }
+            set { _appConfig = value; }
+        }
+
+        /// <summary>
+        /// The cache storage for all applications
+        /// </summary>
+        internal static List<Application> Apps
+        {
+            get
+            {
+                //Whenever this is accessed, we need to ensure the cache exists!
+                EnsureCache();
+
+                return HttpRuntime.Cache[CacheKey] as List<Application>;
+            }
+            set
+            {
+                HttpRuntime.Cache.Insert(CacheKey, value);
+            }
+        }
+
+        private string _name;
+        private string _alias;
+        private string _icon;
+        private int _sortOrder;
+
+
+        /// <summary>
+        /// Gets the SQL helper.
+        /// </summary>
+        /// <value>The SQL helper.</value>
+        public static ISqlHelper SqlHelper
+        {
+            get
+            {
+                if (_sqlHelper == null)
+                {
+                    try
+                    {
+                        _sqlHelper = DataLayerHelper.CreateSqlHelper(GlobalSettings.DbDSN);
+                    }
+                    catch { }
+                }
+                return _sqlHelper;
+            }
+        }
+
+        
+
+        /// <summary>
+        /// Initializes a new instance of the <see cref="Application"/> class.
+        /// </summary>
+        public Application()
+        { }
+
+        /// <summary>
+        /// Initializes a new instance of the <see cref="Application"/> class.
+        /// </summary>
+        /// <param name="name">The application name.</param>
+        /// <param name="alias">The application alias.</param>
+        /// <param name="icon">The application icon.</param>
+        public Application(string name, string alias, string icon)
+            : this(name, alias, icon, 0)
+        { }
+
+        /// <summary>
+        /// Initializes a new instance of the <see cref="Application"/> class.
+        /// </summary>
+        /// <param name="name">The name.</param>
+        /// <param name="alias">The alias.</param>
+        /// <param name="icon">The icon.</param>
+        /// <param name="sortOrder">The sort order.</param>
+        public Application(string name, string alias, string icon, int sortOrder)
+        {
+            this.name = name;
+            this.alias = alias;
+            this.icon = icon;
+            this.sortOrder = sortOrder;
+        }
+
+        /// <summary>
+        /// Gets or sets the application name.
+        /// </summary>
+        /// <value>The name.</value>
+        public string name
+        {
+            get { return _name; }
+            set { _name = value; }
+        }
+
+        /// <summary>
+        /// Gets or sets the application alias.
+        /// </summary>
+        /// <value>The alias.</value>
+        public string alias
+        {
+            get { return _alias; }
+            set { _alias = value; }
+        }
+
+        /// <summary>
+        /// Gets or sets the application icon.
+        /// </summary>
+        /// <value>The application icon.</value>
+        public string icon
+        {
+            get { return _icon; }
+            set { _icon = value; }
+        }
+
+        /// <summary>
+        /// Gets or sets the sort order.
+        /// </summary>
+        /// <value>
+        /// The sort order.
+        /// </value>
+        public int sortOrder
+        {
+            get { return _sortOrder; }
+            set { _sortOrder = value; }
+        }
+
+        /// <summary>
+        /// Creates a new applcation if no application with the specified alias is found.
+        /// </summary>
+        /// <param name="name">The application name.</param>
+        /// <param name="alias">The application alias.</param>
+        /// <param name="icon">The application icon, which has to be located in umbraco/images/tray folder.</param>
+        [MethodImpl(MethodImplOptions.Synchronized)]
+        public static void MakeNew(string name, string alias, string icon)
+        {
+            MakeNew(name, alias, icon, Apps.Max(x => x.sortOrder) + 1);
+        }
+
+        /// <summary>
+        /// Makes the new.
+        /// </summary>
+        /// <param name="name">The name.</param>
+        /// <param name="alias">The alias.</param>
+        /// <param name="icon">The icon.</param>
+        /// <param name="sortOrder">The sort order.</param>
+        [MethodImpl(MethodImplOptions.Synchronized)]
+        public static void MakeNew(string name, string alias, string icon, int sortOrder)
+        {
+            bool exist = false;
+            foreach (Application app in getAll())
+            {
+                if (app.alias == alias)
+                    exist = true;
+            }
+
+            if (!exist)
+            {
+                //                SqlHelper.ExecuteNonQuery(@"
+                //				insert into umbracoApp 
+                //				(appAlias,appIcon,appName, sortOrder) 
+                //				values (@alias,@icon,@name,@sortOrder)",
+                //                SqlHelper.CreateParameter("@alias", alias),
+                //                SqlHelper.CreateParameter("@icon", icon),
+                //                SqlHelper.CreateParameter("@name", name),
+                //                SqlHelper.CreateParameter("@sortOrder", sortOrder));
+
+                LoadXml(doc =>
+                {
+                    doc.Root.Add(new XElement("add",
+                        new XAttribute("alias", alias),
+                        new XAttribute("name", name),
+                        new XAttribute("icon", icon),
+                        new XAttribute("sortOrder", sortOrder)));
+                }, true);
+            }
+        }
+
+        //public static void MakeNew(IApplication Iapp, bool installAppTrees) {
+
+        //    MakeNew(Iapp.Name, Iapp.Alias, Iapp.Icon);
+
+        //    if (installAppTrees) {
+
+        //    }
+        //}
+
+
+        /// <summary>
+        /// Gets the application by its alias.
+        /// </summary>
+        /// <param name="appAlias">The application alias.</param>
+        /// <returns></returns>
+        public static Application getByAlias(string appAlias)
+        {
+            return Apps.Find(t => t.alias == appAlias);
+        }
+
+        /// <summary>
+        /// Deletes this instance.
+        /// </summary>
+        public void Delete()
+        {
+            //delete the assigned applications
+            SqlHelper.ExecuteNonQuery("delete from umbracoUser2App where app = @appAlias", SqlHelper.CreateParameter("@appAlias", this.alias));
+
+            //delete the assigned trees
+            var trees = ApplicationTree.getApplicationTree(this.alias);
+            foreach (var t in trees)
+            {
+                t.Delete();
+            }
+
+            //SqlHelper.ExecuteNonQuery("delete from umbracoApp where appAlias = @appAlias",
+            //    SqlHelper.CreateParameter("@appAlias", this._alias));
+
+            LoadXml(doc =>
+            {
+                doc.Root.Elements("add").Where(x => x.Attribute("alias") != null && x.Attribute("alias").Value == this.alias).Remove();
+            }, true);
+        }
+
+        /// <summary>
+        /// Gets all applications registered in umbraco from the umbracoApp table..
+        /// </summary>
+        /// <returns>Returns a Application Array</returns>
+        public static List<Application> getAll()
+        {
+            return Apps;
+        }
+
+        /// <summary>
+        /// Stores all references to classes that are of type IApplication
+        /// </summary>
+        [Obsolete("RegisterIApplications has been depricated. Please use ApplicationStartupHandler.RegisterHandlers() instead.")]
+        public static void RegisterIApplications()
+        {
+            ApplicationStartupHandler.RegisterHandlers();
+        }
+
+        /// <summary>
+        /// Removes the Application cache and re-reads the data from the db.
+        /// </summary>
+        private static void ReCache()
+        {
+            HttpRuntime.Cache.Remove(CacheKey);
+            EnsureCache();
+        }
+
+        /// <summary>
+        /// Read all Application data and store it in cache.
+        /// </summary>
+        private static void EnsureCache()
+        {
+            //don't query the database is the cache is not null
+            if (HttpRuntime.Cache[CacheKey] != null)
+                return;
+
+            try
+            {
+                var tmp = new List<Application>();
+
+                //using (IRecordsReader dr =
+                //    SqlHelper.ExecuteReader("Select appAlias, appIcon, appName from umbracoApp"))
+                //{
+                //    while (dr.Read())
+                //    {
+                //        tmp.Add(new Application(dr.GetString("appName"), dr.GetString("appAlias"), dr.GetString("appIcon")));
+                //    }
+                //}
+
+                LoadXml(doc =>
+                {
+
+                    foreach (var addElement in doc.Root.Elements("add").OrderBy(x =>
+                    {
+                        var sortOrderAttr = x.Attribute("sortOrder");
+                        return sortOrderAttr != null ? Convert.ToInt32(sortOrderAttr.Value) : 0;
+                    }))
+                    {
+                        var sortOrderAttr = addElement.Attribute("sortOrder");
+                        tmp.Add(new Application(addElement.Attribute("name").Value,
+                            addElement.Attribute("alias").Value,
+                            addElement.Attribute("icon").Value,
+                            sortOrderAttr != null ? Convert.ToInt32(sortOrderAttr.Value) : 0));
+                    }
+
+                }, false);
+
+                Apps = tmp;
+            }
+            catch
+            {
+                //this is a bit of a hack that just ensures the application doesn't crash when the
+                //installer is run and there is no database or connection string defined.
+                //the reason this method may get called during the installation is that the 
+                //SqlHelper of this class is shared amongst everything "Application" wide.
+
+                //TODO: Perhaps we should log something  here??
+            }
+
+        }
+
+        internal static void LoadXml(Action<XDocument> callback, bool saveAfterCallback)
+        {
+            lock (Locker)
+            {
+                var doc = File.Exists(AppConfigFilePath)
+                    ? XDocument.Load(AppConfigFilePath)
+                    : XDocument.Parse("<?xml version=\"1.0\"?><applications />");
+
+                if (doc.Root != null)
+                {
+                    callback.Invoke(doc);
+
+                    if (saveAfterCallback)
+                    {
+                        //ensure the folder is created!
+                        Directory.CreateDirectory(Path.GetDirectoryName(AppConfigFilePath));
+
+                        doc.Save(AppConfigFilePath);
+
+                        ReCache();
+                    }
+                }
+            }
+        }
+    }
+}