--- conflicted
+++ resolved
@@ -1,116 +1,113 @@
-using System;
-<<<<<<< HEAD
-using Umbraco.Core.Logging;
-=======
-using System.Linq;
->>>>>>> bad28451
-using umbraco.BusinessLogic;
-using umbraco.businesslogic.Exceptions;
-using umbraco.IO;
-
-namespace umbraco.BasePages
-{
-    /// <summary>
-    /// UmbracoEnsuredPage is the standard protected page in the umbraco backend, and forces authentication.
-    /// </summary>
-    public class UmbracoEnsuredPage : BasePage
-    {
-        public string CurrentApp { get; set; }
-
-        /// <summary>
-        /// Initializes a new instance of the <see cref="UmbracoEnsuredPage"/> class.
-        /// </summary>
-        public UmbracoEnsuredPage()
-        {
-
-        }
-
-        [Obsolete("This constructor is not used and will be removed from the codebase in the future")]
-        public UmbracoEnsuredPage(string hest)
-        {
-            
-        }
-
-        /// <summary>
-        /// If true then umbraco will force any window/frame to reload umbraco in the main window
-        /// </summary>
-        public bool RedirectToUmbraco { get; set; }
-
-        /// <summary>
-        /// Validates the user for access to a certain application
-        /// </summary>
-        /// <param name="app">The application alias.</param>
-        /// <returns></returns>
-        public bool ValidateUserApp(string app)
-        {
-            return getUser().Applications.Any(uApp => uApp.alias == app);
-        }
-
-        /// <summary>
-        /// Validates the user node tree permissions.
-        /// </summary>
-        /// <param name="Path">The path.</param>
-        /// <param name="Action">The action.</param>
-        /// <returns></returns>
-        public bool ValidateUserNodeTreePermissions(string Path, string Action)
-        {
-            string permissions = getUser().GetPermissions(Path);
-            if (permissions.IndexOf(Action) > -1 && (Path.Contains("-20") || ("," + Path + ",").Contains("," + getUser().StartNodeId.ToString() + ",")))
-                return true;
-
-	        var user = getUser();
-	        LogHelper.Info<UmbracoEnsuredPage>("User {0} has insufficient permissions in UmbracoEnsuredPage: '{1}', '{2}', '{3}'", () => user.Name, () => Path, () => permissions, () => Action);
-            return false;
-        }
-
-        /// <summary>
-        /// Gets the current user.
-        /// </summary>
-        /// <value>The current user.</value>
-        public static User CurrentUser
-        {
-            get
-            {
-                return BusinessLogic.User.GetCurrent();
-            }
-        }
-
-        /// <summary>
-        /// Raises the <see cref="E:System.Web.UI.Control.Init"></see> event to initialize the page.
-        /// </summary>
-        /// <param name="e">An <see cref="T:System.EventArgs"></see> that contains the event data.</param>
-        protected override void OnInit(EventArgs e)
-        {
-            base.OnInit(e);
-            try
-            {
-                ensureContext();
-
-                if (!String.IsNullOrEmpty(CurrentApp))
-                {
-                    if (!ValidateUserApp(CurrentApp))
-                        throw new UserAuthorizationException(String.Format("The current user doesn't have access to the section/app '{0}'", CurrentApp));
-                }
-            }
-            catch (UserAuthorizationException ex)
-            {
-				LogHelper.Error<UmbracoEnsuredPage>(String.Format("Tried to access '{0}'", CurrentApp), ex);
-                throw;
-            }
-            catch
-            {
-                // Clear content as .NET transfers rendered content.
-                Response.Clear();
-
-                // Some umbraco pages should not be loaded on timeout, but instead reload the main application in the top window. Like the treeview for instance
-                if (RedirectToUmbraco)
-                    Response.Redirect(SystemDirectories.Umbraco + "/logout.aspx?", true);
-                else
-                    Response.Redirect(SystemDirectories.Umbraco + "/logout.aspx?redir=" + Server.UrlEncode(Request.RawUrl), true);
-            }
-
-            System.Threading.Thread.CurrentThread.CurrentCulture = new System.Globalization.CultureInfo(ui.Culture(this.getUser()));
-            System.Threading.Thread.CurrentThread.CurrentUICulture = System.Threading.Thread.CurrentThread.CurrentCulture;
-        }
-    }
+using System;
+using Umbraco.Core.Logging;
+using System.Linq;
+using umbraco.BusinessLogic;
+using umbraco.businesslogic.Exceptions;
+using umbraco.IO;
+
+namespace umbraco.BasePages
+{
+    /// <summary>
+    /// UmbracoEnsuredPage is the standard protected page in the umbraco backend, and forces authentication.
+    /// </summary>
+    public class UmbracoEnsuredPage : BasePage
+    {
+        public string CurrentApp { get; set; }
+
+        /// <summary>
+        /// Initializes a new instance of the <see cref="UmbracoEnsuredPage"/> class.
+        /// </summary>
+        public UmbracoEnsuredPage()
+        {
+
+        }
+
+        [Obsolete("This constructor is not used and will be removed from the codebase in the future")]
+        public UmbracoEnsuredPage(string hest)
+        {
+            
+        }
+
+        /// <summary>
+        /// If true then umbraco will force any window/frame to reload umbraco in the main window
+        /// </summary>
+        public bool RedirectToUmbraco { get; set; }
+
+        /// <summary>
+        /// Validates the user for access to a certain application
+        /// </summary>
+        /// <param name="app">The application alias.</param>
+        /// <returns></returns>
+        public bool ValidateUserApp(string app)
+        {
+            return getUser().Applications.Any(uApp => uApp.alias == app);
+        }
+
+        /// <summary>
+        /// Validates the user node tree permissions.
+        /// </summary>
+        /// <param name="Path">The path.</param>
+        /// <param name="Action">The action.</param>
+        /// <returns></returns>
+        public bool ValidateUserNodeTreePermissions(string Path, string Action)
+        {
+            string permissions = getUser().GetPermissions(Path);
+            if (permissions.IndexOf(Action) > -1 && (Path.Contains("-20") || ("," + Path + ",").Contains("," + getUser().StartNodeId.ToString() + ",")))
+                return true;
+
+	        var user = getUser();
+	        LogHelper.Info<UmbracoEnsuredPage>("User {0} has insufficient permissions in UmbracoEnsuredPage: '{1}', '{2}', '{3}'", () => user.Name, () => Path, () => permissions, () => Action);
+            return false;
+        }
+
+        /// <summary>
+        /// Gets the current user.
+        /// </summary>
+        /// <value>The current user.</value>
+        public static User CurrentUser
+        {
+            get
+            {
+                return BusinessLogic.User.GetCurrent();
+            }
+        }
+
+        /// <summary>
+        /// Raises the <see cref="E:System.Web.UI.Control.Init"></see> event to initialize the page.
+        /// </summary>
+        /// <param name="e">An <see cref="T:System.EventArgs"></see> that contains the event data.</param>
+        protected override void OnInit(EventArgs e)
+        {
+            base.OnInit(e);
+            try
+            {
+                ensureContext();
+
+                if (!String.IsNullOrEmpty(CurrentApp))
+                {
+                    if (!ValidateUserApp(CurrentApp))
+                        throw new UserAuthorizationException(String.Format("The current user doesn't have access to the section/app '{0}'", CurrentApp));
+                }
+            }
+            catch (UserAuthorizationException ex)
+            {
+				LogHelper.Error<UmbracoEnsuredPage>(String.Format("Tried to access '{0}'", CurrentApp), ex);
+                throw;
+            }
+            catch
+            {
+                // Clear content as .NET transfers rendered content.
+                Response.Clear();
+
+                // Some umbraco pages should not be loaded on timeout, but instead reload the main application in the top window. Like the treeview for instance
+                if (RedirectToUmbraco)
+                    Response.Redirect(SystemDirectories.Umbraco + "/logout.aspx?", true);
+                else
+                    Response.Redirect(SystemDirectories.Umbraco + "/logout.aspx?redir=" + Server.UrlEncode(Request.RawUrl), true);
+            }
+
+            System.Threading.Thread.CurrentThread.CurrentCulture = new System.Globalization.CultureInfo(ui.Culture(this.getUser()));
+            System.Threading.Thread.CurrentThread.CurrentUICulture = System.Threading.Thread.CurrentThread.CurrentCulture;
+        }
+    }
 }