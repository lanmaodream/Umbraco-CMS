--- conflicted
+++ resolved
@@ -1,518 +1,493 @@
-﻿using System;
-using System.Collections.Generic;
-using System.Globalization;
-using System.Linq;
-using System.Text;
-using System.Web.Mvc;
-using System.Web.Routing;
-using System.Xml;
-using Moq;
-using NUnit.Framework;
-<<<<<<< HEAD
-using Umbraco.Core.Cache;
-using Umbraco.Core.Persistence;
-using Umbraco.Core.Persistence.UnitOfWork;
-using Umbraco.Core.Publishing;
-=======
-using Umbraco.Core.Configuration.UmbracoSettings;
-using Umbraco.Core.Logging;
-using Umbraco.Core.Persistence;
-using Umbraco.Core.Persistence.SqlSyntax;
-using Umbraco.Core.Persistence.UnitOfWork;
-using Umbraco.Core.Profiling;
->>>>>>> 1d80fc66
-using Umbraco.Core.Services;
-using Umbraco.Web.Security;
-using umbraco.BusinessLogic;
-using Umbraco.Core;
-using Umbraco.Core.Models;
-using Umbraco.Core.Models.PublishedContent;
-using Umbraco.Tests.PublishedContent;
-using Umbraco.Tests.TestHelpers;
-using Umbraco.Tests.TestHelpers.Stubs;
-using Umbraco.Web;
-using Umbraco.Web.Models;
-using Umbraco.Web.Mvc;
-using Umbraco.Web.PublishedCache;
-using Umbraco.Web.PublishedCache.XmlPublishedCache;
-using Umbraco.Web.Routing;
-
-namespace Umbraco.Tests.Mvc
-{
-    [TestFixture]
-    public class UmbracoViewPageTests : BaseUmbracoConfigurationTest
-    {
-        #region RenderModel To ...
-
-        [Test]
-        public void RenderModel_To_RenderModel()
-        {
-            var content = new ContentType1(null);
-            var model = new RenderModel(content, CultureInfo.InvariantCulture);
-            var view = new RenderModelTestPage();
-            var viewData = new ViewDataDictionary(model);
-
-            view.ViewContext = GetViewContext();
-            view.SetViewDataX(viewData);
-
-            Assert.AreSame(model, view.Model);
-        }
-
-        [Test]
-        public void RenderModel_ContentType1_To_ContentType1()
-        {
-            var content = new ContentType1(null);
-            var model = new RenderModel(content, CultureInfo.InvariantCulture);
-            var view = new ContentType1TestPage();
-            var viewData = new ViewDataDictionary(model);
-
-            view.ViewContext = GetViewContext();
-            view.SetViewDataX(viewData);
-
-            Assert.IsInstanceOf<ContentType1>(view.Model);
-        }
-
-        [Test]
-        public void RenderModel_ContentType2_To_ContentType1()
-        {
-            var content = new ContentType2(null);
-            var model = new RenderModel(content, CultureInfo.InvariantCulture);
-            var view = new ContentType1TestPage();
-            var viewData = new ViewDataDictionary(model);
-
-            view.ViewContext = GetViewContext();
-            view.SetViewDataX(viewData);
-
-            Assert.IsInstanceOf<ContentType1>(view.Model);
-        }
-
-        [Test]
-        public void RenderModel_ContentType1_To_ContentType2()
-        {
-            var content = new ContentType1(null);
-            var model = new RenderModel(content, CultureInfo.InvariantCulture);
-            var view = new ContentType2TestPage();
-            var viewData = new ViewDataDictionary(model);
-
-            view.ViewContext = GetViewContext();
-
-            Assert.Throws<InvalidCastException>(() => view.SetViewDataX(viewData));
-        }
-
-        [Test]
-        public void RenderModel_ContentType1_To_RenderModelOf_ContentType1()
-        {
-            var content = new ContentType1(null);
-            var model = new RenderModel(content, CultureInfo.InvariantCulture);
-            var view = new RenderModelOfContentType1TestPage();
-            var viewData = new ViewDataDictionary(model);
-
-            view.ViewContext = GetViewContext();
-            view.SetViewDataX(viewData);
-
-            Assert.IsInstanceOf<RenderModel<ContentType1>>(view.Model);
-            Assert.IsInstanceOf<ContentType1>(view.Model.Content);
-        }
-
-        [Test]
-        public void RenderModel_ContentType2_To_RenderModelOf_ContentType1()
-        {
-            var content = new ContentType2(null);
-            var model = new RenderModel(content, CultureInfo.InvariantCulture);
-            var view = new RenderModelOfContentType1TestPage();
-            var viewData = new ViewDataDictionary(model);
-
-            view.ViewContext = GetViewContext();
-            view.SetViewDataX(viewData);
-
-            Assert.IsInstanceOf<RenderModel<ContentType1>>(view.Model);
-            Assert.IsInstanceOf<ContentType2>(view.Model.Content);
-        }
-
-        [Test]
-        public void RenderModel_ContentType1_To_RenderModelOf_ContentType2()
-        {
-            var content = new ContentType1(null);
-            var model = new RenderModel(content, CultureInfo.InvariantCulture);
-            var view = new RenderModelOfContentType2TestPage();
-            var viewData = new ViewDataDictionary(model);
-
-            view.ViewContext = GetViewContext();
-
-            Assert.Throws<InvalidCastException>(() => view.SetViewDataX(viewData));
-        }
-
-        #endregion
-
-        #region RenderModelOf To ...
-
-        [Test]
-        public void RenderModelOf_ContentType1_To_RenderModel()
-        {
-            var content = new ContentType1(null);
-            var model = new RenderModel<ContentType1>(content, CultureInfo.InvariantCulture);
-            var view = new RenderModelTestPage();
-            var viewData = new ViewDataDictionary(model);
-
-            view.ViewContext = GetViewContext();
-            view.SetViewDataX(viewData);
-
-            Assert.AreSame(model, view.Model);
-        }
-
-        [Test]
-        public void RenderModelOf_ContentType1_To_ContentType1()
-        {
-            var content = new ContentType1(null);
-            var model = new RenderModel<ContentType1>(content, CultureInfo.InvariantCulture);
-            var view = new ContentType1TestPage();
-            var viewData = new ViewDataDictionary(model);
-
-            view.ViewContext = GetViewContext();
-            view.SetViewDataX(viewData);
-
-            Assert.IsInstanceOf<ContentType1>(view.Model);
-        }
-
-        [Test]
-        public void RenderModelOf_ContentType2_To_ContentType1()
-        {
-            var content = new ContentType2(null);
-            var model = new RenderModel<ContentType2>(content, CultureInfo.InvariantCulture);
-            var view = new ContentType1TestPage();
-            var viewData = new ViewDataDictionary(model);
-
-            view.ViewContext = GetViewContext();
-            view.SetViewDataX(viewData);
-
-            Assert.IsInstanceOf<ContentType1>(view.Model);
-        }
-
-        [Test]
-        public void RenderModelOf_ContentType1_To_ContentType2()
-        {
-            var content = new ContentType1(null);
-            var model = new RenderModel<ContentType1>(content, CultureInfo.InvariantCulture);
-            var view = new ContentType2TestPage();
-            var viewData = new ViewDataDictionary(model);
-
-            view.ViewContext = GetViewContext();
-            Assert.Throws<InvalidCastException>(() => view.SetViewDataX(viewData));
-        }
-
-        [Test]
-        public void RenderModelOf_ContentType1_To_RenderModelOf_ContentType1()
-        {
-            var content = new ContentType1(null);
-            var model = new RenderModel<ContentType1>(content, CultureInfo.InvariantCulture);
-            var view = new RenderModelOfContentType1TestPage();
-            var viewData = new ViewDataDictionary(model);
-
-            view.ViewContext = GetViewContext();
-            view.SetViewDataX(viewData);
-
-            Assert.IsInstanceOf<RenderModel<ContentType1>>(view.Model);
-            Assert.IsInstanceOf<ContentType1>(view.Model.Content);
-        }
-
-        [Test]
-        public void RenderModelOf_ContentType2_To_RenderModelOf_ContentType1()
-        {
-            var content = new ContentType2(null);
-            var model = new RenderModel<ContentType2>(content, CultureInfo.InvariantCulture);
-            var view = new RenderModelOfContentType1TestPage();
-            var viewData = new ViewDataDictionary(model);
-
-            view.ViewContext = GetViewContext();
-            view.SetViewDataX(viewData);
-
-            Assert.IsInstanceOf<RenderModel<ContentType1>>(view.Model);
-            Assert.IsInstanceOf<ContentType2>(view.Model.Content);
-        }
-
-        [Test]
-        public void RenderModelOf_ContentType1_To_RenderModelOf_ContentType2()
-        {
-            var content = new ContentType1(null);
-            var model = new RenderModel<ContentType1>(content, CultureInfo.InvariantCulture);
-            var view = new RenderModelOfContentType2TestPage();
-            var viewData = new ViewDataDictionary(model);
-
-            view.ViewContext = GetViewContext();
-            Assert.Throws<InvalidCastException>(() => view.SetViewDataX(viewData));
-        }
-
-        #endregion
-
-        #region ContentType To ...
-
-        [Test]
-        public void ContentType1_To_RenderModel()
-        {
-            var content = new ContentType1(null);
-            var view = new RenderModelTestPage();
-            var viewData = new ViewDataDictionary(content);
-
-            view.ViewContext = GetViewContext();
-            view.SetViewDataX(viewData);
-
-            Assert.IsInstanceOf<RenderModel>(view.Model);
-        }
-
-        [Test]
-        public void ContentType1_To_RenderModelOf_ContentType1()
-        {
-            var content = new ContentType1(null);
-            var view = new RenderModelOfContentType1TestPage();
-            var viewData = new ViewDataDictionary(content);
-
-            view.ViewContext = GetViewContext();
-            view.SetViewDataX(viewData);
-
-            Assert.IsInstanceOf<RenderModel<ContentType1>>(view.Model);
-            Assert.IsInstanceOf<ContentType1>(view.Model.Content);
-        }
-
-        [Test]
-        public void ContentType2_To_RenderModelOf_ContentType1()
-        {
-            var content = new ContentType2(null);
-            var view = new RenderModelOfContentType1TestPage();
-            var viewData = new ViewDataDictionary(content);
-
-            view.ViewContext = GetViewContext();
-            view.SetViewDataX(viewData);
-
-            Assert.IsInstanceOf<RenderModel<ContentType1>>(view.Model);
-            Assert.IsInstanceOf<ContentType1>(view.Model.Content);
-        }
-
-        [Test]
-        public void ContentType1_To_RenderModelOf_ContentType2()
-        {
-            var content = new ContentType1(null);
-            var view = new RenderModelOfContentType2TestPage();
-            var viewData = new ViewDataDictionary(content);
-
-            view.ViewContext = GetViewContext();
-            Assert.Throws<InvalidCastException>(() =>view.SetViewDataX(viewData));
-        }
-        
-        [Test]
-        public void ContentType1_To_ContentType1()
-        {
-            var content = new ContentType1(null);
-            var view = new ContentType1TestPage();
-            var viewData = new ViewDataDictionary(content);
-
-            view.ViewContext = GetViewContext();
-            view.SetViewDataX(viewData);
-
-            Assert.IsInstanceOf<ContentType1>(view.Model);
-        }
-
-        [Test]
-        public void ContentType1_To_ContentType2()
-        {
-            var content = new ContentType1(null);
-            var view = new ContentType2TestPage();
-            var viewData = new ViewDataDictionary(content);
-
-            view.ViewContext = GetViewContext();
-            Assert.Throws<InvalidCastException>(() => view.SetViewDataX(viewData));
-        }
-
-        [Test]
-        public void ContentType2_To_ContentType1()
-        {
-            var content = new ContentType2(null);
-            var view = new ContentType1TestPage();
-            var viewData = new ViewDataDictionary(content);
-
-            view.ViewContext = GetViewContext();
-            view.SetViewDataX(viewData);
-
-            Assert.IsInstanceOf<ContentType1>(view.Model);
-        }
-        
-        #endregion
-
-        #region Test elements
-
-        public class TestPage<TModel> : UmbracoViewPage<TModel>
-        {
-            public override void Execute()
-            {
-                throw new NotImplementedException();
-            }
-
-            public void SetViewDataX(ViewDataDictionary viewData)
-            {
-                SetViewData(viewData);
-            }
-        }
-
-        public class RenderModelTestPage : TestPage<RenderModel>
-        { }
-
-        public class RenderModelOfContentType1TestPage : TestPage<RenderModel<ContentType1>>
-        { }
-
-        public class RenderModelOfContentType2TestPage : TestPage<RenderModel<ContentType2>>
-        { }
-
-        public class ContentType1TestPage : TestPage<ContentType1>
-        { }
-
-        public class ContentType2TestPage : TestPage<ContentType2>
-        { }
-
-        public class ContentType1 : PublishedContentWrapped
-        {
-            public ContentType1(IPublishedContent content) : base(content) {}
-        }
-
-        public class ContentType2 : ContentType1
-        {
-            public ContentType2(IPublishedContent content) : base(content) { }
-        }
-
-        #endregion
-
-        #region Test helpers
-
-        ServiceContext GetServiceContext(IUmbracoSettingsSection umbracoSettings, ILogger logger)
-        {
-            var svcCtx = new ServiceContext(
-                new Mock<IContentService>().Object,
-                new Mock<IMediaService>().Object,
-                new Mock<IContentTypeService>().Object,
-                new Mock<IDataTypeService>().Object,
-                new Mock<IFileService>().Object,
-                new Mock<ILocalizationService>().Object,
-                new PackagingService(
-                    new Mock<ILogger>().Object,
-                    new Mock<IContentService>().Object,
-                    new Mock<IContentTypeService>().Object,
-                    new Mock<IMediaService>().Object,
-                    new Mock<IMacroService>().Object,
-                    new Mock<IDataTypeService>().Object,
-                    new Mock<IFileService>().Object,
-                    new Mock<ILocalizationService>().Object,
-                    new Mock<IUserService>().Object,
-                    new RepositoryFactory(CacheHelper.CreateDisabledCacheHelper(), logger, Mock.Of<ISqlSyntaxProvider>(), umbracoSettings),
-                    new Mock<IDatabaseUnitOfWorkProvider>().Object),
-                new Mock<IEntityService>().Object,
-                new RelationService(
-                    new Mock<IDatabaseUnitOfWorkProvider>().Object,
-                    new RepositoryFactory(CacheHelper.CreateDisabledCacheHelper(), logger, Mock.Of<ISqlSyntaxProvider>(), umbracoSettings),
-                    logger,
-                    new Mock<IEntityService>().Object),
-                new Mock<IMemberGroupService>().Object,
-                new Mock<IMemberTypeService>().Object,
-                new Mock<IMemberService>().Object,
-                new Mock<IUserService>().Object,
-            new Mock<ISectionService>().Object,
-                new Mock<IApplicationTreeService>().Object,
-                new Mock<ITagService>().Object,
-                new Mock<INotificationService>().Object,
-                Mock.Of<ILocalizedTextService>(),
-                Mock.Of<IAuditService>(),
-                Mock.Of<IDomainService>());
-            return svcCtx;
-        }
-
-        ViewContext GetViewContext()
-        {
-            var settings = SettingsForTests.GetDefault();
-            var logger = Mock.Of<ILogger>();
-            var umbracoContext = GetUmbracoContext(
-                logger, settings,
-                "/dang", 0);
-
-            var urlProvider = new UrlProvider(umbracoContext, settings.WebRouting, new IUrlProvider[] { new DefaultUrlProvider(settings.RequestHandler) });
-            var routingContext = new RoutingContext(
-                umbracoContext,
-                Enumerable.Empty<IContentFinder>(),
-                new FakeLastChanceFinder(),
-                urlProvider);
-            umbracoContext.RoutingContext = routingContext;
-
-            var request = new PublishedContentRequest(new Uri("http://localhost/dang"), routingContext);
-            request.Culture = CultureInfo.InvariantCulture;
-            umbracoContext.PublishedContentRequest = request;
-
-            var context = new ViewContext();
-            context.RouteData = new RouteData();
-            context.RouteData.DataTokens.Add("umbraco-context", umbracoContext);
-
-            return context;
-        }
-
-        protected UmbracoContext GetUmbracoContext(ILogger logger, IUmbracoSettingsSection umbracoSettings, string url, int templateId, RouteData routeData = null, bool setSingleton = false)
-        {
-            var appCtx = new ApplicationContext(CacheHelper.CreateDisabledCacheHelper()) { IsReady = true };
-            //var cacheHelper = CacheHelper.CreateDisabledCacheHelper();
-            //var dbCtx = new DatabaseContext(new DefaultDatabaseFactory());
-            //var serviceCtx = new ServiceContext(new PetaPocoUnitOfWorkProvider(), new FileUnitOfWorkProvider(), new PublishingStrategy(), cacheHelper);
-            //var appCtx = new ApplicationContext(dbCtx, serviceCtx, cacheHelper) { IsReady = true };
-
-
-            // FIXME but soon as we create a store we need CONFIG - HOW?!
-            //var xmlStore = new XmlStore(appCtx.Services, null);
-            var xmlStore = new XmlStore(null, null);
-            var cache = new PublishedContentCache(xmlStore, new StaticCacheProvider(), null, null);
-
-            //cache.GetXmlDelegate = (context, preview) =>
-            //{
-            //    var doc = new XmlDocument();
-            //    doc.LoadXml(GetXmlContent(templateId));
-            //    return doc;
-            //};
-
-            //PublishedContentCache.UnitTesting = true;
-
-<<<<<<< HEAD
-=======
-            // ApplicationContext.Current = new ApplicationContext(false) { IsReady = true };
-            var svcCtx = GetServiceContext(umbracoSettings, logger);
-
-            var appCtx = new ApplicationContext(
-                new DatabaseContext(Mock.Of<IDatabaseFactory>(), logger, Mock.Of<ISqlSyntaxProvider>(), "test"),
-                svcCtx,
-                CacheHelper.CreateDisabledCacheHelper(),
-                new ProfilingLogger(logger, Mock.Of<IProfiler>())) { IsReady = true };
-
->>>>>>> 1d80fc66
-            var http = GetHttpContextFactory(url, routeData).HttpContext;
-            var cacheProvider = new StaticCacheProvider();
-            var ctx = new UmbracoContext(
-                GetHttpContextFactory(url, routeData).HttpContext,
-                appCtx,
-                new PublishedCaches(cache, new PublishedMediaCache(xmlStore, appCtx, cacheProvider), new PublishedMemberCache(null, cacheProvider, null)),
-                new WebSecurity(http, appCtx));
-
-            //if (setSingleton)
-            //{
-            //    UmbracoContext.Current = ctx;
-            //}
-
-            return ctx;
-        }
-
-        protected FakeHttpContextFactory GetHttpContextFactory(string url, RouteData routeData = null)
-        {
-            var factory = routeData != null
-                            ? new FakeHttpContextFactory(url, routeData)
-                            : new FakeHttpContextFactory(url);
-
-
-            //set the state helper
-            StateHelper.HttpContext = factory.HttpContext;
-
-            return factory;
-        }
-
-        #endregion
-    }
-}
+﻿using System;
+using System.Collections.Generic;
+using System.Globalization;
+using System.Linq;
+using System.Text;
+using System.Web.Mvc;
+using System.Web.Routing;
+using System.Xml;
+using Moq;
+using NUnit.Framework;
+using Umbraco.Core.Configuration.UmbracoSettings;
+using Umbraco.Core.Logging;
+using Umbraco.Core.Cache;
+using Umbraco.Core.Persistence;
+using Umbraco.Core.Persistence.SqlSyntax;
+using Umbraco.Core.Persistence.UnitOfWork;
+using Umbraco.Core.Profiling;
+using Umbraco.Core.Publishing;
+using Umbraco.Core.Services;
+using Umbraco.Web.Security;
+using umbraco.BusinessLogic;
+using Umbraco.Core;
+using Umbraco.Core.Models;
+using Umbraco.Core.Models.PublishedContent;
+using Umbraco.Tests.PublishedContent;
+using Umbraco.Tests.TestHelpers;
+using Umbraco.Tests.TestHelpers.Stubs;
+using Umbraco.Web;
+using Umbraco.Web.Models;
+using Umbraco.Web.Mvc;
+using Umbraco.Web.PublishedCache;
+using Umbraco.Web.PublishedCache.XmlPublishedCache;
+using Umbraco.Web.Routing;
+
+namespace Umbraco.Tests.Mvc
+{
+    [TestFixture]
+    public class UmbracoViewPageTests : BaseUmbracoConfigurationTest
+    {
+        #region RenderModel To ...
+
+        [Test]
+        public void RenderModel_To_RenderModel()
+        {
+            var content = new ContentType1(null);
+            var model = new RenderModel(content, CultureInfo.InvariantCulture);
+            var view = new RenderModelTestPage();
+            var viewData = new ViewDataDictionary(model);
+
+            view.ViewContext = GetViewContext();
+            view.SetViewDataX(viewData);
+
+            Assert.AreSame(model, view.Model);
+        }
+
+        [Test]
+        public void RenderModel_ContentType1_To_ContentType1()
+        {
+            var content = new ContentType1(null);
+            var model = new RenderModel(content, CultureInfo.InvariantCulture);
+            var view = new ContentType1TestPage();
+            var viewData = new ViewDataDictionary(model);
+
+            view.ViewContext = GetViewContext();
+            view.SetViewDataX(viewData);
+
+            Assert.IsInstanceOf<ContentType1>(view.Model);
+        }
+
+        [Test]
+        public void RenderModel_ContentType2_To_ContentType1()
+        {
+            var content = new ContentType2(null);
+            var model = new RenderModel(content, CultureInfo.InvariantCulture);
+            var view = new ContentType1TestPage();
+            var viewData = new ViewDataDictionary(model);
+
+            view.ViewContext = GetViewContext();
+            view.SetViewDataX(viewData);
+
+            Assert.IsInstanceOf<ContentType1>(view.Model);
+        }
+
+        [Test]
+        public void RenderModel_ContentType1_To_ContentType2()
+        {
+            var content = new ContentType1(null);
+            var model = new RenderModel(content, CultureInfo.InvariantCulture);
+            var view = new ContentType2TestPage();
+            var viewData = new ViewDataDictionary(model);
+
+            view.ViewContext = GetViewContext();
+
+            Assert.Throws<InvalidCastException>(() => view.SetViewDataX(viewData));
+        }
+
+        [Test]
+        public void RenderModel_ContentType1_To_RenderModelOf_ContentType1()
+        {
+            var content = new ContentType1(null);
+            var model = new RenderModel(content, CultureInfo.InvariantCulture);
+            var view = new RenderModelOfContentType1TestPage();
+            var viewData = new ViewDataDictionary(model);
+
+            view.ViewContext = GetViewContext();
+            view.SetViewDataX(viewData);
+
+            Assert.IsInstanceOf<RenderModel<ContentType1>>(view.Model);
+            Assert.IsInstanceOf<ContentType1>(view.Model.Content);
+        }
+
+        [Test]
+        public void RenderModel_ContentType2_To_RenderModelOf_ContentType1()
+        {
+            var content = new ContentType2(null);
+            var model = new RenderModel(content, CultureInfo.InvariantCulture);
+            var view = new RenderModelOfContentType1TestPage();
+            var viewData = new ViewDataDictionary(model);
+
+            view.ViewContext = GetViewContext();
+            view.SetViewDataX(viewData);
+
+            Assert.IsInstanceOf<RenderModel<ContentType1>>(view.Model);
+            Assert.IsInstanceOf<ContentType2>(view.Model.Content);
+        }
+
+        [Test]
+        public void RenderModel_ContentType1_To_RenderModelOf_ContentType2()
+        {
+            var content = new ContentType1(null);
+            var model = new RenderModel(content, CultureInfo.InvariantCulture);
+            var view = new RenderModelOfContentType2TestPage();
+            var viewData = new ViewDataDictionary(model);
+
+            view.ViewContext = GetViewContext();
+
+            Assert.Throws<InvalidCastException>(() => view.SetViewDataX(viewData));
+        }
+
+        #endregion
+
+        #region RenderModelOf To ...
+
+        [Test]
+        public void RenderModelOf_ContentType1_To_RenderModel()
+        {
+            var content = new ContentType1(null);
+            var model = new RenderModel<ContentType1>(content, CultureInfo.InvariantCulture);
+            var view = new RenderModelTestPage();
+            var viewData = new ViewDataDictionary(model);
+
+            view.ViewContext = GetViewContext();
+            view.SetViewDataX(viewData);
+
+            Assert.AreSame(model, view.Model);
+        }
+
+        [Test]
+        public void RenderModelOf_ContentType1_To_ContentType1()
+        {
+            var content = new ContentType1(null);
+            var model = new RenderModel<ContentType1>(content, CultureInfo.InvariantCulture);
+            var view = new ContentType1TestPage();
+            var viewData = new ViewDataDictionary(model);
+
+            view.ViewContext = GetViewContext();
+            view.SetViewDataX(viewData);
+
+            Assert.IsInstanceOf<ContentType1>(view.Model);
+        }
+
+        [Test]
+        public void RenderModelOf_ContentType2_To_ContentType1()
+        {
+            var content = new ContentType2(null);
+            var model = new RenderModel<ContentType2>(content, CultureInfo.InvariantCulture);
+            var view = new ContentType1TestPage();
+            var viewData = new ViewDataDictionary(model);
+
+            view.ViewContext = GetViewContext();
+            view.SetViewDataX(viewData);
+
+            Assert.IsInstanceOf<ContentType1>(view.Model);
+        }
+
+        [Test]
+        public void RenderModelOf_ContentType1_To_ContentType2()
+        {
+            var content = new ContentType1(null);
+            var model = new RenderModel<ContentType1>(content, CultureInfo.InvariantCulture);
+            var view = new ContentType2TestPage();
+            var viewData = new ViewDataDictionary(model);
+
+            view.ViewContext = GetViewContext();
+            Assert.Throws<InvalidCastException>(() => view.SetViewDataX(viewData));
+        }
+
+        [Test]
+        public void RenderModelOf_ContentType1_To_RenderModelOf_ContentType1()
+        {
+            var content = new ContentType1(null);
+            var model = new RenderModel<ContentType1>(content, CultureInfo.InvariantCulture);
+            var view = new RenderModelOfContentType1TestPage();
+            var viewData = new ViewDataDictionary(model);
+
+            view.ViewContext = GetViewContext();
+            view.SetViewDataX(viewData);
+
+            Assert.IsInstanceOf<RenderModel<ContentType1>>(view.Model);
+            Assert.IsInstanceOf<ContentType1>(view.Model.Content);
+        }
+
+        [Test]
+        public void RenderModelOf_ContentType2_To_RenderModelOf_ContentType1()
+        {
+            var content = new ContentType2(null);
+            var model = new RenderModel<ContentType2>(content, CultureInfo.InvariantCulture);
+            var view = new RenderModelOfContentType1TestPage();
+            var viewData = new ViewDataDictionary(model);
+
+            view.ViewContext = GetViewContext();
+            view.SetViewDataX(viewData);
+
+            Assert.IsInstanceOf<RenderModel<ContentType1>>(view.Model);
+            Assert.IsInstanceOf<ContentType2>(view.Model.Content);
+        }
+
+        [Test]
+        public void RenderModelOf_ContentType1_To_RenderModelOf_ContentType2()
+        {
+            var content = new ContentType1(null);
+            var model = new RenderModel<ContentType1>(content, CultureInfo.InvariantCulture);
+            var view = new RenderModelOfContentType2TestPage();
+            var viewData = new ViewDataDictionary(model);
+
+            view.ViewContext = GetViewContext();
+            Assert.Throws<InvalidCastException>(() => view.SetViewDataX(viewData));
+        }
+
+        #endregion
+
+        #region ContentType To ...
+
+        [Test]
+        public void ContentType1_To_RenderModel()
+        {
+            var content = new ContentType1(null);
+            var view = new RenderModelTestPage();
+            var viewData = new ViewDataDictionary(content);
+
+            view.ViewContext = GetViewContext();
+            view.SetViewDataX(viewData);
+
+            Assert.IsInstanceOf<RenderModel>(view.Model);
+        }
+
+        [Test]
+        public void ContentType1_To_RenderModelOf_ContentType1()
+        {
+            var content = new ContentType1(null);
+            var view = new RenderModelOfContentType1TestPage();
+            var viewData = new ViewDataDictionary(content);
+
+            view.ViewContext = GetViewContext();
+            view.SetViewDataX(viewData);
+
+            Assert.IsInstanceOf<RenderModel<ContentType1>>(view.Model);
+            Assert.IsInstanceOf<ContentType1>(view.Model.Content);
+        }
+
+        [Test]
+        public void ContentType2_To_RenderModelOf_ContentType1()
+        {
+            var content = new ContentType2(null);
+            var view = new RenderModelOfContentType1TestPage();
+            var viewData = new ViewDataDictionary(content);
+
+            view.ViewContext = GetViewContext();
+            view.SetViewDataX(viewData);
+
+            Assert.IsInstanceOf<RenderModel<ContentType1>>(view.Model);
+            Assert.IsInstanceOf<ContentType1>(view.Model.Content);
+        }
+
+        [Test]
+        public void ContentType1_To_RenderModelOf_ContentType2()
+        {
+            var content = new ContentType1(null);
+            var view = new RenderModelOfContentType2TestPage();
+            var viewData = new ViewDataDictionary(content);
+
+            view.ViewContext = GetViewContext();
+            Assert.Throws<InvalidCastException>(() =>view.SetViewDataX(viewData));
+        }
+        
+        [Test]
+        public void ContentType1_To_ContentType1()
+        {
+            var content = new ContentType1(null);
+            var view = new ContentType1TestPage();
+            var viewData = new ViewDataDictionary(content);
+
+            view.ViewContext = GetViewContext();
+            view.SetViewDataX(viewData);
+
+            Assert.IsInstanceOf<ContentType1>(view.Model);
+        }
+
+        [Test]
+        public void ContentType1_To_ContentType2()
+        {
+            var content = new ContentType1(null);
+            var view = new ContentType2TestPage();
+            var viewData = new ViewDataDictionary(content);
+
+            view.ViewContext = GetViewContext();
+            Assert.Throws<InvalidCastException>(() => view.SetViewDataX(viewData));
+        }
+
+        [Test]
+        public void ContentType2_To_ContentType1()
+        {
+            var content = new ContentType2(null);
+            var view = new ContentType1TestPage();
+            var viewData = new ViewDataDictionary(content);
+
+            view.ViewContext = GetViewContext();
+            view.SetViewDataX(viewData);
+
+            Assert.IsInstanceOf<ContentType1>(view.Model);
+        }
+        
+        #endregion
+
+        #region Test elements
+
+        public class TestPage<TModel> : UmbracoViewPage<TModel>
+        {
+            public override void Execute()
+            {
+                throw new NotImplementedException();
+            }
+
+            public void SetViewDataX(ViewDataDictionary viewData)
+            {
+                SetViewData(viewData);
+            }
+        }
+
+        public class RenderModelTestPage : TestPage<RenderModel>
+        { }
+
+        public class RenderModelOfContentType1TestPage : TestPage<RenderModel<ContentType1>>
+        { }
+
+        public class RenderModelOfContentType2TestPage : TestPage<RenderModel<ContentType2>>
+        { }
+
+        public class ContentType1TestPage : TestPage<ContentType1>
+        { }
+
+        public class ContentType2TestPage : TestPage<ContentType2>
+        { }
+
+        public class ContentType1 : PublishedContentWrapped
+        {
+            public ContentType1(IPublishedContent content) : base(content) {}
+        }
+
+        public class ContentType2 : ContentType1
+        {
+            public ContentType2(IPublishedContent content) : base(content) { }
+        }
+
+        #endregion
+
+        #region Test helpers
+
+        ServiceContext GetServiceContext(IUmbracoSettingsSection umbracoSettings, ILogger logger)
+        {
+            var svcCtx = new ServiceContext(
+                new Mock<IContentService>().Object,
+                new Mock<IMediaService>().Object,
+                new Mock<IContentTypeService>().Object,
+                new Mock<IDataTypeService>().Object,
+                new Mock<IFileService>().Object,
+                new Mock<ILocalizationService>().Object,
+                new PackagingService(
+                    new Mock<ILogger>().Object,
+                    new Mock<IContentService>().Object,
+                    new Mock<IContentTypeService>().Object,
+                    new Mock<IMediaService>().Object,
+                    new Mock<IMacroService>().Object,
+                    new Mock<IDataTypeService>().Object,
+                    new Mock<IFileService>().Object,
+                    new Mock<ILocalizationService>().Object,
+                    new Mock<IUserService>().Object,
+                    new RepositoryFactory(CacheHelper.CreateDisabledCacheHelper(), logger, Mock.Of<ISqlSyntaxProvider>(), umbracoSettings),
+                    new Mock<IDatabaseUnitOfWorkProvider>().Object),
+                new Mock<IEntityService>().Object,
+                new RelationService(
+                    new Mock<IDatabaseUnitOfWorkProvider>().Object,
+                    new RepositoryFactory(CacheHelper.CreateDisabledCacheHelper(), logger, Mock.Of<ISqlSyntaxProvider>(), umbracoSettings),
+                    logger,
+                    new Mock<IEntityService>().Object),
+                new Mock<IMemberGroupService>().Object,
+                new Mock<IMemberTypeService>().Object,
+                new Mock<IMemberService>().Object,
+                new Mock<IUserService>().Object,
+            new Mock<ISectionService>().Object,
+                new Mock<IApplicationTreeService>().Object,
+                new Mock<ITagService>().Object,
+                new Mock<INotificationService>().Object,
+                Mock.Of<ILocalizedTextService>(),
+                Mock.Of<IAuditService>(),
+                Mock.Of<IDomainService>());
+            return svcCtx;
+        }
+
+        ViewContext GetViewContext()
+        {
+            var settings = SettingsForTests.GetDefault();
+            var logger = Mock.Of<ILogger>();
+            var umbracoContext = GetUmbracoContext(
+                logger, settings,
+                "/dang", 0);
+
+            var urlProvider = new UrlProvider(umbracoContext, settings.WebRouting, new IUrlProvider[] { new DefaultUrlProvider(settings.RequestHandler) });
+            var routingContext = new RoutingContext(
+                umbracoContext,
+                Enumerable.Empty<IContentFinder>(),
+                new FakeLastChanceFinder(),
+                urlProvider);
+            umbracoContext.RoutingContext = routingContext;
+
+            var request = new PublishedContentRequest(new Uri("http://localhost/dang"), routingContext);
+            request.Culture = CultureInfo.InvariantCulture;
+            umbracoContext.PublishedContentRequest = request;
+
+            var context = new ViewContext();
+            context.RouteData = new RouteData();
+            context.RouteData.DataTokens.Add("umbraco-context", umbracoContext);
+
+            return context;
+        }
+
+        protected UmbracoContext GetUmbracoContext(ILogger logger, IUmbracoSettingsSection umbracoSettings, string url, int templateId, RouteData routeData = null, bool setSingleton = false)
+        {
+            var svcCtx = GetServiceContext(umbracoSettings, logger);
+
+            var appCtx = new ApplicationContext(
+                new DatabaseContext(Mock.Of<IDatabaseFactory>(), logger, Mock.Of<ISqlSyntaxProvider>(), "test"),
+                svcCtx,
+                CacheHelper.CreateDisabledCacheHelper(),
+                new ProfilingLogger(logger, Mock.Of<IProfiler>())) { IsReady = true };
+
+            // FIXME but soon as we create a store we need CONFIG - HOW?!
+            //var xmlStore = new XmlStore(appCtx.Services, null);
+            var xmlStore = new XmlStore(null, null);
+            var cache = new PublishedContentCache(xmlStore, svcCtx.DomainService, new StaticCacheProvider(), null, null);
+
+            var http = GetHttpContextFactory(url, routeData).HttpContext;
+            var cacheProvider = new StaticCacheProvider();
+            var ctx = new UmbracoContext(
+                GetHttpContextFactory(url, routeData).HttpContext,
+                appCtx,
+                new PublishedCaches(cache, new PublishedMediaCache(xmlStore, appCtx, cacheProvider), new PublishedMemberCache(null, cacheProvider, null)),
+                new WebSecurity(http, appCtx));
+
+            //if (setSingleton)
+            //{
+            //    UmbracoContext.Current = ctx;
+            //}
+
+            return ctx;
+        }
+
+        protected FakeHttpContextFactory GetHttpContextFactory(string url, RouteData routeData = null)
+        {
+            var factory = routeData != null
+                            ? new FakeHttpContextFactory(url, routeData)
+                            : new FakeHttpContextFactory(url);
+
+
+            //set the state helper
+            StateHelper.HttpContext = factory.HttpContext;
+
+            return factory;
+        }
+
+        #endregion
+    }
+}