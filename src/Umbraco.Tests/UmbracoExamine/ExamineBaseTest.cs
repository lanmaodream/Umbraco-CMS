<<<<<<< HEAD
﻿using System.IO;
using NUnit.Framework;
using Umbraco.Core.Logging;
using Umbraco.Core.ObjectResolution;
using Umbraco.Core.Profiling;
=======
﻿using Moq;
using NUnit.Framework;
using Umbraco.Core;
using Umbraco.Core.Logging;
using Umbraco.Core.ObjectResolution;
using Umbraco.Core.Persistence.Mappers;
>>>>>>> 5ebcdce5
using Umbraco.Core.Strings;
using Umbraco.Tests.TestHelpers;
using UmbracoExamine;

namespace Umbraco.Tests.UmbracoExamine
{
    [TestFixture]
    public abstract class ExamineBaseTest : BaseDatabaseFactoryTest
    {
<<<<<<< HEAD
        [TestFixtureSetUp]
        public void InitializeFixture()
        {
            var logger = new Logger(new FileInfo(TestHelper.MapPathForTest("~/unit-test-log4net.config")));
            ProfilingLogger = new ProfilingLogger(logger, new LogProfiler(logger));
        }

        protected ProfilingLogger ProfilingLogger { get; private set; }

        [SetUp]
        public virtual void TestSetup()
=======
        /// <summary>
        /// sets up resolvers before resolution is frozen
        /// </summary>
        protected override void FreezeResolution()
>>>>>>> 5ebcdce5
        {
            ShortStringHelperResolver.Current = new ShortStringHelperResolver(new DefaultShortStringHelper(SettingsForTests.GetDefault()));

            base.FreezeResolution();
        }

        public override void TearDown()
        {
<<<<<<< HEAD
            //reset all resolvers
            ResolverCollection.ResetAll();
            //reset resolution itself (though this should be taken care of by resetting any of the resolvers above)
            Resolution.Reset();
=======
            base.TearDown();

            UmbracoExamineSearcher.DisableInitializationCheck = null;
            BaseUmbracoIndexer.DisableInitializationCheck = null;
>>>>>>> 5ebcdce5
        }

    }
}<|MERGE_RESOLUTION|>--- conflicted
+++ resolved
@@ -1,64 +1,40 @@
-<<<<<<< HEAD
-﻿using System.IO;
-using NUnit.Framework;
-using Umbraco.Core.Logging;
-using Umbraco.Core.ObjectResolution;
-using Umbraco.Core.Profiling;
-=======
-﻿using Moq;
-using NUnit.Framework;
-using Umbraco.Core;
-using Umbraco.Core.Logging;
-using Umbraco.Core.ObjectResolution;
-using Umbraco.Core.Persistence.Mappers;
->>>>>>> 5ebcdce5
-using Umbraco.Core.Strings;
-using Umbraco.Tests.TestHelpers;
-using UmbracoExamine;
-
-namespace Umbraco.Tests.UmbracoExamine
-{
-    [TestFixture]
-    public abstract class ExamineBaseTest : BaseDatabaseFactoryTest
-    {
-<<<<<<< HEAD
-        [TestFixtureSetUp]
-        public void InitializeFixture()
-        {
-            var logger = new Logger(new FileInfo(TestHelper.MapPathForTest("~/unit-test-log4net.config")));
-            ProfilingLogger = new ProfilingLogger(logger, new LogProfiler(logger));
-        }
-
-        protected ProfilingLogger ProfilingLogger { get; private set; }
-
-        [SetUp]
-        public virtual void TestSetup()
-=======
-        /// <summary>
-        /// sets up resolvers before resolution is frozen
-        /// </summary>
-        protected override void FreezeResolution()
->>>>>>> 5ebcdce5
-        {
-            ShortStringHelperResolver.Current = new ShortStringHelperResolver(new DefaultShortStringHelper(SettingsForTests.GetDefault()));
-
-            base.FreezeResolution();
-        }
-
-        public override void TearDown()
-        {
-<<<<<<< HEAD
-            //reset all resolvers
-            ResolverCollection.ResetAll();
-            //reset resolution itself (though this should be taken care of by resetting any of the resolvers above)
-            Resolution.Reset();
-=======
-            base.TearDown();
-
-            UmbracoExamineSearcher.DisableInitializationCheck = null;
-            BaseUmbracoIndexer.DisableInitializationCheck = null;
->>>>>>> 5ebcdce5
-        }
-
-    }
+﻿using Moq;
+using System.IO;
+using NUnit.Framework;
+using Umbraco.Core;
+using Umbraco.Core.Logging;
+using Umbraco.Core.ObjectResolution;
+using Umbraco.Core.Persistence.Mappers;
+using Umbraco.Core.Profiling;
+using Umbraco.Core.Strings;
+using Umbraco.Tests.TestHelpers;
+using UmbracoExamine;
+
+namespace Umbraco.Tests.UmbracoExamine
+{
+    [TestFixture]
+    public abstract class ExamineBaseTest : BaseDatabaseFactoryTest
+    {
+        [TestFixtureSetUp]
+        public void InitializeFixture()
+        {
+            var logger = new Logger(new FileInfo(TestHelper.MapPathForTest("~/unit-test-log4net.config")));
+            ProfilingLogger = new ProfilingLogger(logger, new LogProfiler(logger));
+        }
+
+        protected ProfilingLogger ProfilingLogger { get; private set; }
+
+        /// <summary>
+        /// sets up resolvers before resolution is frozen
+        /// </summary>
+        protected override void FreezeResolution()
+        {
+            ShortStringHelperResolver.Current = new ShortStringHelperResolver(new DefaultShortStringHelper(SettingsForTests.GetDefault()));
+
+            base.FreezeResolution();
+        }
+
+
+
+    }
 }