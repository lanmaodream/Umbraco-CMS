﻿using System;
using System.Collections.Generic;
using System.Linq;
using Examine;
using Examine.LuceneEngine;
using Examine.LuceneEngine.Config;
using Examine.LuceneEngine.Providers;
using Examine.LuceneEngine.SearchCriteria;
using Examine.SearchCriteria;
using Examine.Session;
using Lucene.Net.Analysis.Standard;
using Lucene.Net.Index;
using Lucene.Net.Search;
using Lucene.Net.Store;
using Moq;
using NUnit.Framework;
<<<<<<< HEAD
using Umbraco.Core.Services;
using Umbraco.Core.Strings;
=======
using Umbraco.Tests.TestHelpers;
>>>>>>> 35aac2cd
using UmbracoExamine;
using Version = Lucene.Net.Util.Version;

namespace Umbraco.Tests.UmbracoExamine
{

    /// <summary>
    /// Tests the standard indexing capabilities
    /// </summary>
    [DatabaseTestBehavior(DatabaseBehavior.NewDbFileAndSchemaPerTest)]
    [TestFixture, RequiresSTA]
    public class IndexTest : ExamineBaseTest
	{

	    [Test]
	    public void Rebuild_Index()
	    {

	        using (var luceneDir = new RAMDirectory())
	        using (var indexer = IndexInitializer.GetUmbracoIndexer(ProfilingLogger, luceneDir, options: new UmbracoContentIndexerOptions(true, false, null)))
	        using (var session = new ThreadScopedIndexSession(indexer.SearcherContext))
	        {
	            var searcher = indexer.GetSearcher();

                //create the whole thing
                indexer.RebuildIndex();
	            session.WaitForChanges();
                
	            var result = searcher.Find(searcher.CreateCriteria().All().Compile());

                Assert.AreEqual(29, result.TotalItemCount);
            }
	    }

	    ///// <summary>
        /// <summary>
        /// Check that the node signalled as protected in the content service is not present in the index.
        /// </summary>
        [Test]
		public void Index_Protected_Content_Not_Indexed()
		{

            using (var luceneDir = new RAMDirectory())
            using (var indexer = IndexInitializer.GetUmbracoIndexer(ProfilingLogger, luceneDir))
            using (var session = new ThreadScopedIndexSession(indexer.SearcherContext))
            using (var searcher = indexer.GetSearcher().GetSearcher())
            {
                //create the whole thing
                indexer.RebuildIndex();
                session.WaitForChanges();

                var protectedQuery = new BooleanQuery();
                protectedQuery.Add(
                    new BooleanClause(
                        new TermQuery(new Term(LuceneIndexer.IndexTypeFieldName, IndexTypes.Content)),
                        Occur.MUST));

                protectedQuery.Add(
                    new BooleanClause(
                        new TermQuery(new Term(LuceneIndexer.IndexNodeIdFieldName, ExamineDemoDataContentService.ProtectedNode.ToString())),
                        Occur.MUST));

                var collector = TopScoreDocCollector.Create(100, true);

                searcher.Search(protectedQuery, collector);

                Assert.AreEqual(0, collector.TotalHits, "Protected node should not be indexed");
            }

		}

		[Test]
		public void Index_Move_Media_From_Non_Indexable_To_Indexable_ParentID()
		{
<<<<<<< HEAD
            using (var luceneDir = new RAMDirectory())
            using (var indexer = IndexInitializer.GetUmbracoIndexer(ProfilingLogger, luceneDir,
                //make parent id 1116
                options: new UmbracoContentIndexerOptions(false, false, 1116)))
            using (var session = new ThreadScopedIndexSession(indexer.SearcherContext))
            {
                var searcher = indexer.GetSearcher();

                //get a node from the data repo (this one exists underneath 2222)
                var node = _mediaService.GetLatestMediaByXpath("//*[string-length(@id)>0 and number(@id)>0]")
                                        .Root
                                        .Elements()
                                        .Where(x => (int)x.Attribute("id") == 2112)
                                        .First();
=======
			//change parent id to 1116
			var existingCriteria = _indexer.IndexerData;
			_indexer.IndexerData = new IndexCriteria(existingCriteria.StandardFields, existingCriteria.UserFields, existingCriteria.IncludeNodeTypes, existingCriteria.ExcludeNodeTypes,
				1116);
			
			//rebuild so it excludes children unless they are under 1116
			_indexer.RebuildIndex();

			//ensure that node 2112 doesn't exist
			var results = _searcher.Search(_searcher.CreateSearchCriteria().Id(2112).Compile());
			Assert.AreEqual(0, results.Count());

			//get a node from the data repo (this one exists underneath 2222)
			var node = _mediaService.GetLatestMediaByXpath("//*[string-length(@id)>0 and number(@id)>0]")
			                        .Root
			                        .Elements()
			                        .Where(x => (int)x.Attribute("id") == 2112)
			                        .First();

            var currPath = (string)node.Attribute("path"); //should be : -1,1111,2222,2112
            Assert.AreEqual("-1,1111,2222,2112", currPath);

			//now mimic moving 2112 to 1116
			//node.SetAttributeValue("path", currPath.Replace("2222", "1116"));
            node.SetAttributeValue("path", "-1,1116,2112");
			node.SetAttributeValue("parentID", "1116");

			//now reindex the node, this should first delete it and then WILL add it because of the parent id constraint
			_indexer.ReIndexNode(node, IndexTypes.Media);

			//RESET the parent id
			existingCriteria = ((IndexCriteria)_indexer.IndexerData);
			_indexer.IndexerData = new IndexCriteria(existingCriteria.StandardFields, existingCriteria.UserFields, existingCriteria.IncludeNodeTypes, existingCriteria.ExcludeNodeTypes,
				null);

			//now ensure it's deleted
			var newResults = _searcher.Search(_searcher.CreateSearchCriteria().Id(2112).Compile());
			Assert.AreEqual(1, newResults.Count());
		}
>>>>>>> 35aac2cd

                var currPath = (string)node.Attribute("path"); //should be : -1,1111,2222,2112
                Assert.AreEqual("-1,1111,2222,2112", currPath);

                //ensure it's indexed
                indexer.ReIndexNode(node, IndexTypes.Media);

                session.WaitForChanges();

                //it will not exist because it exists under 2222
                var results = searcher.Search(searcher.CreateSearchCriteria().Id(2112).Compile());
                Assert.AreEqual(0, results.Count());

                //now mimic moving 2112 to 1116
                //node.SetAttributeValue("path", currPath.Replace("2222", "1116"));
                node.SetAttributeValue("path", "-1,1116,2112");
                node.SetAttributeValue("parentID", "1116");

                //now reindex the node, this should first delete it and then WILL add it because of the parent id constraint
                indexer.ReIndexNode(node, IndexTypes.Media);

                session.WaitForChanges();

                //now ensure it exists
                results = searcher.Search(searcher.CreateSearchCriteria().Id(2112).Compile());
                Assert.AreEqual(1, results.Count());
            }

		}

		[Test]
		public void Index_Move_Media_To_Non_Indexable_ParentID()
		{
            using (var luceneDir = new RAMDirectory())
            using (var indexer1 = IndexInitializer.GetUmbracoIndexer(ProfilingLogger, luceneDir,
                //make parent id 2222
                options: new UmbracoContentIndexerOptions(false, false, 2222)))           
            using (var session = new ThreadScopedIndexSession(indexer1.SearcherContext))
            {
                var searcher = indexer1.GetSearcher();

                //get a node from the data repo (this one exists underneath 2222)
                var node = _mediaService.GetLatestMediaByXpath("//*[string-length(@id)>0 and number(@id)>0]")
                                    .Root
                                    .Elements()
                                    .Where(x => (int)x.Attribute("id") == 2112)
                                    .First();

                var currPath = (string)node.Attribute("path"); //should be : -1,1111,2222,2112
                Assert.AreEqual("-1,1111,2222,2112", currPath);

                //ensure it's indexed
                indexer1.ReIndexNode(node, IndexTypes.Media);

                session.WaitForChanges();
                
                //it will exist because it exists under 2222
                var results = searcher.Search(searcher.CreateSearchCriteria().Id(2112).Compile());
                Assert.AreEqual(1, results.Count());

                //now mimic moving the node underneath 1116 instead of 2222
                node.SetAttributeValue("path", currPath.Replace("2222", "1116"));
                node.SetAttributeValue("parentID", "1116");

                //now reindex the node, this should first delete it and then NOT add it because of the parent id constraint
                indexer1.ReIndexNode(node, IndexTypes.Media);

                session.WaitForChanges();

                //now ensure it's deleted
                results = searcher.Search(searcher.CreateSearchCriteria().Id(2112).Compile());
                Assert.AreEqual(0, results.Count());
            }
		}


		/// <summary>
		/// This will ensure that all 'Content' (not media) is cleared from the index using the Lucene API directly.
		/// We then call the Examine method to re-index Content and do some comparisons to ensure that it worked correctly.
		/// </summary>
		[Test]
		public void Index_Reindex_Content()
		{
            using (var luceneDir = new RAMDirectory())
            using (var indexer = IndexInitializer.GetUmbracoIndexer(ProfilingLogger, luceneDir, options: new UmbracoContentIndexerOptions(true, false, null)))
            using (var session = new ThreadScopedIndexSession(indexer.SearcherContext))
            {
                var searcher = indexer.GetSearcher();

                //create the whole thing
                indexer.RebuildIndex();
                session.WaitForChanges();
                
                var result = searcher.Find(searcher.CreateCriteria().Field(LuceneIndexer.IndexTypeFieldName, IndexTypes.Content).Compile());
                Assert.AreEqual(21, result.TotalItemCount);

                //delete all content
                foreach (var r in result)
                {
                    indexer.DeleteFromIndex(r.LongId);
                }
                session.WaitForChanges();

                //ensure it's all gone
                result = searcher.Find(searcher.CreateCriteria().Field(LuceneIndexer.IndexTypeFieldName, IndexTypes.Content).Compile());
                Assert.AreEqual(0, result.TotalItemCount);

                //call our indexing methods
                indexer.IndexAll(IndexTypes.Content);

                session.WaitForChanges();

                result = searcher.Find(searcher.CreateCriteria().Field(LuceneIndexer.IndexTypeFieldName, IndexTypes.Content).Compile());
                Assert.AreEqual(21, result.TotalItemCount);

            }


        }

		/// <summary>
		/// This will delete an item from the index and ensure that all children of the node are deleted too!
		/// </summary>
		[Test]
		public void Index_Delete_Index_Item_Ensure_Heirarchy_Removed()
		{
            using (var luceneDir = new RAMDirectory())
            using (var indexer = IndexInitializer.GetUmbracoIndexer(ProfilingLogger, luceneDir))
            using (var session = new ThreadScopedIndexSession(indexer.SearcherContext))
            {
                var searcher = indexer.GetSearcher();

                //create the whole thing
                indexer.RebuildIndex();
                session.WaitForChanges();

                //now delete a node that has children

                indexer.DeleteFromIndex(1140.ToString());
                //this node had children: 1141 & 1142, let's ensure they are also removed

                session.WaitForChanges();

                var results = searcher.Search(searcher.CreateSearchCriteria().Id(1141).Compile());
                Assert.AreEqual(0, results.Count());

                results = searcher.Search(searcher.CreateSearchCriteria().Id(1142).Compile());
                Assert.AreEqual(0, results.Count());

            }
        }

        private readonly ExamineDemoDataMediaService _mediaService = new ExamineDemoDataMediaService();

    }
}<|MERGE_RESOLUTION|>--- conflicted
+++ resolved
@@ -1,308 +1,250 @@
-﻿using System;
-using System.Collections.Generic;
-using System.Linq;
-using Examine;
-using Examine.LuceneEngine;
-using Examine.LuceneEngine.Config;
-using Examine.LuceneEngine.Providers;
-using Examine.LuceneEngine.SearchCriteria;
-using Examine.SearchCriteria;
-using Examine.Session;
-using Lucene.Net.Analysis.Standard;
-using Lucene.Net.Index;
-using Lucene.Net.Search;
-using Lucene.Net.Store;
-using Moq;
-using NUnit.Framework;
-<<<<<<< HEAD
-using Umbraco.Core.Services;
-using Umbraco.Core.Strings;
-=======
-using Umbraco.Tests.TestHelpers;
->>>>>>> 35aac2cd
-using UmbracoExamine;
-using Version = Lucene.Net.Util.Version;
-
-namespace Umbraco.Tests.UmbracoExamine
-{
-
-    /// <summary>
-    /// Tests the standard indexing capabilities
-    /// </summary>
-    [DatabaseTestBehavior(DatabaseBehavior.NewDbFileAndSchemaPerTest)]
-    [TestFixture, RequiresSTA]
-    public class IndexTest : ExamineBaseTest
-	{
-
-	    [Test]
-	    public void Rebuild_Index()
-	    {
-
-	        using (var luceneDir = new RAMDirectory())
-	        using (var indexer = IndexInitializer.GetUmbracoIndexer(ProfilingLogger, luceneDir, options: new UmbracoContentIndexerOptions(true, false, null)))
-	        using (var session = new ThreadScopedIndexSession(indexer.SearcherContext))
-	        {
-	            var searcher = indexer.GetSearcher();
-
-                //create the whole thing
-                indexer.RebuildIndex();
-	            session.WaitForChanges();
-                
-	            var result = searcher.Find(searcher.CreateCriteria().All().Compile());
-
-                Assert.AreEqual(29, result.TotalItemCount);
-            }
-	    }
-
-	    ///// <summary>
-        /// <summary>
-        /// Check that the node signalled as protected in the content service is not present in the index.
-        /// </summary>
-        [Test]
-		public void Index_Protected_Content_Not_Indexed()
-		{
-
-            using (var luceneDir = new RAMDirectory())
-            using (var indexer = IndexInitializer.GetUmbracoIndexer(ProfilingLogger, luceneDir))
-            using (var session = new ThreadScopedIndexSession(indexer.SearcherContext))
-            using (var searcher = indexer.GetSearcher().GetSearcher())
-            {
-                //create the whole thing
-                indexer.RebuildIndex();
-                session.WaitForChanges();
-
-                var protectedQuery = new BooleanQuery();
-                protectedQuery.Add(
-                    new BooleanClause(
-                        new TermQuery(new Term(LuceneIndexer.IndexTypeFieldName, IndexTypes.Content)),
-                        Occur.MUST));
-
-                protectedQuery.Add(
-                    new BooleanClause(
-                        new TermQuery(new Term(LuceneIndexer.IndexNodeIdFieldName, ExamineDemoDataContentService.ProtectedNode.ToString())),
-                        Occur.MUST));
-
-                var collector = TopScoreDocCollector.Create(100, true);
-
-                searcher.Search(protectedQuery, collector);
-
-                Assert.AreEqual(0, collector.TotalHits, "Protected node should not be indexed");
-            }
-
-		}
-
-		[Test]
-		public void Index_Move_Media_From_Non_Indexable_To_Indexable_ParentID()
-		{
-<<<<<<< HEAD
-            using (var luceneDir = new RAMDirectory())
-            using (var indexer = IndexInitializer.GetUmbracoIndexer(ProfilingLogger, luceneDir,
-                //make parent id 1116
-                options: new UmbracoContentIndexerOptions(false, false, 1116)))
-            using (var session = new ThreadScopedIndexSession(indexer.SearcherContext))
-            {
-                var searcher = indexer.GetSearcher();
-
-                //get a node from the data repo (this one exists underneath 2222)
-                var node = _mediaService.GetLatestMediaByXpath("//*[string-length(@id)>0 and number(@id)>0]")
-                                        .Root
-                                        .Elements()
-                                        .Where(x => (int)x.Attribute("id") == 2112)
-                                        .First();
-=======
-			//change parent id to 1116
-			var existingCriteria = _indexer.IndexerData;
-			_indexer.IndexerData = new IndexCriteria(existingCriteria.StandardFields, existingCriteria.UserFields, existingCriteria.IncludeNodeTypes, existingCriteria.ExcludeNodeTypes,
-				1116);
-			
-			//rebuild so it excludes children unless they are under 1116
-			_indexer.RebuildIndex();
-
-			//ensure that node 2112 doesn't exist
-			var results = _searcher.Search(_searcher.CreateSearchCriteria().Id(2112).Compile());
-			Assert.AreEqual(0, results.Count());
-
-			//get a node from the data repo (this one exists underneath 2222)
-			var node = _mediaService.GetLatestMediaByXpath("//*[string-length(@id)>0 and number(@id)>0]")
-			                        .Root
-			                        .Elements()
-			                        .Where(x => (int)x.Attribute("id") == 2112)
-			                        .First();
-
-            var currPath = (string)node.Attribute("path"); //should be : -1,1111,2222,2112
-            Assert.AreEqual("-1,1111,2222,2112", currPath);
-
-			//now mimic moving 2112 to 1116
-			//node.SetAttributeValue("path", currPath.Replace("2222", "1116"));
-            node.SetAttributeValue("path", "-1,1116,2112");
-			node.SetAttributeValue("parentID", "1116");
-
-			//now reindex the node, this should first delete it and then WILL add it because of the parent id constraint
-			_indexer.ReIndexNode(node, IndexTypes.Media);
-
-			//RESET the parent id
-			existingCriteria = ((IndexCriteria)_indexer.IndexerData);
-			_indexer.IndexerData = new IndexCriteria(existingCriteria.StandardFields, existingCriteria.UserFields, existingCriteria.IncludeNodeTypes, existingCriteria.ExcludeNodeTypes,
-				null);
-
-			//now ensure it's deleted
-			var newResults = _searcher.Search(_searcher.CreateSearchCriteria().Id(2112).Compile());
-			Assert.AreEqual(1, newResults.Count());
-		}
->>>>>>> 35aac2cd
-
-                var currPath = (string)node.Attribute("path"); //should be : -1,1111,2222,2112
-                Assert.AreEqual("-1,1111,2222,2112", currPath);
-
-                //ensure it's indexed
-                indexer.ReIndexNode(node, IndexTypes.Media);
-
-                session.WaitForChanges();
-
-                //it will not exist because it exists under 2222
-                var results = searcher.Search(searcher.CreateSearchCriteria().Id(2112).Compile());
-                Assert.AreEqual(0, results.Count());
-
-                //now mimic moving 2112 to 1116
-                //node.SetAttributeValue("path", currPath.Replace("2222", "1116"));
-                node.SetAttributeValue("path", "-1,1116,2112");
-                node.SetAttributeValue("parentID", "1116");
-
-                //now reindex the node, this should first delete it and then WILL add it because of the parent id constraint
-                indexer.ReIndexNode(node, IndexTypes.Media);
-
-                session.WaitForChanges();
-
-                //now ensure it exists
-                results = searcher.Search(searcher.CreateSearchCriteria().Id(2112).Compile());
-                Assert.AreEqual(1, results.Count());
-            }
-
-		}
-
-		[Test]
-		public void Index_Move_Media_To_Non_Indexable_ParentID()
-		{
-            using (var luceneDir = new RAMDirectory())
-            using (var indexer1 = IndexInitializer.GetUmbracoIndexer(ProfilingLogger, luceneDir,
-                //make parent id 2222
-                options: new UmbracoContentIndexerOptions(false, false, 2222)))           
-            using (var session = new ThreadScopedIndexSession(indexer1.SearcherContext))
-            {
-                var searcher = indexer1.GetSearcher();
-
-                //get a node from the data repo (this one exists underneath 2222)
-                var node = _mediaService.GetLatestMediaByXpath("//*[string-length(@id)>0 and number(@id)>0]")
-                                    .Root
-                                    .Elements()
-                                    .Where(x => (int)x.Attribute("id") == 2112)
-                                    .First();
-
-                var currPath = (string)node.Attribute("path"); //should be : -1,1111,2222,2112
-                Assert.AreEqual("-1,1111,2222,2112", currPath);
-
-                //ensure it's indexed
-                indexer1.ReIndexNode(node, IndexTypes.Media);
-
-                session.WaitForChanges();
-                
-                //it will exist because it exists under 2222
-                var results = searcher.Search(searcher.CreateSearchCriteria().Id(2112).Compile());
-                Assert.AreEqual(1, results.Count());
-
-                //now mimic moving the node underneath 1116 instead of 2222
-                node.SetAttributeValue("path", currPath.Replace("2222", "1116"));
-                node.SetAttributeValue("parentID", "1116");
-
-                //now reindex the node, this should first delete it and then NOT add it because of the parent id constraint
-                indexer1.ReIndexNode(node, IndexTypes.Media);
-
-                session.WaitForChanges();
-
-                //now ensure it's deleted
-                results = searcher.Search(searcher.CreateSearchCriteria().Id(2112).Compile());
-                Assert.AreEqual(0, results.Count());
-            }
-		}
-
-
-		/// <summary>
-		/// This will ensure that all 'Content' (not media) is cleared from the index using the Lucene API directly.
-		/// We then call the Examine method to re-index Content and do some comparisons to ensure that it worked correctly.
-		/// </summary>
-		[Test]
-		public void Index_Reindex_Content()
-		{
-            using (var luceneDir = new RAMDirectory())
-            using (var indexer = IndexInitializer.GetUmbracoIndexer(ProfilingLogger, luceneDir, options: new UmbracoContentIndexerOptions(true, false, null)))
-            using (var session = new ThreadScopedIndexSession(indexer.SearcherContext))
-            {
-                var searcher = indexer.GetSearcher();
-
-                //create the whole thing
-                indexer.RebuildIndex();
-                session.WaitForChanges();
-                
-                var result = searcher.Find(searcher.CreateCriteria().Field(LuceneIndexer.IndexTypeFieldName, IndexTypes.Content).Compile());
-                Assert.AreEqual(21, result.TotalItemCount);
-
-                //delete all content
-                foreach (var r in result)
-                {
-                    indexer.DeleteFromIndex(r.LongId);
-                }
-                session.WaitForChanges();
-
-                //ensure it's all gone
-                result = searcher.Find(searcher.CreateCriteria().Field(LuceneIndexer.IndexTypeFieldName, IndexTypes.Content).Compile());
-                Assert.AreEqual(0, result.TotalItemCount);
-
-                //call our indexing methods
-                indexer.IndexAll(IndexTypes.Content);
-
-                session.WaitForChanges();
-
-                result = searcher.Find(searcher.CreateCriteria().Field(LuceneIndexer.IndexTypeFieldName, IndexTypes.Content).Compile());
-                Assert.AreEqual(21, result.TotalItemCount);
-
-            }
-
-
-        }
-
-		/// <summary>
-		/// This will delete an item from the index and ensure that all children of the node are deleted too!
-		/// </summary>
-		[Test]
-		public void Index_Delete_Index_Item_Ensure_Heirarchy_Removed()
-		{
-            using (var luceneDir = new RAMDirectory())
-            using (var indexer = IndexInitializer.GetUmbracoIndexer(ProfilingLogger, luceneDir))
-            using (var session = new ThreadScopedIndexSession(indexer.SearcherContext))
-            {
-                var searcher = indexer.GetSearcher();
-
-                //create the whole thing
-                indexer.RebuildIndex();
-                session.WaitForChanges();
-
-                //now delete a node that has children
-
-                indexer.DeleteFromIndex(1140.ToString());
-                //this node had children: 1141 & 1142, let's ensure they are also removed
-
-                session.WaitForChanges();
-
-                var results = searcher.Search(searcher.CreateSearchCriteria().Id(1141).Compile());
-                Assert.AreEqual(0, results.Count());
-
-                results = searcher.Search(searcher.CreateSearchCriteria().Id(1142).Compile());
-                Assert.AreEqual(0, results.Count());
-
-            }
-        }
-
-        private readonly ExamineDemoDataMediaService _mediaService = new ExamineDemoDataMediaService();
-
-    }
+﻿using System.Linq;
+using Examine.LuceneEngine.Providers;
+using Examine.Session;
+using Lucene.Net.Index;
+using Lucene.Net.Search;
+using Lucene.Net.Store;
+using NUnit.Framework;
+using Umbraco.Tests.TestHelpers;
+using UmbracoExamine;
+
+namespace Umbraco.Tests.UmbracoExamine
+{
+
+    /// <summary>
+    /// Tests the standard indexing capabilities
+    /// </summary>
+    [TestFixture, RequiresSTA]
+    [UmbracoTest(Database = UmbracoTestOptions.Database.NewSchemaPerTest)]
+    public class IndexTest : ExamineBaseTest
+	{
+
+	    [Test]
+	    public void Rebuild_Index()
+	    {
+
+	        using (var luceneDir = new RAMDirectory())
+	        using (var indexer = IndexInitializer.GetUmbracoIndexer(ProfilingLogger, luceneDir, options: new UmbracoContentIndexerOptions(true, false, null)))
+	        using (var session = new ThreadScopedIndexSession(indexer.SearcherContext))
+	        {
+	            var searcher = indexer.GetSearcher();
+
+                //create the whole thing
+                indexer.RebuildIndex();
+	            session.WaitForChanges();
+
+	            var result = searcher.Find(searcher.CreateCriteria().All().Compile());
+
+                Assert.AreEqual(29, result.TotalItemCount);
+            }
+	    }
+
+	    ///// <summary>
+        /// <summary>
+        /// Check that the node signalled as protected in the content service is not present in the index.
+        /// </summary>
+        [Test]
+		public void Index_Protected_Content_Not_Indexed()
+		{
+
+            using (var luceneDir = new RAMDirectory())
+            using (var indexer = IndexInitializer.GetUmbracoIndexer(ProfilingLogger, luceneDir))
+            using (var session = new ThreadScopedIndexSession(indexer.SearcherContext))
+            using (var searcher = indexer.GetSearcher().GetSearcher())
+            {
+                //create the whole thing
+                indexer.RebuildIndex();
+                session.WaitForChanges();
+
+                var protectedQuery = new BooleanQuery();
+                protectedQuery.Add(
+                    new BooleanClause(
+                        new TermQuery(new Term(LuceneIndexer.IndexTypeFieldName, IndexTypes.Content)),
+                        Occur.MUST));
+
+                protectedQuery.Add(
+                    new BooleanClause(
+                        new TermQuery(new Term(LuceneIndexer.IndexNodeIdFieldName, ExamineDemoDataContentService.ProtectedNode.ToString())),
+                        Occur.MUST));
+
+                var collector = TopScoreDocCollector.Create(100, true);
+
+                searcher.Search(protectedQuery, collector);
+
+                Assert.AreEqual(0, collector.TotalHits, "Protected node should not be indexed");
+            }
+
+		}
+
+		[Test]
+		public void Index_Move_Media_From_Non_Indexable_To_Indexable_ParentID()
+		{
+            using (var luceneDir = new RAMDirectory())
+            using (var indexer = IndexInitializer.GetUmbracoIndexer(ProfilingLogger, luceneDir,
+                //make parent id 1116
+                options: new UmbracoContentIndexerOptions(false, false, 1116)))
+            using (var session = new ThreadScopedIndexSession(indexer.SearcherContext))
+            {
+                var searcher = indexer.GetSearcher();
+
+                //get a node from the data repo (this one exists underneath 2222)
+                var node = _mediaService.GetLatestMediaByXpath("//*[string-length(@id)>0 and number(@id)>0]")
+                                        .Root
+                                        .Elements()
+                                        .Where(x => (int)x.Attribute("id") == 2112)
+                                        .First();
+
+                var currPath = (string)node.Attribute("path"); //should be : -1,1111,2222,2112
+                Assert.AreEqual("-1,1111,2222,2112", currPath);
+
+                //ensure it's indexed
+                indexer.ReIndexNode(node, IndexTypes.Media);
+
+                session.WaitForChanges();
+
+                //it will not exist because it exists under 2222
+                var results = searcher.Search(searcher.CreateSearchCriteria().Id(2112).Compile());
+                Assert.AreEqual(0, results.Count());
+
+                //now mimic moving 2112 to 1116
+                //node.SetAttributeValue("path", currPath.Replace("2222", "1116"));
+                node.SetAttributeValue("path", "-1,1116,2112");
+                node.SetAttributeValue("parentID", "1116");
+
+                //now reindex the node, this should first delete it and then WILL add it because of the parent id constraint
+                indexer.ReIndexNode(node, IndexTypes.Media);
+
+                session.WaitForChanges();
+
+                //now ensure it exists
+                results = searcher.Search(searcher.CreateSearchCriteria().Id(2112).Compile());
+                Assert.AreEqual(1, results.Count());
+            }
+		}
+
+		[Test]
+		public void Index_Move_Media_To_Non_Indexable_ParentID()
+		{
+            using (var luceneDir = new RAMDirectory())
+            using (var indexer1 = IndexInitializer.GetUmbracoIndexer(ProfilingLogger, luceneDir,
+                //make parent id 2222
+                options: new UmbracoContentIndexerOptions(false, false, 2222)))
+            using (var session = new ThreadScopedIndexSession(indexer1.SearcherContext))
+            {
+                var searcher = indexer1.GetSearcher();
+
+                //get a node from the data repo (this one exists underneath 2222)
+                var node = _mediaService.GetLatestMediaByXpath("//*[string-length(@id)>0 and number(@id)>0]")
+                                    .Root
+                                    .Elements()
+                                    .Where(x => (int)x.Attribute("id") == 2112)
+                                    .First();
+
+                var currPath = (string)node.Attribute("path"); //should be : -1,1111,2222,2112
+                Assert.AreEqual("-1,1111,2222,2112", currPath);
+
+                //ensure it's indexed
+                indexer1.ReIndexNode(node, IndexTypes.Media);
+
+                session.WaitForChanges();
+
+                //it will exist because it exists under 2222
+                var results = searcher.Search(searcher.CreateSearchCriteria().Id(2112).Compile());
+                Assert.AreEqual(1, results.Count());
+
+                //now mimic moving the node underneath 1116 instead of 2222
+                node.SetAttributeValue("path", currPath.Replace("2222", "1116"));
+                node.SetAttributeValue("parentID", "1116");
+
+                //now reindex the node, this should first delete it and then NOT add it because of the parent id constraint
+                indexer1.ReIndexNode(node, IndexTypes.Media);
+
+                session.WaitForChanges();
+
+                //now ensure it's deleted
+                results = searcher.Search(searcher.CreateSearchCriteria().Id(2112).Compile());
+                Assert.AreEqual(0, results.Count());
+            }
+		}
+
+
+		/// <summary>
+		/// This will ensure that all 'Content' (not media) is cleared from the index using the Lucene API directly.
+		/// We then call the Examine method to re-index Content and do some comparisons to ensure that it worked correctly.
+		/// </summary>
+		[Test]
+		public void Index_Reindex_Content()
+		{
+            using (var luceneDir = new RAMDirectory())
+            using (var indexer = IndexInitializer.GetUmbracoIndexer(ProfilingLogger, luceneDir, options: new UmbracoContentIndexerOptions(true, false, null)))
+            using (var session = new ThreadScopedIndexSession(indexer.SearcherContext))
+            {
+                var searcher = indexer.GetSearcher();
+
+                //create the whole thing
+                indexer.RebuildIndex();
+                session.WaitForChanges();
+
+                var result = searcher.Find(searcher.CreateCriteria().Field(LuceneIndexer.IndexTypeFieldName, IndexTypes.Content).Compile());
+                Assert.AreEqual(21, result.TotalItemCount);
+
+                //delete all content
+                foreach (var r in result)
+                {
+                    indexer.DeleteFromIndex(r.LongId);
+                }
+                session.WaitForChanges();
+
+                //ensure it's all gone
+                result = searcher.Find(searcher.CreateCriteria().Field(LuceneIndexer.IndexTypeFieldName, IndexTypes.Content).Compile());
+                Assert.AreEqual(0, result.TotalItemCount);
+
+                //call our indexing methods
+                indexer.IndexAll(IndexTypes.Content);
+
+                session.WaitForChanges();
+
+                result = searcher.Find(searcher.CreateCriteria().Field(LuceneIndexer.IndexTypeFieldName, IndexTypes.Content).Compile());
+                Assert.AreEqual(21, result.TotalItemCount);
+
+            }
+
+
+        }
+
+		/// <summary>
+		/// This will delete an item from the index and ensure that all children of the node are deleted too!
+		/// </summary>
+		[Test]
+		public void Index_Delete_Index_Item_Ensure_Heirarchy_Removed()
+		{
+            using (var luceneDir = new RAMDirectory())
+            using (var indexer = IndexInitializer.GetUmbracoIndexer(ProfilingLogger, luceneDir))
+            using (var session = new ThreadScopedIndexSession(indexer.SearcherContext))
+            {
+                var searcher = indexer.GetSearcher();
+
+                //create the whole thing
+                indexer.RebuildIndex();
+                session.WaitForChanges();
+
+                //now delete a node that has children
+
+                indexer.DeleteFromIndex(1140.ToString());
+                //this node had children: 1141 & 1142, let's ensure they are also removed
+
+                session.WaitForChanges();
+
+                var results = searcher.Search(searcher.CreateSearchCriteria().Id(1141).Compile());
+                Assert.AreEqual(0, results.Count());
+
+                results = searcher.Search(searcher.CreateSearchCriteria().Id(1142).Compile());
+                Assert.AreEqual(0, results.Count());
+
+            }
+        }
+
+        private readonly ExamineDemoDataMediaService _mediaService = new ExamineDemoDataMediaService();
+
+    }
 }