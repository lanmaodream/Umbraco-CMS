﻿using System;
using System.Data.SqlServerCe;
using System.IO;
using NUnit.Framework;
using Umbraco.Core;
using Umbraco.Core.Configuration;
using Umbraco.Core.ObjectResolution;
using Umbraco.Core.Persistence;
using Umbraco.Core.Persistence.SqlSyntax;
using Umbraco.Core.Persistence.UnitOfWork;
using Umbraco.Core.Publishing;
using Umbraco.Core.Services;

namespace Umbraco.Tests.TestHelpers
{
    /// <summary>
    /// Use this abstract class for tests that requires direct access to the PetaPoco <see cref="Database"/> object.
    /// This base test class will use the database setup with ConnectionString and ProviderName from the test implementation
    /// populated with the umbraco db schema.
    /// </summary>
    /// <remarks>Can be used to test against an Sql Ce, Sql Server and MySql database</remarks>
    [TestFixture]
    public abstract class BaseDatabaseTest
    {
        private Database _database;

        [SetUp]
        public virtual void Initialize()
        {
            TestHelper.SetupLog4NetForTests();
            TestHelper.InitializeContentDirectories();

            string path = TestHelper.CurrentAssemblyDirectory;
            AppDomain.CurrentDomain.SetData("DataDirectory", path);

            try
            {
                try
                {
                    //Delete database file before continueing
                    string filePath = string.Concat(path, "\\test.sdf");
                    if (File.Exists(filePath))
                    {
                        File.Delete(filePath);
                    }
                }
                catch (Exception)
                {
                    //if this doesn't work we have to make sure everything is reset! otherwise
                    // well run into issues because we've already set some things up
                    TearDown();
                    throw;
                }
<<<<<<< HEAD

                UmbracoSettings.UseLegacyXmlSchema = false;

                //Create the Sql CE database
                var engine = new SqlCeEngine(ConnectionString);
                engine.CreateDatabase();
=======
>>>>>>> 6734420c
            }
            catch (Exception)
            {
                //if this doesn't work we have to make sure everything is reset! otherwise
                // well run into issues because we've already set some things up
                TearDown();
                throw;
            }

            UmbracoSettings.UseLegacyXmlSchema = false;

            RepositoryResolver.Current = new RepositoryResolver(
                new RepositoryFactory());

            Resolution.Freeze();
            ApplicationContext.Current = new ApplicationContext(
                //assign the db context
                new DatabaseContext(new DefaultDatabaseFactory()),
                //assign the service context
                new ServiceContext(new PetaPocoUnitOfWorkProvider(), new FileUnitOfWorkProvider(), new PublishingStrategy())) { IsReady = true };

            SyntaxConfig.SqlSyntaxProvider = SyntaxProvider;

            //Create the umbraco database
            _database = new Database(ConnectionString, ProviderName);
            _database.CreateDatabaseSchema(false);
        }

        public abstract string ConnectionString { get; }
        public abstract string ProviderName { get; }
        public abstract ISqlSyntaxProvider SyntaxProvider { get; }

        protected Database Database
        {
            get { return _database; }
        }

        [TearDown]
        public virtual void TearDown()
        {
            AppDomain.CurrentDomain.SetData("DataDirectory", null);

            //reset the app context
            ApplicationContext.Current = null;

            RepositoryResolver.Reset();
        }
    }
}<|MERGE_RESOLUTION|>--- conflicted
+++ resolved
@@ -1,111 +1,104 @@
-﻿using System;
-using System.Data.SqlServerCe;
-using System.IO;
-using NUnit.Framework;
-using Umbraco.Core;
-using Umbraco.Core.Configuration;
-using Umbraco.Core.ObjectResolution;
-using Umbraco.Core.Persistence;
-using Umbraco.Core.Persistence.SqlSyntax;
-using Umbraco.Core.Persistence.UnitOfWork;
-using Umbraco.Core.Publishing;
-using Umbraco.Core.Services;
-
-namespace Umbraco.Tests.TestHelpers
-{
-    /// <summary>
-    /// Use this abstract class for tests that requires direct access to the PetaPoco <see cref="Database"/> object.
-    /// This base test class will use the database setup with ConnectionString and ProviderName from the test implementation
-    /// populated with the umbraco db schema.
-    /// </summary>
-    /// <remarks>Can be used to test against an Sql Ce, Sql Server and MySql database</remarks>
-    [TestFixture]
-    public abstract class BaseDatabaseTest
-    {
-        private Database _database;
-
-        [SetUp]
-        public virtual void Initialize()
-        {
-            TestHelper.SetupLog4NetForTests();
-            TestHelper.InitializeContentDirectories();
-
-            string path = TestHelper.CurrentAssemblyDirectory;
-            AppDomain.CurrentDomain.SetData("DataDirectory", path);
-
-            try
-            {
-                try
-                {
-                    //Delete database file before continueing
-                    string filePath = string.Concat(path, "\\test.sdf");
-                    if (File.Exists(filePath))
-                    {
-                        File.Delete(filePath);
-                    }
-                }
-                catch (Exception)
-                {
-                    //if this doesn't work we have to make sure everything is reset! otherwise
-                    // well run into issues because we've already set some things up
-                    TearDown();
-                    throw;
-                }
-<<<<<<< HEAD
-
-                UmbracoSettings.UseLegacyXmlSchema = false;
-
-                //Create the Sql CE database
-                var engine = new SqlCeEngine(ConnectionString);
-                engine.CreateDatabase();
-=======
->>>>>>> 6734420c
-            }
-            catch (Exception)
-            {
-                //if this doesn't work we have to make sure everything is reset! otherwise
-                // well run into issues because we've already set some things up
-                TearDown();
-                throw;
-            }
-
-            UmbracoSettings.UseLegacyXmlSchema = false;
-
-            RepositoryResolver.Current = new RepositoryResolver(
-                new RepositoryFactory());
-
-            Resolution.Freeze();
-            ApplicationContext.Current = new ApplicationContext(
-                //assign the db context
-                new DatabaseContext(new DefaultDatabaseFactory()),
-                //assign the service context
-                new ServiceContext(new PetaPocoUnitOfWorkProvider(), new FileUnitOfWorkProvider(), new PublishingStrategy())) { IsReady = true };
-
-            SyntaxConfig.SqlSyntaxProvider = SyntaxProvider;
-
-            //Create the umbraco database
-            _database = new Database(ConnectionString, ProviderName);
-            _database.CreateDatabaseSchema(false);
-        }
-
-        public abstract string ConnectionString { get; }
-        public abstract string ProviderName { get; }
-        public abstract ISqlSyntaxProvider SyntaxProvider { get; }
-
-        protected Database Database
-        {
-            get { return _database; }
-        }
-
-        [TearDown]
-        public virtual void TearDown()
-        {
-            AppDomain.CurrentDomain.SetData("DataDirectory", null);
-
-            //reset the app context
-            ApplicationContext.Current = null;
-
-            RepositoryResolver.Reset();
-        }
-    }
+﻿using System;
+using System.Data.SqlServerCe;
+using System.IO;
+using NUnit.Framework;
+using Umbraco.Core;
+using Umbraco.Core.Configuration;
+using Umbraco.Core.ObjectResolution;
+using Umbraco.Core.Persistence;
+using Umbraco.Core.Persistence.SqlSyntax;
+using Umbraco.Core.Persistence.UnitOfWork;
+using Umbraco.Core.Publishing;
+using Umbraco.Core.Services;
+
+namespace Umbraco.Tests.TestHelpers
+{
+    /// <summary>
+    /// Use this abstract class for tests that requires direct access to the PetaPoco <see cref="Database"/> object.
+    /// This base test class will use the database setup with ConnectionString and ProviderName from the test implementation
+    /// populated with the umbraco db schema.
+    /// </summary>
+    /// <remarks>Can be used to test against an Sql Ce, Sql Server and MySql database</remarks>
+    [TestFixture]
+    public abstract class BaseDatabaseTest
+    {
+        private Database _database;
+
+        [SetUp]
+        public virtual void Initialize()
+        {
+            TestHelper.SetupLog4NetForTests();
+            TestHelper.InitializeContentDirectories();
+
+            string path = TestHelper.CurrentAssemblyDirectory;
+            AppDomain.CurrentDomain.SetData("DataDirectory", path);
+
+            try
+            {
+                try
+                {
+                    //Delete database file before continueing
+                    string filePath = string.Concat(path, "\\test.sdf");
+                    if (File.Exists(filePath))
+                    {
+                        File.Delete(filePath);
+                    }
+                }
+                catch (Exception)
+                {
+                    //if this doesn't work we have to make sure everything is reset! otherwise
+                    // well run into issues because we've already set some things up
+                    TearDown();
+                    throw;
+                }
+
+                UmbracoSettings.UseLegacyXmlSchema = false;
+            }
+            catch (Exception)
+            {
+                //if this doesn't work we have to make sure everything is reset! otherwise
+                // well run into issues because we've already set some things up
+                TearDown();
+                throw;
+            }
+
+            UmbracoSettings.UseLegacyXmlSchema = false;
+
+            RepositoryResolver.Current = new RepositoryResolver(
+                new RepositoryFactory());
+
+            Resolution.Freeze();
+            ApplicationContext.Current = new ApplicationContext(
+                //assign the db context
+                new DatabaseContext(new DefaultDatabaseFactory()),
+                //assign the service context
+                new ServiceContext(new PetaPocoUnitOfWorkProvider(), new FileUnitOfWorkProvider(), new PublishingStrategy())) { IsReady = true };
+
+            SyntaxConfig.SqlSyntaxProvider = SyntaxProvider;
+
+            //Create the umbraco database
+            _database = new Database(ConnectionString, ProviderName);
+            _database.CreateDatabaseSchema(false);
+        }
+
+        public abstract string ConnectionString { get; }
+        public abstract string ProviderName { get; }
+        public abstract ISqlSyntaxProvider SyntaxProvider { get; }
+
+        protected Database Database
+        {
+            get { return _database; }
+        }
+
+        [TearDown]
+        public virtual void TearDown()
+        {
+            AppDomain.CurrentDomain.SetData("DataDirectory", null);
+
+            //reset the app context
+            ApplicationContext.Current = null;
+
+            RepositoryResolver.Reset();
+        }
+    }
 }