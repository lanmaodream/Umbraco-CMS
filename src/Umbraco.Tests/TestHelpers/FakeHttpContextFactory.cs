﻿using System;
using System.Collections.Generic;
using System.Collections.Specialized;
using System.Security;
using System.Security.Principal;
using System.Web;
using System.Web.Routing;
using Moq;

namespace Umbraco.Tests.TestHelpers
{
	/// <summary>
	/// Creates a mock http context with supporting other contexts to test against
	/// </summary>
	public class FakeHttpContextFactory
	{

		[SecuritySafeCritical]
		public FakeHttpContextFactory(Uri fullUrl)
		{
			CreateContext(fullUrl);
		}

		[SecuritySafeCritical]
		public FakeHttpContextFactory(string path)
		{
			if (path.StartsWith("http://") || path.StartsWith("https://"))
				CreateContext(new Uri(path));
			else
				CreateContext(new Uri("http://mysite" + VirtualPathUtility.ToAbsolute(path, "/")));
		}

		[SecuritySafeCritical]
		public FakeHttpContextFactory(string path, RouteData routeData)
		{
			if (path.StartsWith("http://") || path.StartsWith("https://"))
				CreateContext(new Uri(path), routeData);
			else
				CreateContext(new Uri("http://mysite" + VirtualPathUtility.ToAbsolute(path, "/")), routeData);
		}

		public HttpContextBase HttpContext { get; private set; }
		public RequestContext RequestContext { get; private set; }

		/// <summary>
		/// Mocks the http context to test against
		/// </summary>
		/// <param name="fullUrl"></param>
		/// <param name="routeData"></param>
		/// <returns></returns>
		private void CreateContext(Uri fullUrl, RouteData routeData = null)
		{
			//Request context

            var requestContextMock = new Mock<RequestContext>();

            RequestContext = requestContextMock.Object;

            //Cookie collection
		    var cookieCollection = new HttpCookieCollection();
            cookieCollection.Add(new HttpCookie("UMB_UCONTEXT", "FBA996E7-D6BE-489B-B199-2B0F3D2DD826"));

		    //Request
            var requestMock = new Mock<HttpRequestBase>();
            requestMock.Setup(x => x.AppRelativeCurrentExecutionFilePath).Returns("~" + fullUrl.AbsolutePath);
			requestMock.Setup(x => x.PathInfo).Returns(string.Empty);
            requestMock.Setup(x => x.RawUrl).Returns(VirtualPathUtility.ToAbsolute("~" + fullUrl.AbsolutePath, "/"));
            requestMock.Setup(x => x.RequestContext).Returns(RequestContext);
            requestMock.Setup(x => x.Url).Returns(fullUrl);
            requestMock.Setup(x => x.ApplicationPath).Returns("/");
            requestMock.Setup(x => x.Cookies).Returns(cookieCollection);
            requestMock.Setup(x => x.ServerVariables).Returns(new NameValueCollection());
			var queryStrings = HttpUtility.ParseQueryString(fullUrl.Query);
            requestMock.Setup(x => x.QueryString).Returns(queryStrings);
            requestMock.Setup(x => x.Form).Returns(new NameValueCollection());

			//Cache
            var cacheMock = new Mock<HttpCachePolicyBase>();

			//Response 
			//var response = new FakeHttpResponse();
            var responseMock = new Mock<HttpResponseBase>();
            responseMock.Setup(x => x.ApplyAppPathModifier(It.IsAny<string>())).Returns((string s) => s);
            responseMock.Setup(x => x.Cache).Returns(cacheMock.Object);

			//Server

			var serverMock = new Mock<HttpServerUtilityBase>();
			serverMock.Setup(x => x.MapPath(It.IsAny<string>())).Returns(Environment.CurrentDirectory);

            //User
            var user = MockRepository.GenerateStub<IPrincipal>();

			//HTTP Context

<<<<<<< HEAD
			HttpContext = MockRepository.GenerateMock<HttpContextBase>();
			HttpContext.Stub(x => x.Cache).Return(HttpRuntime.Cache);
			HttpContext.Stub(x => x.Items).Return(new Dictionary<object, object>());
			HttpContext.Stub(x => x.Request).Return(request);
			HttpContext.Stub(x => x.Server).Return(server);
			HttpContext.Stub(x => x.Response).Return(response);
            HttpContext.Stub(x => x.User).Return(user);
=======
            var httpContextMock = new Mock<HttpContextBase>();
            httpContextMock.Setup(x => x.Cache).Returns(HttpRuntime.Cache);
            httpContextMock.Setup(x => x.Items).Returns(new Dictionary<object, object>());
            httpContextMock.Setup(x => x.Request).Returns(requestMock.Object);
            httpContextMock.Setup(x => x.Server).Returns(serverMock.Object);
            httpContextMock.Setup(x => x.Response).Returns(responseMock.Object);

            HttpContext = httpContextMock.Object;
>>>>>>> c8fa881b

            requestContextMock.Setup(x => x.HttpContext).Returns(httpContextMock.Object);

			if (routeData != null)
			{
                requestContextMock.Setup(x => x.RouteData).Returns(routeData);
			}
		    
            
		}

	}
}
<|MERGE_RESOLUTION|>--- conflicted
+++ resolved
@@ -1,126 +1,117 @@
-﻿using System;
-using System.Collections.Generic;
-using System.Collections.Specialized;
-using System.Security;
-using System.Security.Principal;
-using System.Web;
-using System.Web.Routing;
-using Moq;
-
-namespace Umbraco.Tests.TestHelpers
-{
-	/// <summary>
-	/// Creates a mock http context with supporting other contexts to test against
-	/// </summary>
-	public class FakeHttpContextFactory
-	{
-
-		[SecuritySafeCritical]
-		public FakeHttpContextFactory(Uri fullUrl)
-		{
-			CreateContext(fullUrl);
-		}
-
-		[SecuritySafeCritical]
-		public FakeHttpContextFactory(string path)
-		{
-			if (path.StartsWith("http://") || path.StartsWith("https://"))
-				CreateContext(new Uri(path));
-			else
-				CreateContext(new Uri("http://mysite" + VirtualPathUtility.ToAbsolute(path, "/")));
-		}
-
-		[SecuritySafeCritical]
-		public FakeHttpContextFactory(string path, RouteData routeData)
-		{
-			if (path.StartsWith("http://") || path.StartsWith("https://"))
-				CreateContext(new Uri(path), routeData);
-			else
-				CreateContext(new Uri("http://mysite" + VirtualPathUtility.ToAbsolute(path, "/")), routeData);
-		}
-
-		public HttpContextBase HttpContext { get; private set; }
-		public RequestContext RequestContext { get; private set; }
-
-		/// <summary>
-		/// Mocks the http context to test against
-		/// </summary>
-		/// <param name="fullUrl"></param>
-		/// <param name="routeData"></param>
-		/// <returns></returns>
-		private void CreateContext(Uri fullUrl, RouteData routeData = null)
-		{
-			//Request context
-
-            var requestContextMock = new Mock<RequestContext>();
-
-            RequestContext = requestContextMock.Object;
-
-            //Cookie collection
-		    var cookieCollection = new HttpCookieCollection();
-            cookieCollection.Add(new HttpCookie("UMB_UCONTEXT", "FBA996E7-D6BE-489B-B199-2B0F3D2DD826"));
-
-		    //Request
-            var requestMock = new Mock<HttpRequestBase>();
-            requestMock.Setup(x => x.AppRelativeCurrentExecutionFilePath).Returns("~" + fullUrl.AbsolutePath);
-			requestMock.Setup(x => x.PathInfo).Returns(string.Empty);
-            requestMock.Setup(x => x.RawUrl).Returns(VirtualPathUtility.ToAbsolute("~" + fullUrl.AbsolutePath, "/"));
-            requestMock.Setup(x => x.RequestContext).Returns(RequestContext);
-            requestMock.Setup(x => x.Url).Returns(fullUrl);
-            requestMock.Setup(x => x.ApplicationPath).Returns("/");
-            requestMock.Setup(x => x.Cookies).Returns(cookieCollection);
-            requestMock.Setup(x => x.ServerVariables).Returns(new NameValueCollection());
-			var queryStrings = HttpUtility.ParseQueryString(fullUrl.Query);
-            requestMock.Setup(x => x.QueryString).Returns(queryStrings);
-            requestMock.Setup(x => x.Form).Returns(new NameValueCollection());
-
-			//Cache
-            var cacheMock = new Mock<HttpCachePolicyBase>();
-
-			//Response 
-			//var response = new FakeHttpResponse();
-            var responseMock = new Mock<HttpResponseBase>();
-            responseMock.Setup(x => x.ApplyAppPathModifier(It.IsAny<string>())).Returns((string s) => s);
-            responseMock.Setup(x => x.Cache).Returns(cacheMock.Object);
-
-			//Server
-
-			var serverMock = new Mock<HttpServerUtilityBase>();
-			serverMock.Setup(x => x.MapPath(It.IsAny<string>())).Returns(Environment.CurrentDirectory);
-
-            //User
-            var user = MockRepository.GenerateStub<IPrincipal>();
-
-			//HTTP Context
-
-<<<<<<< HEAD
-			HttpContext = MockRepository.GenerateMock<HttpContextBase>();
-			HttpContext.Stub(x => x.Cache).Return(HttpRuntime.Cache);
-			HttpContext.Stub(x => x.Items).Return(new Dictionary<object, object>());
-			HttpContext.Stub(x => x.Request).Return(request);
-			HttpContext.Stub(x => x.Server).Return(server);
-			HttpContext.Stub(x => x.Response).Return(response);
-            HttpContext.Stub(x => x.User).Return(user);
-=======
-            var httpContextMock = new Mock<HttpContextBase>();
-            httpContextMock.Setup(x => x.Cache).Returns(HttpRuntime.Cache);
-            httpContextMock.Setup(x => x.Items).Returns(new Dictionary<object, object>());
-            httpContextMock.Setup(x => x.Request).Returns(requestMock.Object);
-            httpContextMock.Setup(x => x.Server).Returns(serverMock.Object);
-            httpContextMock.Setup(x => x.Response).Returns(responseMock.Object);
-
-            HttpContext = httpContextMock.Object;
->>>>>>> c8fa881b
-
-            requestContextMock.Setup(x => x.HttpContext).Returns(httpContextMock.Object);
-
-			if (routeData != null)
-			{
-                requestContextMock.Setup(x => x.RouteData).Returns(routeData);
-			}
-		    
-            
-		}
-
-	}
-}
+﻿using System;
+using System.Collections.Generic;
+using System.Collections.Specialized;
+using System.Security;
+using System.Security.Principal;
+using System.Web;
+using System.Web.Routing;
+using Moq;
+
+namespace Umbraco.Tests.TestHelpers
+{
+	/// <summary>
+	/// Creates a mock http context with supporting other contexts to test against
+	/// </summary>
+	public class FakeHttpContextFactory
+	{
+
+		[SecuritySafeCritical]
+		public FakeHttpContextFactory(Uri fullUrl)
+		{
+			CreateContext(fullUrl);
+		}
+
+		[SecuritySafeCritical]
+		public FakeHttpContextFactory(string path)
+		{
+			if (path.StartsWith("http://") || path.StartsWith("https://"))
+				CreateContext(new Uri(path));
+			else
+				CreateContext(new Uri("http://mysite" + VirtualPathUtility.ToAbsolute(path, "/")));
+		}
+
+		[SecuritySafeCritical]
+		public FakeHttpContextFactory(string path, RouteData routeData)
+		{
+			if (path.StartsWith("http://") || path.StartsWith("https://"))
+				CreateContext(new Uri(path), routeData);
+			else
+				CreateContext(new Uri("http://mysite" + VirtualPathUtility.ToAbsolute(path, "/")), routeData);
+		}
+
+		public HttpContextBase HttpContext { get; private set; }
+		public RequestContext RequestContext { get; private set; }
+
+		/// <summary>
+		/// Mocks the http context to test against
+		/// </summary>
+		/// <param name="fullUrl"></param>
+		/// <param name="routeData"></param>
+		/// <returns></returns>
+		private void CreateContext(Uri fullUrl, RouteData routeData = null)
+		{
+			//Request context
+
+            var requestContextMock = new Mock<RequestContext>();
+
+            RequestContext = requestContextMock.Object;
+
+            //Cookie collection
+		    var cookieCollection = new HttpCookieCollection();
+            cookieCollection.Add(new HttpCookie("UMB_UCONTEXT", "FBA996E7-D6BE-489B-B199-2B0F3D2DD826"));
+
+		    //Request
+            var requestMock = new Mock<HttpRequestBase>();
+            requestMock.Setup(x => x.AppRelativeCurrentExecutionFilePath).Returns("~" + fullUrl.AbsolutePath);
+			requestMock.Setup(x => x.PathInfo).Returns(string.Empty);
+            requestMock.Setup(x => x.RawUrl).Returns(VirtualPathUtility.ToAbsolute("~" + fullUrl.AbsolutePath, "/"));
+            requestMock.Setup(x => x.RequestContext).Returns(RequestContext);
+            requestMock.Setup(x => x.Url).Returns(fullUrl);
+            requestMock.Setup(x => x.ApplicationPath).Returns("/");
+            requestMock.Setup(x => x.Cookies).Returns(cookieCollection);
+            requestMock.Setup(x => x.ServerVariables).Returns(new NameValueCollection());
+			var queryStrings = HttpUtility.ParseQueryString(fullUrl.Query);
+            requestMock.Setup(x => x.QueryString).Returns(queryStrings);
+            requestMock.Setup(x => x.Form).Returns(new NameValueCollection());
+
+			//Cache
+            var cacheMock = new Mock<HttpCachePolicyBase>();
+
+			//Response 
+			//var response = new FakeHttpResponse();
+            var responseMock = new Mock<HttpResponseBase>();
+            responseMock.Setup(x => x.ApplyAppPathModifier(It.IsAny<string>())).Returns((string s) => s);
+            responseMock.Setup(x => x.Cache).Returns(cacheMock.Object);
+
+			//Server
+
+			var serverMock = new Mock<HttpServerUtilityBase>();
+			serverMock.Setup(x => x.MapPath(It.IsAny<string>())).Returns(Environment.CurrentDirectory);
+
+            //User
+            var user = MockRepository.GenerateStub<IPrincipal>();
+
+			//HTTP Context
+
+            var httpContextMock = new Mock<HttpContextBase>();
+            httpContextMock.Setup(x => x.Cache).Returns(HttpRuntime.Cache);
+            httpContextMock.Setup(x => x.Items).Returns(new Dictionary<object, object>());
+            httpContextMock.Setup(x => x.Request).Returns(requestMock.Object);
+            httpContextMock.Setup(x => x.Server).Returns(serverMock.Object);
+            httpContextMock.Setup(x => x.Response).Returns(responseMock.Object);
+            HttpContext.Stub(x => x.User).Return(user);
+
+            HttpContext = httpContextMock.Object;
+
+            requestContextMock.Setup(x => x.HttpContext).Returns(httpContextMock.Object);
+
+			if (routeData != null)
+			{
+                requestContextMock.Setup(x => x.RouteData).Returns(routeData);
+			}
+		    
+            
+		}
+
+	}
+}