using System;
using System.Collections.Concurrent;
using System.Collections.Generic;
using System.Collections.ObjectModel;
using System.IO;
using System.Linq;
using System.Reflection;
using System.Security;
using System.Text;
using System.Threading;
using System.Web;
using System.Web.Compilation;
using NUnit.Framework;
using SqlCE4Umbraco;
using umbraco;
using umbraco.businesslogic;
using umbraco.cms.businesslogic;
using Umbraco.Core;
using Umbraco.Core.IO;
using umbraco.DataLayer;
using umbraco.editorControls.tags;
using umbraco.interfaces;
using umbraco.MacroEngines;
using umbraco.uicontrols;
using Umbraco.Web.BaseRest;

namespace Umbraco.Tests.Plugins
{
    
    /// <summary>
	/// Tests for typefinder
	/// </summary>
	[TestFixture]	
	public class TypeFinderTests
	{
		/// <summary>
		/// List of assemblies to scan
		/// </summary>
		private Assembly[] _assemblies;

		[SetUp]
		public void Initialize()
		{
		    _assemblies = new[]
			    {
			        this.GetType().Assembly, 
			        typeof(ApplicationStartupHandler).Assembly,
			        typeof(SqlCEHelper).Assembly,
			        typeof(CMSNode).Assembly,
			        typeof(System.Guid).Assembly,
			        typeof(NUnit.Framework.Assert).Assembly,
			        typeof(Microsoft.CSharp.CSharpCodeProvider).Assembly,
			        typeof(System.Xml.NameTable).Assembly,
			        typeof(System.Configuration.GenericEnumConverter).Assembly,
			        typeof(System.Web.SiteMap).Assembly,
			        typeof(TabPage).Assembly,
			        typeof(System.Web.Mvc.ActionResult).Assembly,
			        typeof(TypeFinder).Assembly,
			        typeof(ISqlHelper).Assembly,
			        typeof(ICultureDictionary).Assembly,
                    typeof(Tag).Assembly,
                    typeof(global::UmbracoExamine.BaseUmbracoIndexer).Assembly
			    };

		}

        [Test]
		public void Find_Class_Of_Type_With_Attribute()
		{

			var typesFound = TypeFinder.FindClassesOfTypeWithAttribute<TestEditor, MyTestAttribute>(_assemblies);
			Assert.AreEqual(2, typesFound.Count());
		}

        [Test]
        public void Find_Classes_Of_Type()
        {
            var typesFound = TypeFinder.FindClassesOfType<IApplicationStartupHandler>(_assemblies);            
            var originalTypesFound = TypeFinderOriginal.FindClassesOfType<IApplicationStartupHandler>(_assemblies);

            Assert.AreEqual(originalTypesFound.Count(), typesFound.Count());
<<<<<<< HEAD
            Assert.AreEqual(7, typesFound.Count());
            Assert.AreEqual(7, originalTypesFound.Count());
=======
            Assert.AreEqual(6, typesFound.Count());
            Assert.AreEqual(6, originalTypesFound.Count());
>>>>>>> af112f6b
        }

        [Test]
        public void Find_Classes_With_Attribute()
        {
            var typesFound = TypeFinder.FindClassesWithAttribute<RestExtensionAttribute>(_assemblies);
            Assert.AreEqual(1, typesFound.Count());
        }

        [Ignore]
        [Test]
        public void Benchmark_Original_Finder()
        {
            using (DisposableTimer.TraceDuration<TypeFinderTests>("Starting test", "Finished test"))
            {
                using (DisposableTimer.TraceDuration<TypeFinderTests>("Starting FindClassesOfType", "Finished FindClassesOfType"))
                {
                    for (var i = 0; i < 1000; i++)
                    {
                        Assert.Greater(TypeFinderOriginal.FindClassesOfType<DisposableObject>(_assemblies).Count(), 0);
                    }
                }
                using (DisposableTimer.TraceDuration<TypeFinderTests>("Starting FindClassesOfTypeWithAttribute", "Finished FindClassesOfTypeWithAttribute"))
                {
                    for (var i = 0; i < 1000; i++)
                    {
                        Assert.Greater(TypeFinderOriginal.FindClassesOfTypeWithAttribute<TestEditor, MyTestAttribute>(_assemblies).Count(), 0);
                    }
                }
                using (DisposableTimer.TraceDuration<TypeFinderTests>("Starting FindClassesWithAttribute", "Finished FindClassesWithAttribute"))
                {
                    for (var i = 0; i < 1000; i++)
                    {
                        Assert.Greater(TypeFinderOriginal.FindClassesWithAttribute<XsltExtensionAttribute>(_assemblies).Count(), 0);
                    }
                }
            }
            
        }

        [Ignore]
        [Test]
        public void Benchmark_New_Finder()
        {
            using (DisposableTimer.TraceDuration<TypeFinderTests>("Starting test", "Finished test"))
            {
                using (DisposableTimer.TraceDuration<TypeFinderTests>("Starting FindClassesOfType", "Finished FindClassesOfType"))
                {
                    for (var i = 0; i < 1000; i++)
                    {
                        Assert.Greater(TypeFinder.FindClassesOfType<DisposableObject>(_assemblies).Count(), 0);
                    }
                }
                using (DisposableTimer.TraceDuration<TypeFinderTests>("Starting FindClassesOfTypeWithAttribute", "Finished FindClassesOfTypeWithAttribute"))
                {
                    for (var i = 0; i < 1000; i++)
                    {
                        Assert.Greater(TypeFinder.FindClassesOfTypeWithAttribute<TestEditor, MyTestAttribute>(_assemblies).Count(), 0);
                    }
                }
                using (DisposableTimer.TraceDuration<TypeFinderTests>("Starting FindClassesWithAttribute", "Finished FindClassesWithAttribute"))
                {
                    for (var i = 0; i < 1000; i++)
                    {
                        Assert.Greater(TypeFinder.FindClassesWithAttribute<XsltExtensionAttribute>(_assemblies).Count(), 0);
                    }
                }
            }
            
        }

        public class MyTag : ITag
        {
            public int Id { get; private set; }
            public string TagCaption { get; private set; }
            public string Group { get; private set; }
        }

        public class MySuperTag : MyTag
        {
            
        }

        [AttributeUsage(AttributeTargets.Class, AllowMultiple = false)]
        public class MyTestAttribute : Attribute
        {

        }

        public abstract class TestEditor
        {

        }

        [MyTest]
        public class BenchmarkTestEditor : TestEditor
        {

        }

        [MyTest]
        public class MyOtherTestEditor : TestEditor
        {

        }

        //USED FOR THE ABOVE TESTS
        // see this issue for details: http://issues.umbraco.org/issue/U4-1187
        internal static class TypeFinderOriginal
        {

            private static readonly ConcurrentBag<Assembly> LocalFilteredAssemblyCache = new ConcurrentBag<Assembly>();
            private static readonly ReaderWriterLockSlim LocalFilteredAssemblyCacheLocker = new ReaderWriterLockSlim();
            private static ReadOnlyCollection<Assembly> _allAssemblies = null;
            private static ReadOnlyCollection<Assembly> _binFolderAssemblies = null;
            private static readonly ReaderWriterLockSlim Locker = new ReaderWriterLockSlim();

            /// <summary>
            /// lazily load a reference to all assemblies and only local assemblies.
            /// This is a modified version of: http://www.dominicpettifer.co.uk/Blog/44/how-to-get-a-reference-to-all-assemblies-in-the--bin-folder
            /// </summary>
            /// <remarks>
            /// We do this because we cannot use AppDomain.Current.GetAssemblies() as this will return only assemblies that have been 
            /// loaded in the CLR, not all assemblies.
            /// See these threads:
            /// http://issues.umbraco.org/issue/U5-198
            /// http://stackoverflow.com/questions/3552223/asp-net-appdomain-currentdomain-getassemblies-assemblies-missing-after-app
            /// http://stackoverflow.com/questions/2477787/difference-between-appdomain-getassemblies-and-buildmanager-getreferencedassembl
            /// </remarks>
            internal static IEnumerable<Assembly> GetAllAssemblies()
            {
                if (_allAssemblies == null)
                {
                    using (new WriteLock(Locker))
                    {
                        List<Assembly> assemblies = null;
                        try
                        {
                            var isHosted = HttpContext.Current != null;

                            try
                            {
                                if (isHosted)
                                {
                                    assemblies = new List<Assembly>(BuildManager.GetReferencedAssemblies().Cast<Assembly>());
                                }
                            }
                            catch (InvalidOperationException e)
                            {
                                if (!(e.InnerException is SecurityException))
                                    throw;
                            }


                            if (assemblies == null)
                            {
                                //NOTE: we cannot use AppDomain.CurrentDomain.GetAssemblies() because this only returns assemblies that have
                                // already been loaded in to the app domain, instead we will look directly into the bin folder and load each one.
                                var binFolder = Assembly.GetExecutingAssembly().GetAssemblyFile().Directory;
                                var binAssemblyFiles = Directory.GetFiles(binFolder.FullName, "*.dll", SearchOption.TopDirectoryOnly).ToList();
                                assemblies = new List<Assembly>();
                                foreach (var a in binAssemblyFiles)
                                {
                                    try
                                    {
                                        var assName = AssemblyName.GetAssemblyName(a);
                                        var ass = Assembly.Load(assName);
                                        assemblies.Add(ass);
                                    }
                                    catch (Exception e)
                                    {
                                        if (e is SecurityException || e is BadImageFormatException)
                                        {
                                            //swallow these exceptions
                                        }
                                        else
                                        {
                                            throw;
                                        }
                                    }
                                }
                            }

                            //if for some reason they are still no assemblies, then use the AppDomain to load in already loaded assemblies.
                            if (!assemblies.Any())
                            {
                                assemblies.AddRange(AppDomain.CurrentDomain.GetAssemblies().ToList());
                            }

                            //here we are trying to get the App_Code assembly
                            var fileExtensions = new[] { ".cs", ".vb" }; //only vb and cs files are supported
                            var appCodeFolder = new DirectoryInfo(IOHelper.MapPath(IOHelper.ResolveUrl("~/App_code")));
                            //check if the folder exists and if there are any files in it with the supported file extensions
                            if (appCodeFolder.Exists && (fileExtensions.Any(x => appCodeFolder.GetFiles("*" + x).Any())))
                            {
                                var appCodeAssembly = Assembly.Load("App_Code");
                                if (!assemblies.Contains(appCodeAssembly)) // BuildManager will find App_Code already
                                    assemblies.Add(appCodeAssembly);
                            }

                            //now set the _allAssemblies
                            _allAssemblies = new ReadOnlyCollection<Assembly>(assemblies);

                        }
                        catch (InvalidOperationException e)
                        {
                            if (!(e.InnerException is SecurityException))
                                throw;

                            _binFolderAssemblies = _allAssemblies;
                        }
                    }
                }

                return _allAssemblies;
            }

            /// <summary>
            /// Returns only assemblies found in the bin folder that have been loaded into the app domain.
            /// </summary>
            /// <returns></returns>
            /// <remarks>
            /// This will be used if we implement App_Plugins from Umbraco v5 but currently it is not used.
            /// </remarks>
            internal static IEnumerable<Assembly> GetBinAssemblies()
            {

                if (_binFolderAssemblies == null)
                {
                    using (new WriteLock(Locker))
                    {
                        var assemblies = GetAssembliesWithKnownExclusions().ToArray();
                        var binFolder = Assembly.GetExecutingAssembly().GetAssemblyFile().Directory;
                        var binAssemblyFiles = Directory.GetFiles(binFolder.FullName, "*.dll", SearchOption.TopDirectoryOnly).ToList();
                        var domainAssemblyNames = binAssemblyFiles.Select(AssemblyName.GetAssemblyName);
                        var safeDomainAssemblies = new List<Assembly>();
                        var binFolderAssemblies = new List<Assembly>();

                        foreach (var a in assemblies)
                        {
                            try
                            {
                                //do a test to see if its queryable in med trust
                                var assemblyFile = a.GetAssemblyFile();
                                safeDomainAssemblies.Add(a);
                            }
                            catch (SecurityException)
                            {
                                //we will just ignore this because this will fail 
                                //in medium trust for system assemblies, we get an exception but we just want to continue until we get to 
                                //an assembly that is ok.
                            }
                        }

                        foreach (var assemblyName in domainAssemblyNames)
                        {
                            try
                            {
                                var foundAssembly = safeDomainAssemblies.FirstOrDefault(a => a.GetAssemblyFile() == assemblyName.GetAssemblyFile());
                                if (foundAssembly != null)
                                {
                                    binFolderAssemblies.Add(foundAssembly);
                                }
                            }
                            catch (SecurityException)
                            {
                                //we will just ignore this because if we are trying to do a call to: 
                                // AssemblyName.ReferenceMatchesDefinition(a.GetName(), assemblyName)))
                                //in medium trust for system assemblies, we get an exception but we just want to continue until we get to 
                                //an assembly that is ok.
                            }
                        }

                        _binFolderAssemblies = new ReadOnlyCollection<Assembly>(binFolderAssemblies);
                    }
                }
                return _binFolderAssemblies;
            }

            /// <summary>
            /// Return a list of found local Assemblies excluding the known assemblies we don't want to scan 
            /// and exluding the ones passed in and excluding the exclusion list filter, the results of this are
            /// cached for perforance reasons.
            /// </summary>
            /// <param name="excludeFromResults"></param>
            /// <returns></returns>
            internal static IEnumerable<Assembly> GetAssembliesWithKnownExclusions(
                IEnumerable<Assembly> excludeFromResults = null)
            {
                if (LocalFilteredAssemblyCache.Any()) return LocalFilteredAssemblyCache;
                using (new WriteLock(LocalFilteredAssemblyCacheLocker))
                {
                    var assemblies = GetFilteredAssemblies(excludeFromResults, KnownAssemblyExclusionFilter);
                    assemblies.ForEach(LocalFilteredAssemblyCache.Add);
                }
                return LocalFilteredAssemblyCache;
            }

            /// <summary>
            /// Return a list of found local Assemblies and exluding the ones passed in and excluding the exclusion list filter
            /// </summary>
            /// <param name="excludeFromResults"></param>
            /// <param name="exclusionFilter"></param>
            /// <returns></returns>
            private static IEnumerable<Assembly> GetFilteredAssemblies(
                IEnumerable<Assembly> excludeFromResults = null,
                string[] exclusionFilter = null)
            {
                if (excludeFromResults == null)
                    excludeFromResults = new List<Assembly>();
                if (exclusionFilter == null)
                    exclusionFilter = new string[] { };

                return GetAllAssemblies()
                    .Where(x => !excludeFromResults.Contains(x)
                                && !x.GlobalAssemblyCache
                                && !exclusionFilter.Any(f => x.FullName.StartsWith(f)));
            }

            /// <summary>
            /// this is our assembly filter to filter out known types that def dont contain types we'd like to find or plugins
            /// </summary>
            /// <remarks>
            /// NOTE the comma vs period... comma delimits the name in an Assembly FullName property so if it ends with comma then its an exact name match
            /// </remarks>
            internal static readonly string[] KnownAssemblyExclusionFilter = new[]
                {
                    "mscorlib,",
					"System.",
                    "Antlr3.",
                    "Autofac.",
                    "Autofac,",
                    "Castle.",
                    "ClientDependency.",
                    "DataAnnotationsExtensions.",
                    "DataAnnotationsExtensions,",
                    "Dynamic,",
                    "HtmlDiff,",
                    "Iesi.Collections,",
                    "log4net,",
                    "Microsoft.",
                    "Newtonsoft.",
                    "NHibernate.",
                    "NHibernate,",
                    "NuGet.",
                    "RouteDebugger,",
                    "SqlCE4Umbraco,",
                    "umbraco.datalayer,",
                    "umbraco.interfaces,",										
					"umbraco.providers,",
					"Umbraco.Web.UI,",
                    "umbraco.webservices",
                    "Lucene.",
                    "Examine,",
                    "Examine.",
                    "ServiceStack.",
                    "MySql.",
                    "HtmlAgilityPack.",
                    "TidyNet.",
                    "ICSharpCode.",
                    "CookComputing.",
                    /* Mono */
                    "MonoDevelop.NUnit"
                };

            public static IEnumerable<Type> FindClassesOfTypeWithAttribute<T, TAttribute>()
                where TAttribute : Attribute
            {
                return FindClassesOfTypeWithAttribute<T, TAttribute>(GetAssembliesWithKnownExclusions(), true);
            }

            public static IEnumerable<Type> FindClassesOfTypeWithAttribute<T, TAttribute>(IEnumerable<Assembly> assemblies)
                where TAttribute : Attribute
            {
                return FindClassesOfTypeWithAttribute<T, TAttribute>(assemblies, true);
            }

            public static IEnumerable<Type> FindClassesOfTypeWithAttribute<T, TAttribute>(IEnumerable<Assembly> assemblies, bool onlyConcreteClasses)
                where TAttribute : Attribute
            {
                if (assemblies == null) throw new ArgumentNullException("assemblies");

                var l = new List<Type>();
                foreach (var a in assemblies)
                {
                    var types = from t in GetTypesWithFormattedException(a)
                                where !t.IsInterface
                                      && typeof(T).IsAssignableFrom(t)
                                      && t.GetCustomAttributes<TAttribute>(false).Any()
                                      && (!onlyConcreteClasses || (t.IsClass && !t.IsAbstract))
                                select t;
                    l.AddRange(types);
                }

                return l;
            }

            /// <summary>
            /// Searches all filtered local assemblies specified for classes of the type passed in.
            /// </summary>
            /// <typeparam name="T"></typeparam>
            /// <returns></returns>
            public static IEnumerable<Type> FindClassesOfType<T>()
            {
                return FindClassesOfType<T>(GetAssembliesWithKnownExclusions(), true);
            }

            /// <summary>
            /// Returns all types found of in the assemblies specified of type T
            /// </summary>
            /// <typeparam name="T"></typeparam>
            /// <param name="assemblies"></param>
            /// <param name="onlyConcreteClasses"></param>
            /// <returns></returns>
            public static IEnumerable<Type> FindClassesOfType<T>(IEnumerable<Assembly> assemblies, bool onlyConcreteClasses)
            {
                if (assemblies == null) throw new ArgumentNullException("assemblies");

                return GetAssignablesFromType<T>(assemblies, onlyConcreteClasses);
            }

            /// <summary>
            /// Returns all types found of in the assemblies specified of type T
            /// </summary>
            /// <typeparam name="T"></typeparam>
            /// <param name="assemblies"></param>
            /// <returns></returns>
            public static IEnumerable<Type> FindClassesOfType<T>(IEnumerable<Assembly> assemblies)
            {
                return FindClassesOfType<T>(assemblies, true);
            }

            /// <summary>
            /// Finds the classes with attribute.
            /// </summary>
            /// <typeparam name="T"></typeparam>
            /// <param name="assemblies">The assemblies.</param>
            /// <param name="onlyConcreteClasses">if set to <c>true</c> only concrete classes.</param>
            /// <returns></returns>
            public static IEnumerable<Type> FindClassesWithAttribute<T>(IEnumerable<Assembly> assemblies, bool onlyConcreteClasses)
                where T : Attribute
            {
                return FindClassesWithAttribute(typeof(T), assemblies, onlyConcreteClasses);
            }

            /// <summary>
            /// Finds the classes with attribute.
            /// </summary>
            /// <param name="type">The attribute type </param>
            /// <param name="assemblies">The assemblies.</param>
            /// <param name="onlyConcreteClasses">if set to <c>true</c> only concrete classes.</param>
            /// <returns></returns>
            public static IEnumerable<Type> FindClassesWithAttribute(Type type, IEnumerable<Assembly> assemblies, bool onlyConcreteClasses)
            {
                if (assemblies == null) throw new ArgumentNullException("assemblies");
                if (!TypeHelper.IsTypeAssignableFrom<Attribute>(type))
                    throw new ArgumentException("The type specified: " + type + " is not an Attribute type");

                var l = new List<Type>();
                foreach (var a in assemblies)
                {
                    var types = from t in GetTypesWithFormattedException(a)
                                where !t.IsInterface && t.GetCustomAttributes(type, false).Any() && (!onlyConcreteClasses || (t.IsClass && !t.IsAbstract))
                                select t;
                    l.AddRange(types);
                }

                return l;
            }

            /// <summary>
            /// Finds the classes with attribute.
            /// </summary>
            /// <typeparam name="T"></typeparam>
            /// <param name="assemblies">The assemblies.</param>
            /// <returns></returns>
            public static IEnumerable<Type> FindClassesWithAttribute<T>(IEnumerable<Assembly> assemblies)
                where T : Attribute
            {
                return FindClassesWithAttribute<T>(assemblies, true);
            }

            /// <summary>
            /// Finds the classes with attribute in filtered local assemblies
            /// </summary>
            /// <typeparam name="T"></typeparam>
            /// <returns></returns>
            public static IEnumerable<Type> FindClassesWithAttribute<T>()
                where T : Attribute
            {
                return FindClassesWithAttribute<T>(GetAssembliesWithKnownExclusions());
            }


            #region Private methods

            /// <summary>
            /// Gets a collection of assignables of type T from a collection of assemblies
            /// </summary>
            /// <typeparam name="T"></typeparam>
            /// <param name="assemblies"></param>
            /// <param name="onlyConcreteClasses"></param>
            /// <returns></returns>
            private static IEnumerable<Type> GetAssignablesFromType<T>(IEnumerable<Assembly> assemblies, bool onlyConcreteClasses)
            {
                return GetTypes(typeof(T), assemblies, onlyConcreteClasses);
            }

            private static IEnumerable<Type> GetTypes(Type assignTypeFrom, IEnumerable<Assembly> assemblies, bool onlyConcreteClasses)
            {
                var l = new List<Type>();
                foreach (var a in assemblies)
                {
                    var types = from t in GetTypesWithFormattedException(a)
                                where !t.IsInterface && assignTypeFrom.IsAssignableFrom(t) && (!onlyConcreteClasses || (t.IsClass && !t.IsAbstract))
                                select t;
                    l.AddRange(types);
                }
                return l;
            }

            private static IEnumerable<Type> GetTypesWithFormattedException(Assembly a)
            {
                //if the assembly is dynamic, do not try to scan it
                if (a.IsDynamic)
                    return Enumerable.Empty<Type>();

                try
                {
                    return a.GetExportedTypes();
                }
                catch (ReflectionTypeLoadException ex)
                {
                    var sb = new StringBuilder();
                    sb.AppendLine("Could not load types from assembly " + a.FullName + ", errors:");
                    foreach (var loaderException in ex.LoaderExceptions.WhereNotNull())
                    {
                        sb.AppendLine("Exception: " + loaderException.ToString());
                    }
                    throw new ReflectionTypeLoadException(ex.Types, ex.LoaderExceptions, sb.ToString());
                }
            }

            #endregion



        }
	}

    
}<|MERGE_RESOLUTION|>--- conflicted
+++ resolved
@@ -79,13 +79,8 @@
             var originalTypesFound = TypeFinderOriginal.FindClassesOfType<IApplicationStartupHandler>(_assemblies);
 
             Assert.AreEqual(originalTypesFound.Count(), typesFound.Count());
-<<<<<<< HEAD
-            Assert.AreEqual(7, typesFound.Count());
-            Assert.AreEqual(7, originalTypesFound.Count());
-=======
             Assert.AreEqual(6, typesFound.Count());
             Assert.AreEqual(6, originalTypesFound.Count());
->>>>>>> af112f6b
         }
 
         [Test]
