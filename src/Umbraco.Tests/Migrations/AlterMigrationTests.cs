--- conflicted
+++ resolved
@@ -1,76 +1,73 @@
-﻿using System;
-<<<<<<< HEAD
-using System.Data.Common;
-=======
-using System.Diagnostics;
->>>>>>> c617599f
-using System.Linq;
-using Moq;
-using NPoco;
-using NUnit.Framework;
-using Umbraco.Core;
-using Umbraco.Core.Logging;
-using Umbraco.Core.Persistence;
-using Umbraco.Core.Persistence.Migrations;
-using Umbraco.Core.Persistence.SqlSyntax;
-using Umbraco.Tests.Migrations.Stubs;
-
-namespace Umbraco.Tests.Migrations
-{
-    [TestFixture]
-    public class AlterMigrationTests
-    {
-        private ILogger _logger;
-        private ISqlSyntaxProvider _sqlSyntax;
-        private UmbracoDatabase _database;
-
-        [SetUp]
-        public void Setup()
-        {
-            _logger = Mock.Of<ILogger>();
-            _sqlSyntax = new SqlCeSyntaxProvider();
-
-            var dbProviderFactory = DbProviderFactories.GetFactory(Constants.DbProviderNames.SqlServer);
-            _database = new UmbracoDatabase("cstr", _sqlSyntax, DatabaseType.SqlServer2008, dbProviderFactory, _logger);
-        }
-
-        [Test]
-        public void Drop_Foreign_Key()
-        {
-            // Arrange
-            var context = new MigrationContext(_database, _logger);
-            var stub = new DropForeignKeyMigrationStub(context);
-
-            // Act
-            stub.Up();
-
-            // Assert
-            Assert.That(context.Expressions.Count, Is.EqualTo(1));
-            Assert.That(context.Expressions.Single().ToString(), Is.EqualTo("ALTER TABLE [umbracoUser2app] DROP CONSTRAINT [FK_umbracoUser2app_umbracoUser_id]"));
-
-        }
-
-        [NUnit.Framework.Ignore("this doesn't actually test anything")]
-        [Test]
-        public void Can_Get_Up_Migration_From_MigrationStub()
-        {
-            // Arrange
-            var context = new MigrationContext(_database, _logger);
-            var stub = new AlterUserTableMigrationStub(context);
-
-            // Act
-            stub.Up();
-
-            // Assert
-            Assert.That(context.Expressions.Any(), Is.True);
-
-            //Console output
-            Debug.Print("Number of expressions in context: {0}", context.Expressions.Count);
-            Debug.Print("");
-            foreach (var expression in context.Expressions)
-            {
-                Debug.Print(expression.ToString());
-            }
-        }
-    }
+﻿using System;
+using System.Diagnostics;
+using System.Data.Common;
+using System.Linq;
+using Moq;
+using NPoco;
+using NUnit.Framework;
+using Umbraco.Core;
+using Umbraco.Core.Logging;
+using Umbraco.Core.Persistence;
+using Umbraco.Core.Persistence.Migrations;
+using Umbraco.Core.Persistence.SqlSyntax;
+using Umbraco.Tests.Migrations.Stubs;
+
+namespace Umbraco.Tests.Migrations
+{
+    [TestFixture]
+    public class AlterMigrationTests
+    {
+        private ILogger _logger;
+        private ISqlSyntaxProvider _sqlSyntax;
+        private UmbracoDatabase _database;
+
+        [SetUp]
+        public void Setup()
+        {
+            _logger = Mock.Of<ILogger>();
+            _sqlSyntax = new SqlCeSyntaxProvider();
+
+            var dbProviderFactory = DbProviderFactories.GetFactory(Constants.DbProviderNames.SqlServer);
+            _database = new UmbracoDatabase("cstr", _sqlSyntax, DatabaseType.SqlServer2008, dbProviderFactory, _logger);
+        }
+
+        [Test]
+        public void Drop_Foreign_Key()
+        {
+            // Arrange
+            var context = new MigrationContext(_database, _logger);
+            var stub = new DropForeignKeyMigrationStub(context);
+
+            // Act
+            stub.Up();
+
+            // Assert
+            Assert.That(context.Expressions.Count, Is.EqualTo(1));
+            Assert.That(context.Expressions.Single().ToString(), Is.EqualTo("ALTER TABLE [umbracoUser2app] DROP CONSTRAINT [FK_umbracoUser2app_umbracoUser_id]"));
+
+        }
+
+        [NUnit.Framework.Ignore("this doesn't actually test anything")]
+        [Test]
+        public void Can_Get_Up_Migration_From_MigrationStub()
+        {
+            // Arrange
+            var context = new MigrationContext(_database, _logger);
+            var stub = new AlterUserTableMigrationStub(context);
+
+            // Act
+            stub.Up();
+
+            // Assert
+            Assert.That(context.Expressions.Any(), Is.True);
+
+            //Console output
+            Debug.Print("Number of expressions in context: {0}", context.Expressions.Count);
+            Debug.Print("");
+            foreach (var expression in context.Expressions)
+            {
+                Debug.Print(expression.ToString());
+            }
+        }
+    }
 }