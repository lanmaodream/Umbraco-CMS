--- conflicted
+++ resolved
@@ -1,207 +1,188 @@
-﻿<?xml version="1.0" encoding="utf-8"?>
-<Project ToolsVersion="4.0" DefaultTargets="Build" xmlns="http://schemas.microsoft.com/developer/msbuild/2003">
-  <PropertyGroup>
-    <Configuration Condition=" '$(Configuration)' == '' ">Debug</Configuration>
-    <Platform Condition=" '$(Platform)' == '' ">AnyCPU</Platform>
-    <ProductVersion>8.0.30703</ProductVersion>
-    <SchemaVersion>2.0</SchemaVersion>
-    <ProjectGuid>{31785BC3-256C-4613-B2F5-A1B0BDDED8C1}</ProjectGuid>
-    <OutputType>Library</OutputType>
-    <AppDesignerFolder>Properties</AppDesignerFolder>
-    <RootNamespace>Umbraco.Core</RootNamespace>
-    <AssemblyName>Umbraco.Core</AssemblyName>
-    <TargetFrameworkVersion>v4.0</TargetFrameworkVersion>
-    <FileAlignment>512</FileAlignment>
-  </PropertyGroup>
-  <PropertyGroup Condition=" '$(Configuration)|$(Platform)' == 'Debug|AnyCPU' ">
-    <DebugSymbols>true</DebugSymbols>
-    <DebugType>full</DebugType>
-    <Optimize>false</Optimize>
-    <OutputPath>bin\Debug\</OutputPath>
-    <DefineConstants>DEBUG;TRACE</DefineConstants>
-    <ErrorReport>prompt</ErrorReport>
-    <WarningLevel>4</WarningLevel>
-  </PropertyGroup>
-  <PropertyGroup Condition=" '$(Configuration)|$(Platform)' == 'Release|AnyCPU' ">
-    <DebugType>pdbonly</DebugType>
-    <Optimize>true</Optimize>
-    <OutputPath>bin\Release\</OutputPath>
-    <DefineConstants>TRACE</DefineConstants>
-    <ErrorReport>prompt</ErrorReport>
-    <WarningLevel>4</WarningLevel>
-  </PropertyGroup>
-  <ItemGroup>
-    <Reference Include="log4net">
-      <HintPath>..\packages\log4net.2.0.0\lib\net40-full\log4net.dll</HintPath>
-    </Reference>
-    <Reference Include="System" />
-    <Reference Include="System.Configuration" />
-    <Reference Include="System.Core" />
-    <Reference Include="System.Web" />
-    <Reference Include="System.Xml.Linq" />
-    <Reference Include="System.Data.DataSetExtensions" />
-    <Reference Include="Microsoft.CSharp" />
-    <Reference Include="System.Data" />
-    <Reference Include="System.Xml" />
-  </ItemGroup>
-  <ItemGroup>
-    <Compile Include="..\SolutionInfo.cs">
-      <Link>Properties\SolutionInfo.cs</Link>
-    </Compile>
-    <Compile Include="ApplicationContext.cs" />
-    <Compile Include="AssemblyExtensions.cs" />
-    <Compile Include="Attempt.cs" />
-    <Compile Include="Configuration\FileSystemProviderElement.cs" />
-    <Compile Include="Configuration\FileSystemProviderElementCollection.cs" />
-    <Compile Include="Configuration\FileSystemProvidersSection.cs" />
-<<<<<<< HEAD
-    <Compile Include="CoreBootManager.cs" />
-    <Compile Include="Dictionary\CultureDictionaryFactoryResolver.cs" />
-    <Compile Include="Dictionary\ICultureDictionaryFactory.cs" />
-    <Compile Include="DocumentPropertyExtensions.cs" />
-    <Compile Include="Dictionary\ICultureDictionary.cs" />
-    <Compile Include="Dynamics\ClassFactory.cs" />
-    <Compile Include="Dynamics\DynamicBackingItem.cs" />
-    <Compile Include="Dynamics\DynamicBackingItemType.cs" />
-    <Compile Include="Dynamics\DynamicClass.cs" />
-    <Compile Include="Dynamics\DynamicDictionary.cs" />
-    <Compile Include="Dynamics\DynamicExpression.cs" />
-    <Compile Include="Dynamics\DynamicGrouping.cs" />
-    <Compile Include="Dynamics\DynamicDocument.cs" />
-    <Compile Include="Dynamics\DynamicDocumentDataSourceResolver.cs" />
-    <Compile Include="Dynamics\DynamicDocumentIdEqualityComparer.cs" />
-    <Compile Include="Dynamics\DynamicDocumentList.cs" />
-    <Compile Include="Dynamics\DynamicDocumentListOrdering.cs" />
-    <Compile Include="Dynamics\DynamicDocumentWalker.cs" />
-    <Compile Include="Dynamics\DynamicNull.cs" />
-    <Compile Include="Dynamics\DynamicOrdering.cs" />
-    <Compile Include="Dynamics\DynamicProperty.cs" />
-    <Compile Include="Dynamics\DynamicQueryable.cs" />
-    <Compile Include="Dynamics\DynamicQueryableGetMemberBinder.cs" />
-    <Compile Include="Dynamics\DynamicXml.cs" />
-    <Compile Include="Dynamics\ExpressionParser.cs" />
-    <Compile Include="Dynamics\ExtensionMethodFinder.cs" />
-    <Compile Include="Dynamics\ExtensionMethods.cs" />
-    <Compile Include="Dynamics\Grouping.cs" />
-=======
-    <Compile Include="Configuration\GlobalSettings.cs" />
-    <Compile Include="Configuration\UmbracoSettings.cs" />
-    <Compile Include="DelegateEqualityComparer.cs" />
->>>>>>> f36a8838
-    <Compile Include="DynamicWrapper.cs" />
-    <Compile Include="IO\FileSystemProviderAttribute.cs" />
-    <Compile Include="IO\IFileSystemExtensions.cs" />
-    <Compile Include="IO\IMediaFileSystem.cs" />
-    <Compile Include="IO\IMediaFileSystemExtensions.cs" />
-    <Compile Include="PropertyEditors\DatePickerPropertyEditorValueConverter.cs" />
-    <Compile Include="PropertyEditors\IPropertyEditorValueConverter.cs" />
-    <Compile Include="HtmlTagWrapper.cs" />
-    <Compile Include="HtmlTagWrapperBase.cs" />
-    <Compile Include="HtmlTagWrapperTextNode.cs" />
-    <Compile Include="Dynamics\IDynamicDocumentDataSource.cs" />
-    <Compile Include="Dynamics\IRazorDataTypeModel.cs" />
-    <Compile Include="Dynamics\ParseException.cs" />
-    <Compile Include="Dynamics\PropertyResult.cs" />
-    <Compile Include="Dynamics\RazorDataTypeModel.cs" />
-    <Compile Include="Dynamics\RazorLibraryCore.cs" />
-    <Compile Include="Dynamics\Res.cs" />
-    <Compile Include="Dynamics\Signature.cs" />
-    <Compile Include="ExpressionExtensions.cs" />
-    <Compile Include="Models\IDocument.cs" />
-    <Compile Include="Models\IDocumentProperty.cs" />
-    <Compile Include="ActionsResolver.cs" />
-    <Compile Include="CacheRefreshersResolver.cs" />
-    <Compile Include="Configuration\GlobalSettings.cs" />
-    <Compile Include="Configuration\UmbracoSettings.cs" />
-    <Compile Include="CustomBooleanTypeConverter.cs" />
-    <Compile Include="DataTypesResolver.cs" />
-    <Compile Include="DisposableObject.cs" />
-    <Compile Include="DisposableTimer.cs" />
-    <Compile Include="ExpressionHelper.cs" />
-    <Compile Include="IBootManager.cs" />
-    <Compile Include="IntExtensions.cs" />
-    <Compile Include="IO\FileSecurityException.cs" />
-    <Compile Include="IO\IOHelper.cs" />
-    <Compile Include="IO\SystemDirectories.cs" />
-    <Compile Include="IO\SystemFiles.cs" />
-    <Compile Include="LambdaExpressionCacheKey.cs" />
-    <Compile Include="PackageActionsResolver.cs" />
-    <Compile Include="ObjectResolution\LegacyTransientObjectsResolver.cs" />
-    <Compile Include="Logging\AsynchronousRollingFileAppender.cs" />
-    <Compile Include="Logging\LoggingTaskExtension.cs" />
-    <Compile Include="Logging\LogHelper.cs" />
-    <Compile Include="ObjectResolution\MacroFieldEditorsResolver.cs" />
-    <Compile Include="Macros\PersistableMacroProperty.cs" />
-    <Compile Include="ObjectExtensions.cs" />
-    <Compile Include="PropertyEditors\PropertyEditorValueConvertersResolver.cs" />
-    <Compile Include="PropertyEditors\TinyMcePropertyEditorValueConverter.cs" />
-    <Compile Include="PropertyEditors\YesNoPropertyEditorValueConverter.cs" />
-    <Compile Include="RazorDataTypeModelStaticMappingItem.cs" />
-    <Compile Include="ObjectResolution\ManyObjectsResolverBase.cs" />
-    <Compile Include="ObjectResolution\ObjectLifetimeScope.cs" />
-    <Compile Include="ObjectResolution\Resolution.cs" />
-    <Compile Include="ObjectResolution\ResolverBase.cs" />
-    <Compile Include="ObjectResolution\SingleObjectResolverBase.cs" />
-    <Compile Include="TypeExtensions.cs" />
-    <Compile Include="ReadLock.cs" />
-    <Compile Include="SystemUtilities.cs" />
-    <Compile Include="TypeFinder.cs" />
-    <Compile Include="TypeHelper.cs" />
-    <Compile Include="UpgradeableReadLock.cs" />
-    <Compile Include="DelegateEqualityComparer.cs" />
-    <Compile Include="EnumerableExtensions.cs" />
-    <Compile Include="IfExtensions.cs" />
-<<<<<<< HEAD
-    <Compile Include="PluginManager.cs" />
-=======
-    <Compile Include="IO\FileSecurityException.cs" />
->>>>>>> f36a8838
-    <Compile Include="IO\FileSystemProvider.cs" />
-    <Compile Include="IO\FileSystemProviderManager.cs" />
-    <Compile Include="IO\IFileSystem.cs" />
-<<<<<<< HEAD
-=======
-    <Compile Include="IO\IFileSystemExtensions.cs" />
-    <Compile Include="IO\IMediaFileSystem.cs" />
-    <Compile Include="IO\IOHelper.cs" />
-    <Compile Include="IO\MediaFileSystemExtensions.cs" />
->>>>>>> f36a8838
-    <Compile Include="IO\PhysicalFileSystem.cs" />
-    <Compile Include="IO\SystemDirectories.cs" />
-    <Compile Include="IO\SystemFiles.cs" />
-    <Compile Include="IThumbnailProvider.cs" />
-    <Compile Include="Properties\AssemblyInfo.cs" />
-    <Compile Include="RazorDataTypeModelStaticMappingItem.cs" />
-    <Compile Include="StringAliasCaseType.cs" />
-    <Compile Include="StringExtensions.cs" />
-<<<<<<< HEAD
-    <Compile Include="UriExtensions.cs" />
-    <Compile Include="WriteLock.cs" />
-    <Compile Include="XmlExtensions.cs" />
-    <Compile Include="XmlHelper.cs" />
-  </ItemGroup>
-  <ItemGroup>
-    <None Include="packages.config" />
-  </ItemGroup>
-  <ItemGroup>
-    <ProjectReference Include="..\umbraco.interfaces\umbraco.interfaces.csproj">
-      <Project>{511F6D8D-7717-440A-9A57-A507E9A8B27F}</Project>
-      <Name>umbraco.interfaces</Name>
-    </ProjectReference>
-=======
-    <Compile Include="SystemUtilities.cs" />
-    <Compile Include="TypeExtensions.cs" />
-    <Compile Include="WriteLock.cs" />
-    <Compile Include="XmlHelper.cs" />
->>>>>>> f36a8838
-  </ItemGroup>
-  <ItemGroup />
-  <Import Project="$(MSBuildToolsPath)\Microsoft.CSharp.targets" />
-  <!-- To modify your build process, add your task inside one of the targets below and uncomment it. 
-       Other similar extension points exist, see Microsoft.Common.targets.
-  <Target Name="BeforeBuild">
-  </Target>
-  <Target Name="AfterBuild">
-  </Target>
-  -->
+﻿<?xml version="1.0" encoding="utf-8"?>
+<Project ToolsVersion="4.0" DefaultTargets="Build" xmlns="http://schemas.microsoft.com/developer/msbuild/2003">
+  <PropertyGroup>
+    <Configuration Condition=" '$(Configuration)' == '' ">Debug</Configuration>
+    <Platform Condition=" '$(Platform)' == '' ">AnyCPU</Platform>
+    <ProductVersion>8.0.30703</ProductVersion>
+    <SchemaVersion>2.0</SchemaVersion>
+    <ProjectGuid>{31785BC3-256C-4613-B2F5-A1B0BDDED8C1}</ProjectGuid>
+    <OutputType>Library</OutputType>
+    <AppDesignerFolder>Properties</AppDesignerFolder>
+    <RootNamespace>Umbraco.Core</RootNamespace>
+    <AssemblyName>Umbraco.Core</AssemblyName>
+    <TargetFrameworkVersion>v4.0</TargetFrameworkVersion>
+    <FileAlignment>512</FileAlignment>
+  </PropertyGroup>
+  <PropertyGroup Condition=" '$(Configuration)|$(Platform)' == 'Debug|AnyCPU' ">
+    <DebugSymbols>true</DebugSymbols>
+    <DebugType>full</DebugType>
+    <Optimize>false</Optimize>
+    <OutputPath>bin\Debug\</OutputPath>
+    <DefineConstants>DEBUG;TRACE</DefineConstants>
+    <ErrorReport>prompt</ErrorReport>
+    <WarningLevel>4</WarningLevel>
+  </PropertyGroup>
+  <PropertyGroup Condition=" '$(Configuration)|$(Platform)' == 'Release|AnyCPU' ">
+    <DebugType>pdbonly</DebugType>
+    <Optimize>true</Optimize>
+    <OutputPath>bin\Release\</OutputPath>
+    <DefineConstants>TRACE</DefineConstants>
+    <ErrorReport>prompt</ErrorReport>
+    <WarningLevel>4</WarningLevel>
+  </PropertyGroup>
+  <ItemGroup>
+    <Reference Include="log4net">
+      <HintPath>..\packages\log4net.2.0.0\lib\net40-full\log4net.dll</HintPath>
+    </Reference>
+    <Reference Include="System" />
+    <Reference Include="System.Configuration" />
+    <Reference Include="System.Core" />
+    <Reference Include="System.Web" />
+    <Reference Include="System.Xml.Linq" />
+    <Reference Include="System.Data.DataSetExtensions" />
+    <Reference Include="Microsoft.CSharp" />
+    <Reference Include="System.Data" />
+    <Reference Include="System.Xml" />
+  </ItemGroup>
+  <ItemGroup>
+    <Compile Include="..\SolutionInfo.cs">
+      <Link>Properties\SolutionInfo.cs</Link>
+    </Compile>
+    <Compile Include="ApplicationContext.cs" />
+    <Compile Include="AssemblyExtensions.cs" />
+    <Compile Include="Attempt.cs" />
+    <Compile Include="Configuration\FileSystemProviderElement.cs" />
+    <Compile Include="Configuration\FileSystemProviderElementCollection.cs" />
+    <Compile Include="Configuration\FileSystemProvidersSection.cs" />
+    <Compile Include="CoreBootManager.cs" />
+    <Compile Include="Dictionary\CultureDictionaryFactoryResolver.cs" />
+    <Compile Include="Configuration\GlobalSettings.cs" />
+    <Compile Include="Configuration\UmbracoSettings.cs" />
+    <Compile Include="Dictionary\ICultureDictionaryFactory.cs" />
+    <Compile Include="DocumentPropertyExtensions.cs" />
+    <Compile Include="Dictionary\ICultureDictionary.cs" />
+    <Compile Include="Dynamics\ClassFactory.cs" />
+    <Compile Include="Dynamics\DynamicBackingItem.cs" />
+    <Compile Include="Dynamics\DynamicBackingItemType.cs" />
+    <Compile Include="Dynamics\DynamicClass.cs" />
+    <Compile Include="Dynamics\DynamicDictionary.cs" />
+    <Compile Include="Dynamics\DynamicExpression.cs" />
+    <Compile Include="Dynamics\DynamicGrouping.cs" />
+    <Compile Include="Dynamics\DynamicDocument.cs" />
+    <Compile Include="Dynamics\DynamicDocumentDataSourceResolver.cs" />
+    <Compile Include="Dynamics\DynamicDocumentIdEqualityComparer.cs" />
+    <Compile Include="Dynamics\DynamicDocumentList.cs" />
+    <Compile Include="Dynamics\DynamicDocumentListOrdering.cs" />
+    <Compile Include="Dynamics\DynamicDocumentWalker.cs" />
+    <Compile Include="Dynamics\DynamicNull.cs" />
+    <Compile Include="Dynamics\DynamicOrdering.cs" />
+    <Compile Include="Dynamics\DynamicProperty.cs" />
+    <Compile Include="Dynamics\DynamicQueryable.cs" />
+    <Compile Include="Dynamics\DynamicQueryableGetMemberBinder.cs" />
+    <Compile Include="Dynamics\DynamicXml.cs" />
+    <Compile Include="Dynamics\ExpressionParser.cs" />
+    <Compile Include="Dynamics\ExtensionMethodFinder.cs" />
+    <Compile Include="Dynamics\ExtensionMethods.cs" />
+    <Compile Include="Dynamics\Grouping.cs" />
+    <Compile Include="DynamicWrapper.cs" />
+    <Compile Include="IO\FileSystemProviderAttribute.cs" />
+    <Compile Include="IO\IFileSystemExtensions.cs" />
+    <Compile Include="IO\IMediaFileSystem.cs" />
+    <Compile Include="IO\IMediaFileSystemExtensions.cs" />
+    <Compile Include="PropertyEditors\DatePickerPropertyEditorValueConverter.cs" />
+    <Compile Include="PropertyEditors\IPropertyEditorValueConverter.cs" />
+    <Compile Include="HtmlTagWrapper.cs" />
+    <Compile Include="HtmlTagWrapperBase.cs" />
+    <Compile Include="HtmlTagWrapperTextNode.cs" />
+    <Compile Include="Dynamics\IDynamicDocumentDataSource.cs" />
+    <Compile Include="Dynamics\IRazorDataTypeModel.cs" />
+    <Compile Include="Dynamics\ParseException.cs" />
+    <Compile Include="Dynamics\PropertyResult.cs" />
+    <Compile Include="Dynamics\RazorDataTypeModel.cs" />
+    <Compile Include="Dynamics\RazorLibraryCore.cs" />
+    <Compile Include="Dynamics\Res.cs" />
+    <Compile Include="Dynamics\Signature.cs" />
+    <Compile Include="ExpressionExtensions.cs" />
+    <Compile Include="Models\IDocument.cs" />
+    <Compile Include="Models\IDocumentProperty.cs" />
+    <Compile Include="ActionsResolver.cs" />
+    <Compile Include="CacheRefreshersResolver.cs" />
+    <Compile Include="Configuration\GlobalSettings.cs" />
+    <Compile Include="Configuration\UmbracoSettings.cs" />
+    <Compile Include="CustomBooleanTypeConverter.cs" />
+    <Compile Include="DataTypesResolver.cs" />
+    <Compile Include="DisposableObject.cs" />
+    <Compile Include="DisposableTimer.cs" />
+    <Compile Include="ExpressionHelper.cs" />
+    <Compile Include="IBootManager.cs" />
+    <Compile Include="IntExtensions.cs" />
+    <Compile Include="IO\FileSecurityException.cs" />
+    <Compile Include="IO\IOHelper.cs" />
+    <Compile Include="IO\SystemDirectories.cs" />
+    <Compile Include="IO\SystemFiles.cs" />
+    <Compile Include="LambdaExpressionCacheKey.cs" />
+    <Compile Include="PackageActionsResolver.cs" />
+    <Compile Include="ObjectResolution\LegacyTransientObjectsResolver.cs" />
+    <Compile Include="Logging\AsynchronousRollingFileAppender.cs" />
+    <Compile Include="Logging\LoggingTaskExtension.cs" />
+    <Compile Include="Logging\LogHelper.cs" />
+    <Compile Include="ObjectResolution\MacroFieldEditorsResolver.cs" />
+    <Compile Include="Macros\PersistableMacroProperty.cs" />
+    <Compile Include="ObjectExtensions.cs" />
+    <Compile Include="PropertyEditors\PropertyEditorValueConvertersResolver.cs" />
+    <Compile Include="PropertyEditors\TinyMcePropertyEditorValueConverter.cs" />
+    <Compile Include="PropertyEditors\YesNoPropertyEditorValueConverter.cs" />
+    <Compile Include="RazorDataTypeModelStaticMappingItem.cs" />
+    <Compile Include="ObjectResolution\ManyObjectsResolverBase.cs" />
+    <Compile Include="ObjectResolution\ObjectLifetimeScope.cs" />
+    <Compile Include="ObjectResolution\Resolution.cs" />
+    <Compile Include="ObjectResolution\ResolverBase.cs" />
+    <Compile Include="ObjectResolution\SingleObjectResolverBase.cs" />
+    <Compile Include="TypeExtensions.cs" />
+    <Compile Include="ReadLock.cs" />
+    <Compile Include="SystemUtilities.cs" />
+    <Compile Include="TypeFinder.cs" />
+    <Compile Include="TypeHelper.cs" />
+    <Compile Include="UpgradeableReadLock.cs" />
+    <Compile Include="DelegateEqualityComparer.cs" />
+    <Compile Include="EnumerableExtensions.cs" />
+    <Compile Include="IfExtensions.cs" />
+    <Compile Include="PluginManager.cs" />
+    <Compile Include="IO\FileSecurityException.cs" />
+    <Compile Include="IO\FileSystemProvider.cs" />
+    <Compile Include="IO\FileSystemProviderManager.cs" />
+    <Compile Include="IO\IFileSystem.cs" />
+    <Compile Include="IO\IOHelper.cs" />
+    <Compile Include="IO\MediaFileSystemExtensions.cs" />
+    <Compile Include="IO\PhysicalFileSystem.cs" />
+    <Compile Include="IO\SystemDirectories.cs" />
+    <Compile Include="IO\SystemFiles.cs" />
+    <Compile Include="IThumbnailProvider.cs" />
+    <Compile Include="Properties\AssemblyInfo.cs" />
+    <Compile Include="RazorDataTypeModelStaticMappingItem.cs" />
+    <Compile Include="StringAliasCaseType.cs" />
+    <Compile Include="StringExtensions.cs" />
+    <Compile Include="UriExtensions.cs" />
+    <Compile Include="SystemUtilities.cs" />
+    <Compile Include="WriteLock.cs" />
+    <Compile Include="XmlExtensions.cs" />
+    <Compile Include="XmlHelper.cs" />
+  </ItemGroup>
+  <ItemGroup>
+    <None Include="packages.config" />
+  </ItemGroup>
+  <ItemGroup>
+    <ProjectReference Include="..\umbraco.interfaces\umbraco.interfaces.csproj">
+      <Project>{511F6D8D-7717-440A-9A57-A507E9A8B27F}</Project>
+      <Name>umbraco.interfaces</Name>
+  </ItemGroup>
+  <ItemGroup />
+  <Import Project="$(MSBuildToolsPath)\Microsoft.CSharp.targets" />
+  <!-- To modify your build process, add your task inside one of the targets below and uncomment it. 
+       Other similar extension points exist, see Microsoft.Common.targets.
+  <Target Name="BeforeBuild">
+  </Target>
+  <Target Name="AfterBuild">
+  </Target>
+  -->
 </Project>