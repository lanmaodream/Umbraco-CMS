using System;
using System.Collections.Generic;
using System.Linq;
<<<<<<< HEAD
using Umbraco.Core.Cache;
=======
>>>>>>> abde63eb
using Umbraco.Core.Events;
using Umbraco.Core.Logging;
using Umbraco.Core.Models;
using Umbraco.Core.Models.EntityBase;
using Umbraco.Core.Persistence;
using Umbraco.Core.Persistence.Querying;
using Umbraco.Core.Persistence.Repositories;
using Umbraco.Core.Persistence.UnitOfWork;

namespace Umbraco.Core.Services
{
    internal abstract class ContentTypeServiceBase : RepositoryService
    {
<<<<<<< HEAD
        protected ContentTypeServiceBase(IDatabaseUnitOfWorkProvider provider, RepositoryFactory repositoryFactory, ILogger logger)
            : base(provider, repositoryFactory, logger)
        { }

        #region Events

        [Flags]
        public enum ChangeTypes : byte
=======
        public ContentTypeServiceBase(IDatabaseUnitOfWorkProvider provider, RepositoryFactory repositoryFactory, ILogger logger, IEventMessagesFactory eventMessagesFactory)
            : base(provider, repositoryFactory, logger, eventMessagesFactory)
>>>>>>> abde63eb
        {
            None = 0,
            RefreshMain = 1, // changed, impacts content (adding ppty or composition does NOT)
            RefreshOther = 2, // changed, other changes
            Remove = 4 // item type has been removed
        }

        #endregion


        #region Services

        public static IContentTypeServiceBase<T> GetService<T>(ServiceContext services)
        {
            if (typeof(T).Implements<IContentType>())
                return services.ContentTypeService as IContentTypeServiceBase<T>;
            if (typeof(T).Implements<IMediaType>())
                return services.MediaTypeService as IContentTypeServiceBase<T>;
            if (typeof(T).Implements<IMemberType>())
                return services.MemberTypeService as IContentTypeServiceBase<T>;
            throw new ArgumentException("Type " + typeof(T).FullName + " does not have a service.");
        }

        #endregion
    }

    internal static class ContentTypeServiceBaseChangeExtensions
    {
        public static ContentTypeServiceBase<TItem>.Change.EventArgs ToEventArgs<TItem>(this IEnumerable<ContentTypeServiceBase<TItem>.Change> changes)
            where TItem : class, IContentTypeComposition
        {
            return new ContentTypeServiceBase<TItem>.Change.EventArgs(changes);
        }

        public static bool HasType(this ContentTypeServiceBase.ChangeTypes change, ContentTypeServiceBase.ChangeTypes type)
        {
            return (change & type) != ContentTypeServiceBase.ChangeTypes.None;
        }

        public static bool HasTypesAll(this ContentTypeServiceBase.ChangeTypes change, ContentTypeServiceBase.ChangeTypes types)
        {
            return (change & types) == types;
        }

        public static bool HasTypesAny(this ContentTypeServiceBase.ChangeTypes change, ContentTypeServiceBase.ChangeTypes types)
        {
            return (change & types) != ContentTypeServiceBase.ChangeTypes.None;
        }

        public static bool HasTypesNone(this ContentTypeServiceBase.ChangeTypes change, ContentTypeServiceBase.ChangeTypes types)
        {
            return (change & types) == ContentTypeServiceBase.ChangeTypes.None;
        }
    }

    internal abstract class ContentTypeServiceBase<TItem> : ContentTypeServiceBase
        where TItem : class, IContentTypeComposition
    {
        protected ContentTypeServiceBase(IDatabaseUnitOfWorkProvider provider, RepositoryFactory repositoryFactory, ILogger logger)
            : base(provider, repositoryFactory, logger)
        { }

        #region Events

        public class Change
        {
            public Change(TItem item, ChangeTypes changeTypes)
            {
                Item = item;
                ChangeTypes = changeTypes;
            }

            public TItem Item { get; private set; }
            public ChangeTypes ChangeTypes { get; internal set; }

            public EventArgs ToEventArgs(Change change)
            {
                return new EventArgs(change);
            }

            public class EventArgs : System.EventArgs
            {
                public EventArgs(IEnumerable<Change> changes)
                {
                    Changes = changes.ToArray();
                }

                public EventArgs(Change change)
                    : this(new[] { change })
                { }

                public IEnumerable<Change> Changes { get; private set; }
            }
        }

        internal static event TypedEventHandler<ContentTypeServiceBase<TItem>, Change.EventArgs> Changed;

        protected void OnChanged(Change.EventArgs args)
        {
            Changed.RaiseEvent(args, this);
        }

        public static event TypedEventHandler<ContentTypeServiceBase<TItem>, Change.EventArgs> TxEntityRefreshed;

        protected void OnTxEntityRefreshed(Change.EventArgs args)
        {
            TxEntityRefreshed.RaiseEvent(args, this);
        }

        public static event TypedEventHandler<ContentTypeServiceBase<TItem>, SaveEventArgs<TItem>> Saving;
        public static event TypedEventHandler<ContentTypeServiceBase<TItem>, SaveEventArgs<TItem>> Saved;

        protected void OnSaving(SaveEventArgs<TItem> args)
        {
            Saving.RaiseEvent(args, this);
        }

        protected bool OnSavingCancelled(SaveEventArgs<TItem> args)
        {
            return Saving.IsRaisedEventCancelled(args, this);
        }

        protected void OnSaved(SaveEventArgs<TItem> args)
        {
            Saved.RaiseEvent(args, this);
        }

        public static event TypedEventHandler<ContentTypeServiceBase<TItem>, DeleteEventArgs<TItem>> Deleting;
        public static event TypedEventHandler<ContentTypeServiceBase<TItem>, DeleteEventArgs<TItem>> Deleted;

        protected void OnDeleting(DeleteEventArgs<TItem> args)
        {
            Deleting.RaiseEvent(args, this);
        }

        protected bool OnDeletingCancelled(DeleteEventArgs<TItem> args)
        {
            return Deleting.IsRaisedEventCancelled(args, this);
        }

        protected void OnDeleted(DeleteEventArgs<TItem> args)
        {
            Deleted.RaiseEvent(args, this);
        }

        #endregion
    }

    /// <summary>
    /// Provides a base class for <see cref="ContentTypeService"/>, <see cref="MediaTypeService"/> and <see cref="MemberTypeService"/>.
    /// </summary>
    /// <typeparam name="TRepository">The type of the underlying repository.</typeparam>
    /// <typeparam name="TItem">The type of the item.</typeparam>
    internal abstract class ContentTypeServiceBase<TRepository, TItem> : ContentTypeServiceBase<TItem>, IContentTypeServiceBase<TItem>
        where TRepository : ContentTypeBaseRepository<TItem>, IDisposable
        where TItem : class, IContentTypeComposition
    {
        protected ContentTypeServiceBase(IDatabaseUnitOfWorkProvider provider, RepositoryFactory repositoryFactory, ILogger logger, LockingRepository<TRepository> lrepo)
            : base(provider, repositoryFactory, logger)
        {
            LRepo = lrepo;
        }

        #region Locking

        protected readonly LockingRepository<TRepository> LRepo;

        #endregion

        #region Validation

        public void Validate(IContentTypeComposition compo)
        {
            // locking the content types but it really does not matter
            // because it locks ALL content types incl. medias & members &...
            LRepo.WithReadLocked(xr => ValidateLocked(xr.Repository, compo));
        }

        private void ValidateLocked(TRepository repository, IContentTypeComposition compositionContentType)
        {
            // performs business-level validation of the composition
            // should ensure that it is absolutely safe to save the composition

            // eg maybe a property has been added, with an alias that's OK (no conflict with ancestors)
            // but that cannot be used (conflict with descendants)

            var allContentTypes = repository.GetAll().Cast<IContentTypeComposition>().ToArray();

            var compositionAliases = compositionContentType.CompositionAliases();
            var compositions = allContentTypes.Where(x => compositionAliases.Any(y => x.Alias.Equals(y)));
            var propertyTypeAliases = compositionContentType.PropertyTypes.Select(x => x.Alias.ToLowerInvariant()).ToArray();
            var indirectReferences = allContentTypes.Where(x => x.ContentTypeComposition.Any(y => y.Id == compositionContentType.Id));
            var comparer = new DelegateEqualityComparer<IContentTypeComposition>((x, y) => x.Id == y.Id, x => x.Id);
            var dependencies = new HashSet<IContentTypeComposition>(compositions, comparer);
            var stack = new Stack<IContentTypeComposition>();
            indirectReferences.ForEach(stack.Push); // push indirect references to a stack, so we can add recursively
            while (stack.Count > 0)
            {
                var indirectReference = stack.Pop();
                dependencies.Add(indirectReference);
                // get all compositions for the current indirect reference
                var directReferences = indirectReference.ContentTypeComposition;

                foreach (var directReference in directReferences)
                {
                    if (directReference.Id == compositionContentType.Id || directReference.Alias.Equals(compositionContentType.Alias)) continue;
                    dependencies.Add(directReference);
                    // a direct reference has compositions of its own - these also need to be taken into account
                    var directReferenceGraph = directReference.CompositionAliases();
                    allContentTypes.Where(x => directReferenceGraph.Any(y => x.Alias.Equals(y, StringComparison.InvariantCultureIgnoreCase))).ForEach(c => dependencies.Add(c));
                }
                // recursive lookup of indirect references
                allContentTypes.Where(x => x.ContentTypeComposition.Any(y => y.Id == indirectReference.Id)).ForEach(stack.Push);
            }

            foreach (var dependency in dependencies)
            {
                if (dependency.Id == compositionContentType.Id) continue;
                var contentTypeDependency = allContentTypes.FirstOrDefault(x => x.Alias.Equals(dependency.Alias, StringComparison.InvariantCultureIgnoreCase));
                if (contentTypeDependency == null) continue;
                var intersect = contentTypeDependency.PropertyTypes.Select(x => x.Alias.ToLowerInvariant()).Intersect(propertyTypeAliases).ToArray();
                if (intersect.Length == 0) continue;

                var message = string.Format("The following PropertyType aliases from the current ContentType conflict with existing PropertyType aliases: {0}.",
                    string.Join(", ", intersect));
                throw new Exception(message);
            }
        }

        #endregion

        #region Composition

        internal IEnumerable<Change> ComposeContentTypeChanges(params TItem[] contentTypes)
        {
            // find all content types impacted by the changes,
            // - content type alias changed
            // - content type property removed, or alias changed
            // - content type composition removed (not testing if composition had properties...)
            //
            // because these are the changes that would impact the raw content data

            // note
            // this is meant to run *after* uow.Commit() so must use WasPropertyDirty() everywhere
            // instead of IsPropertyDirty() since dirty properties have been resetted already

            var changes = new List<Change>();

            foreach (var contentType in contentTypes)
            {
                var dirty = (IRememberBeingDirty) contentType;

                // skip new content types
                var isNewContentType = dirty.WasPropertyDirty("HasIdentity");
                if (isNewContentType)
                {
                    AddChange(changes, contentType, ChangeTypes.RefreshOther);
                    continue;
                }

                // alias change?
                var hasAliasChanged = dirty.WasPropertyDirty("Alias");

                // existing property alias change?
                var hasAnyPropertyChangedAlias = contentType.PropertyTypes.Any(propertyType =>
                {
                    var dirtyProperty = propertyType as IRememberBeingDirty;
                    if (dirtyProperty == null) throw new Exception("oops");

                    // skip new properties
                    var isNewProperty = dirtyProperty.WasPropertyDirty("HasIdentity");
                    if (isNewProperty) return false;

                    // alias change?
                    var hasPropertyAliasBeenChanged = dirtyProperty.WasPropertyDirty("Alias");
                    return hasPropertyAliasBeenChanged;
                });

                // removed properties?
                var hasAnyPropertyBeenRemoved = dirty.WasPropertyDirty("HasPropertyTypeBeenRemoved");

                // removed compositions?
                var hasAnyCompositionBeenRemoved = dirty.WasPropertyDirty("HasCompositionTypeBeenRemoved");

                // main impact on properties?
                var hasPropertyMainImpact = hasAnyCompositionBeenRemoved || hasAnyPropertyBeenRemoved || hasAnyPropertyChangedAlias;

                if (hasAliasChanged || hasPropertyMainImpact)
                {
                    // add that one, as a main change
                    AddChange(changes, contentType, ChangeTypes.RefreshMain);

                    if (hasPropertyMainImpact)
                        foreach (var c in contentType.ComposedOf())
                            AddChange(changes, c, ChangeTypes.RefreshMain);
                }
                else
                {
                    // add that one, as an other change
                    AddChange(changes, contentType, ChangeTypes.RefreshOther);
                }
            }

            return changes;
        }

        // ensures changes contains no duplicates
        private static void AddChange(ICollection<Change> changes, TItem contentType, ChangeTypes changeTypes)
        {
            var change = changes.FirstOrDefault(x => x.Item == contentType);
            if (change == null)
            {
                changes.Add(new Change(contentType, changeTypes));
                return;
            }
            change.ChangeTypes |= changeTypes;
        }
        
        #endregion

        #region Get, Has, Is

        public TItem Get(int id)
        {
            return LRepo.WithReadLocked(xr => xr.Repository.Get(id));
        }

        public TItem Get(string alias)
        {
            var query = Query<TItem>.Builder.Where(x => x.Alias == alias);
            return LRepo.WithReadLocked(xr => xr.Repository.GetByQuery(query).FirstOrDefault());
        }

        public TItem Get(Guid id)
        {
            var query = Query<TItem>.Builder.Where(x => x.Key == id);
            return LRepo.WithReadLocked(xr => xr.Repository.GetByQuery(query).FirstOrDefault());
        }

        public IEnumerable<TItem> GetAll(params int[] ids)
        {
            return LRepo.WithReadLocked(xr => xr.Repository.GetAll(ids));
        }

        public IEnumerable<TItem> GetAll(params Guid[] ids)
        {
            return LRepo.WithReadLocked(xr => xr.Repository.GetAll(ids));
        }

        public IEnumerable<TItem> GetChildren(int id)
        {
            var query = Query<TItem>.Builder.Where(x => x.ParentId == id);
            return LRepo.WithReadLocked(xr => xr.Repository.GetByQuery(query));
        }

        public IEnumerable<TItem> GetChildren(Guid id)
        {
            var parent = Get(id);
            return parent == null ? Enumerable.Empty<TItem>() : GetChildren(parent.Id);
        }

        public bool HasChildren(int id)
        {
            var query = Query<TItem>.Builder.Where(x => x.ParentId == id);
            return LRepo.WithReadLocked(xr => xr.Repository.Count(query) > 0);
        }

        public IEnumerable<TItem> GetDescendants(int id, bool andSelf)
        {
            return LRepo.WithReadLocked(xr =>
            {
                var descendants = new List<TItem>();
                if (andSelf) descendants.Add(xr.Repository.Get(id));
                var ids = new Stack<int>();
                ids.Push(id);

                while (ids.Count > 0)
                {
                    var i = ids.Pop();
                    var query = Query<TItem>.Builder.Where(x => x.ParentId == i);
                    var result = xr.Repository.GetByQuery(query).ToArray();

                    foreach (var c in result)
                    {
                        descendants.Add(c);
                        ids.Push(c.Id);
                    }
                }

                return descendants.ToArray();
            });
        }

        public IEnumerable<TItem> GetComposedOf(int id)
        {
            return LRepo.WithReadLocked(xr =>
            {
                // hash set handles duplicates
                var composed = new HashSet<TItem>(new DelegateEqualityComparer<TItem>(
                    (x, y) => x.Id == y.Id,
                    x => x.Id.GetHashCode()));

                var ids = new Stack<int>();
                ids.Push(id);

                while (ids.Count > 0)
                {
                    var i = ids.Pop();
                    var result = xr.Repository.GetTypesDirectlyComposedOf(i).ToArray();

                    foreach (var c in result)
                    {
                        composed.Add(c);
                        ids.Push(c.Id);
                    }
                }

                return composed.ToArray();
            });
        }

        #endregion

        #region Save

        public void Save(TItem item, int userId = 0)
        {
            if (OnSavingCancelled(new SaveEventArgs<TItem>(item)))
                return;

            Change.EventArgs args = null;

            LRepo.WithWriteLocked(xr =>
            {
                // validate the DAG transform, within the lock
                ValidateLocked(xr.Repository, item); // throws if invalid

                item.CreatorId = userId;
                xr.Repository.AddOrUpdate(item); // also updates contents
                xr.UnitOfWork.Commit(); // commits the UOW but NOT the transaction

                // figure out impacted content types
                var changes = ComposeContentTypeChanges(item).ToArray();
                args = changes.ToEventArgs();
                OnTxEntityRefreshed(args);
            });

            using (ChangeSet.WithAmbient)
            {
                OnChanged(args);
            }

            OnSaved(new SaveEventArgs<TItem>(item, false));
            Audit(AuditType.Save, "Save MediaType performed by user", userId, item.Id);
        }

        public void Save(IEnumerable<TItem> items, int userId = 0)
        {
            var itemsA = items.ToArray();

            if (OnSavingCancelled(new SaveEventArgs<TItem>(itemsA)))
                return;

            Change.EventArgs args = null;

            LRepo.WithWriteLocked(xr =>
            {
                // all-or-nothing, validate the DAG transforms, within the lock
                foreach (var item in itemsA)
                    ValidateLocked(xr.Repository, item); // throws if invalid

                foreach (var item in itemsA)
                {
                    item.CreatorId = userId;
                    xr.Repository.AddOrUpdate(item); // also updates contents
                }

                xr.UnitOfWork.Commit(); // commits the UOW but NOT the transaction

                // figure out impacted content types
                var changes = ComposeContentTypeChanges(itemsA).ToArray();
                args = changes.ToEventArgs();
                OnTxEntityRefreshed(args);
            });

            using (ChangeSet.WithAmbient)
            {
                OnChanged(args);
            }

            OnSaved(new SaveEventArgs<TItem>(itemsA, false));
            Audit(AuditType.Save, "Save MediaTypes performed by user", userId, -1);
        }

        #endregion

        #region Delete

        public void Delete(TItem item, int userId = 0)
        {
            if (OnDeletingCancelled(new DeleteEventArgs<TItem>(item)))
                return;

            Change.EventArgs args = null;

            LRepo.WithWriteLocked(xr =>
            {
                // all descendants are going to be deleted
                var descendantsAndSelf = item.DescendantsAndSelf()
                    .ToArray();

                // all impacted (through composition) probably lose some properties
                // don't try to be too clever here, just report them all
                // do this before anything is deleted
                var changed = descendantsAndSelf.SelectMany(xx => xx.ComposedOf())
                    .Distinct()
                    .Except(descendantsAndSelf)
                    .ToArray();

                // delete content
                DeleteItemsOfTypes(descendantsAndSelf.Select(x => x.Id));

                // finally delete the content type
                // - recursively deletes all descendants
                // - deletes all associated property data
                //  (contents of any descendant type have been deleted but
                //   contents of any composed (impacted) type remain but
                //   need to have their property data cleared)
                xr.Repository.Delete(item);

                xr.UnitOfWork.Commit(); // commits the UOW but NOT the transaction

                var changes = descendantsAndSelf.Select(x => new Change(x, ChangeTypes.Remove))
                    .Concat(changed.Select(x => new Change(x, ChangeTypes.RefreshMain | ChangeTypes.RefreshOther)));
                args = changes.ToEventArgs();

                OnTxEntityRefreshed(args);
            });

            using (ChangeSet.WithAmbient)
            {
                OnChanged(args);
            }

            OnDeleted(new DeleteEventArgs<TItem>(item, false));
            Audit(AuditType.Delete, "Delete MediaType performed by user", userId, item.Id);
        }

        /// <summary>
        /// Deletes a collection of <see cref="IMediaType"/> objects
        /// </summary>
        /// <param name="items">Collection of <see cref="IMediaType"/> to delete</param>
        /// <param name="userId"></param>
        /// <remarks>Deleting a <see cref="IMediaType"/> will delete all the <see cref="IMedia"/> objects based on this <see cref="IMediaType"/></remarks>
        public void Delete(IEnumerable<TItem> items, int userId = 0)
        {
            var itemsA = items.ToArray();

            if (OnDeletingCancelled(new DeleteEventArgs<TItem>(itemsA)))
                return;

            Change.EventArgs args = null;

            LRepo.WithWriteLocked(xr =>
            {
                // all descendants are going to be deleted
                var allDescendantsAndSelf = itemsA.SelectMany(xx => xx.DescendantsAndSelf())
                    .Distinct()
                    .ToArray();

                // all impacted (through composition) probably lose some properties
                // don't try to be too clever here, just report them all
                // do this before anything is deleted
                var changed = allDescendantsAndSelf.SelectMany(x => x.ComposedOf())
                    .Distinct()
                    .Except(allDescendantsAndSelf)
                    .ToArray();

                // delete content
                DeleteItemsOfTypes(allDescendantsAndSelf.Select(x => x.Id));

                // finally delete the content types
                // (see notes in overload)
                foreach (var item in itemsA)
                    xr.Repository.Delete(item);

                xr.UnitOfWork.Commit(); // commits the UOW but NOT the transaction

                var changes = allDescendantsAndSelf.Select(x => new Change(x, ChangeTypes.Remove))
                    .Concat(changed.Select(x => new Change(x, ChangeTypes.RefreshMain | ChangeTypes.RefreshOther)));
                args = changes.ToEventArgs();

                OnTxEntityRefreshed(args);
            });

            using (ChangeSet.WithAmbient)
            {
                OnChanged(args);
            }

            OnDeleted(new DeleteEventArgs<TItem>(itemsA, false));
            Audit(AuditType.Delete, "Delete MediaTypes performed by user", userId, -1);
        }

        protected abstract void DeleteItemsOfTypes(IEnumerable<int> typeIds);

        #endregion

        #region Copy

        public TItem Copy(TItem original, string alias, string name, int parentId = -1)
        {
            TItem parent = null;
            if (parentId > 0)
            {
                parent = Get(parentId);
                if (parent == null)
                    throw new InvalidOperationException("Could not find content type with id " + parentId);
            }
            return Copy(original, alias, name, parent);
        }

        public TItem Copy(TItem original, string alias, string name, TItem parent)
        {
            Mandate.ParameterNotNull(original, "original");
            Mandate.ParameterNotNullOrEmpty(alias, "alias");

            if (parent != null)
                Mandate.That(parent.HasIdentity, () => new InvalidOperationException("The parent content type must have an identity"));

            // illegal - http://stackoverflow.com/questions/19166133/why-does-a-direct-cast-fail-but-the-as-operator-succeed-when-testing-a-constra
            //var originalb = (ContentTypeCompositionBase) original;
            //
            // verbose - we *know* it's a ContentTypeCompositionBase anyway
            //var originalb = original as ContentTypeCompositionBase;
            //if (originalb == null) throw new Exception("oops.");
            //
            // so this *must* be ok
            var originalb = (ContentTypeCompositionBase) (object) original;

            var clone = (TItem) originalb.DeepCloneWithResetIdentities(alias);

            clone.Name = name;

            var compositionAliases = clone.CompositionAliases().Except(new[] { alias }).ToList();
            //remove all composition that is not it's current alias
            foreach (var a in compositionAliases)
            {
                clone.RemoveContentType(a);
            }

            //if a parent is specified set it's composition and parent
            if (parent != null)
            {
                //add a new parent composition
                clone.AddContentType(parent);
                clone.ParentId = parent.Id;
            }
            else
            {
                //set to root
                clone.ParentId = -1;
            }

            Save(clone);
            return clone;
        }

        #endregion

        #region Audit

        protected void Audit(AuditType type, string message, int userId, int objectId)
        {
            var uow = UowProvider.GetUnitOfWork();
            using (var auditRepo = RepositoryFactory.CreateAuditRepository(uow))
            {
                auditRepo.AddOrUpdate(new AuditItem(objectId, message, type, userId));
                uow.Commit();
            }
        }

        #endregion
    }
}<|MERGE_RESOLUTION|>--- conflicted
+++ resolved
@@ -1,10 +1,7 @@
 using System;
 using System.Collections.Generic;
 using System.Linq;
-<<<<<<< HEAD
 using Umbraco.Core.Cache;
-=======
->>>>>>> abde63eb
 using Umbraco.Core.Events;
 using Umbraco.Core.Logging;
 using Umbraco.Core.Models;
@@ -18,19 +15,14 @@
 {
     internal abstract class ContentTypeServiceBase : RepositoryService
     {
-<<<<<<< HEAD
-        protected ContentTypeServiceBase(IDatabaseUnitOfWorkProvider provider, RepositoryFactory repositoryFactory, ILogger logger)
-            : base(provider, repositoryFactory, logger)
+        protected ContentTypeServiceBase(IDatabaseUnitOfWorkProvider provider, RepositoryFactory repositoryFactory, ILogger logger, IEventMessagesFactory eventMessagesFactory)
+            : base(provider, repositoryFactory, logger, eventMessagesFactory)
         { }
 
         #region Events
 
         [Flags]
         public enum ChangeTypes : byte
-=======
-        public ContentTypeServiceBase(IDatabaseUnitOfWorkProvider provider, RepositoryFactory repositoryFactory, ILogger logger, IEventMessagesFactory eventMessagesFactory)
-            : base(provider, repositoryFactory, logger, eventMessagesFactory)
->>>>>>> abde63eb
         {
             None = 0,
             RefreshMain = 1, // changed, impacts content (adding ppty or composition does NOT)
@@ -89,8 +81,8 @@
     internal abstract class ContentTypeServiceBase<TItem> : ContentTypeServiceBase
         where TItem : class, IContentTypeComposition
     {
-        protected ContentTypeServiceBase(IDatabaseUnitOfWorkProvider provider, RepositoryFactory repositoryFactory, ILogger logger)
-            : base(provider, repositoryFactory, logger)
+        protected ContentTypeServiceBase(IDatabaseUnitOfWorkProvider provider, RepositoryFactory repositoryFactory, ILogger logger, IEventMessagesFactory eventMessagesFactory)
+            : base(provider, repositoryFactory, logger, eventMessagesFactory)
         { }
 
         #region Events
@@ -188,8 +180,8 @@
         where TRepository : ContentTypeBaseRepository<TItem>, IDisposable
         where TItem : class, IContentTypeComposition
     {
-        protected ContentTypeServiceBase(IDatabaseUnitOfWorkProvider provider, RepositoryFactory repositoryFactory, ILogger logger, LockingRepository<TRepository> lrepo)
-            : base(provider, repositoryFactory, logger)
+        protected ContentTypeServiceBase(IDatabaseUnitOfWorkProvider provider, RepositoryFactory repositoryFactory, ILogger logger, IEventMessagesFactory eventMessagesFactory, LockingRepository<TRepository> lrepo)
+            : base(provider, repositoryFactory, logger, eventMessagesFactory)
         {
             LRepo = lrepo;
         }
