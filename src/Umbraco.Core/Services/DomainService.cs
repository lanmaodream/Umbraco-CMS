using System;
using System.Collections.Generic;
using Umbraco.Core.Events;
using Umbraco.Core.Logging;
using Umbraco.Core.Models;
using Umbraco.Core.Persistence;
using Umbraco.Core.Persistence.Repositories;
using Umbraco.Core.Persistence.UnitOfWork;

namespace Umbraco.Core.Services
{
    public class DomainService : RepositoryService, IDomainService
    {
<<<<<<< HEAD
        #region Constructors

        public DomainService(IDatabaseUnitOfWorkProvider provider, RepositoryFactory repositoryFactory, ILogger logger)
            : base(provider, repositoryFactory, logger)
=======
        public DomainService(IDatabaseUnitOfWorkProvider provider, RepositoryFactory repositoryFactory, ILogger logger, IEventMessagesFactory eventMessagesFactory)
            : base(provider, repositoryFactory, logger, eventMessagesFactory)
>>>>>>> abde63eb
        {
            _lrepo = new LockingRepository<DomainRepository>(UowProvider,
                uow => RepositoryFactory.CreateDomainRepository(uow) as DomainRepository,
                LockingRepositoryLockIds, LockingRepositoryLockIds);
        }

        #endregion

        #region Locking

        // constant
        private static readonly int[] LockingRepositoryLockIds = { Constants.System.DomainsLock };

        internal void WithReadLocked(Action<DomainRepository> action, bool autoCommit = true)
        {
            _lrepo.WithReadLocked(xr => action(xr.Repository), autoCommit);
        }

        private readonly LockingRepository<DomainRepository> _lrepo;

        #endregion

        #region Service

        public bool Exists(string domainName)
        {
            return _lrepo.WithReadLocked(lr => lr.Repository.Exists(domainName));
        }

        public void Delete(IDomain domain)
        {
            if (Deleting.IsRaisedEventCancelled(new DeleteEventArgs<IDomain>(domain), this))
                return;

            _lrepo.WithWriteLocked(lr => lr.Repository.Delete(domain));

            var args = new DeleteEventArgs<IDomain>(domain, false);
            Deleted.RaiseEvent(args, this);
        }

        public IDomain GetByName(string name)
        {
            return _lrepo.WithReadLocked(lr => lr.Repository.GetByName(name));
        }

        public IDomain GetById(int id)
        {
            return _lrepo.WithReadLocked(lr => lr.Repository.Get(id));
        }

        public IEnumerable<IDomain> GetAll(bool includeWildcards)
        {
            return _lrepo.WithReadLocked(lr => lr.Repository.GetAll(includeWildcards));
        }

        public IEnumerable<IDomain> GetAssignedDomains(int contentId, bool includeWildcards)
        {
            return _lrepo.WithReadLocked(lr => lr.Repository.GetAssignedDomains(contentId, includeWildcards));
        }

        public void Save(IDomain domainEntity, bool raiseEvents = true)
        {
            if (raiseEvents)
            {
                if (Saving.IsRaisedEventCancelled(new SaveEventArgs<IDomain>(domainEntity), this))
                    return;
            }

            _lrepo.WithWriteLocked(lr => lr.Repository.AddOrUpdate(domainEntity));

            if (raiseEvents)
                Saved.RaiseEvent(new SaveEventArgs<IDomain>(domainEntity, false), this);
        }

        #endregion

        #region Event Handlers

        /// <summary>
        /// Occurs before Delete
        /// </summary>		
        public static event TypedEventHandler<IDomainService, DeleteEventArgs<IDomain>> Deleting;

        /// <summary>
        /// Occurs after Delete
        /// </summary>
        public static event TypedEventHandler<IDomainService, DeleteEventArgs<IDomain>> Deleted;
      
        /// <summary>
        /// Occurs before Save
        /// </summary>
        public static event TypedEventHandler<IDomainService, SaveEventArgs<IDomain>> Saving;

        /// <summary>
        /// Occurs after Save
        /// </summary>
        public static event TypedEventHandler<IDomainService, SaveEventArgs<IDomain>> Saved;
      
        #endregion
    }
}<|MERGE_RESOLUTION|>--- conflicted
+++ resolved
@@ -11,15 +11,10 @@
 {
     public class DomainService : RepositoryService, IDomainService
     {
-<<<<<<< HEAD
         #region Constructors
 
-        public DomainService(IDatabaseUnitOfWorkProvider provider, RepositoryFactory repositoryFactory, ILogger logger)
-            : base(provider, repositoryFactory, logger)
-=======
         public DomainService(IDatabaseUnitOfWorkProvider provider, RepositoryFactory repositoryFactory, ILogger logger, IEventMessagesFactory eventMessagesFactory)
             : base(provider, repositoryFactory, logger, eventMessagesFactory)
->>>>>>> abde63eb
         {
             _lrepo = new LockingRepository<DomainRepository>(UowProvider,
                 uow => RepositoryFactory.CreateDomainRepository(uow) as DomainRepository,
