--- conflicted
+++ resolved
@@ -1,34 +1,17 @@
-<<<<<<< HEAD
-using Umbraco.Core.Models.Membership;
-
-namespace Umbraco.Core.Services
-{
-    /// <summary>
-    /// Defines part of the UserService, which is specific to methods used by the membership provider.
-    /// </summary>
-    /// <remarks>
-    /// Idea is to have this is an isolated interface so that it can be easily 'replaced' in the membership provider impl.
-    /// </remarks>
-    internal interface IMembershipUserService : IService
-    {
-        IMembershipUser CreateMembershipUser(string name, string login, string password, IUserType userType, string email = "");
-    }
-=======
-using Umbraco.Core.Models.Membership;
-
-namespace Umbraco.Core.Services
-{
-    /// <summary>
-    /// Defines part of the UserService, which is specific to methods used by the membership provider.
-    /// </summary>
-    /// <remarks>
-    /// Idea is to have this is an isolated interface so that it can be easily 'replaced' in the membership provider impl.
-    /// </remarks>
-    internal interface IMembershipUserService : IMembershipMemberService<IUser>
-    {
-
-        IUser CreateMember(string username, string email, string password, IUserType userType);
-
-    }
->>>>>>> 0f9f11bb
+using Umbraco.Core.Models.Membership;
+
+namespace Umbraco.Core.Services
+{
+    /// <summary>
+    /// Defines part of the UserService, which is specific to methods used by the membership provider.
+    /// </summary>
+    /// <remarks>
+    /// Idea is to have this is an isolated interface so that it can be easily 'replaced' in the membership provider impl.
+    /// </remarks>
+    internal interface IMembershipUserService : IMembershipMemberService<IUser>
+    {
+
+        IUser CreateMember(string username, string email, string password, IUserType userType);
+
+    }
 }