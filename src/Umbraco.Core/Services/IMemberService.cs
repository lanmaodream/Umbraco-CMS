﻿using System;
using System.Collections.Generic;
using Umbraco.Core.Models;
using Umbraco.Core.Persistence.Querying;

namespace Umbraco.Core.Services
{
    /// <summary>
    /// Defines the MemberService, which is an easy access to operations involving (umbraco) members.
    /// </summary>
    internal interface IMemberService : IMembershipMemberService
    {
        /// <summary>
        /// Checks if a member with the id exists
        /// </summary>
        /// <param name="id"></param>
        /// <returns></returns>
        bool Exists(int id);

        IMember GetById(int id);
        IMember GetByKey(Guid id);
        IEnumerable<IMember> GetMembersByMemberType(string memberTypeAlias);
        IEnumerable<IMember> GetMembersByMemberType(int memberTypeId);
        IEnumerable<IMember> GetMembersByGroup(string memberGroupName);
        IEnumerable<IMember> GetAllMembers(params int[] ids);
        
<<<<<<< HEAD
        //TODO: Need to get all members that start with a certain letter

        //TODO: Need to get all members that start with a certain letter

=======
>>>>>>> 4ab32dd2
        void DeleteMembersOfType(int memberTypeId);

        IEnumerable<IMember> GetMembersByPropertyValue(string propertyTypeAlias, string value, StringPropertyMatchType matchType = StringPropertyMatchType.Exact);
        IEnumerable<IMember> GetMembersByPropertyValue(string propertyTypeAlias, int value);
        IEnumerable<IMember> GetMembersByPropertyValue(string propertyTypeAlias, bool value);
        IEnumerable<IMember> GetMembersByPropertyValue(string propertyTypeAlias, DateTime value);
    }
}<|MERGE_RESOLUTION|>--- conflicted
+++ resolved
@@ -1,41 +1,36 @@
-﻿using System;
-using System.Collections.Generic;
-using Umbraco.Core.Models;
-using Umbraco.Core.Persistence.Querying;
-
-namespace Umbraco.Core.Services
-{
-    /// <summary>
-    /// Defines the MemberService, which is an easy access to operations involving (umbraco) members.
-    /// </summary>
-    internal interface IMemberService : IMembershipMemberService
-    {
-        /// <summary>
-        /// Checks if a member with the id exists
-        /// </summary>
-        /// <param name="id"></param>
-        /// <returns></returns>
-        bool Exists(int id);
-
-        IMember GetById(int id);
-        IMember GetByKey(Guid id);
-        IEnumerable<IMember> GetMembersByMemberType(string memberTypeAlias);
-        IEnumerable<IMember> GetMembersByMemberType(int memberTypeId);
-        IEnumerable<IMember> GetMembersByGroup(string memberGroupName);
-        IEnumerable<IMember> GetAllMembers(params int[] ids);
-        
-<<<<<<< HEAD
-        //TODO: Need to get all members that start with a certain letter
-
-        //TODO: Need to get all members that start with a certain letter
-
-=======
->>>>>>> 4ab32dd2
-        void DeleteMembersOfType(int memberTypeId);
-
-        IEnumerable<IMember> GetMembersByPropertyValue(string propertyTypeAlias, string value, StringPropertyMatchType matchType = StringPropertyMatchType.Exact);
-        IEnumerable<IMember> GetMembersByPropertyValue(string propertyTypeAlias, int value);
-        IEnumerable<IMember> GetMembersByPropertyValue(string propertyTypeAlias, bool value);
-        IEnumerable<IMember> GetMembersByPropertyValue(string propertyTypeAlias, DateTime value);
-    }
+﻿using System;
+using System.Collections.Generic;
+using Umbraco.Core.Models;
+using Umbraco.Core.Persistence.Querying;
+
+namespace Umbraco.Core.Services
+{
+    /// <summary>
+    /// Defines the MemberService, which is an easy access to operations involving (umbraco) members.
+    /// </summary>
+    internal interface IMemberService : IMembershipMemberService
+    {
+        /// <summary>
+        /// Checks if a member with the id exists
+        /// </summary>
+        /// <param name="id"></param>
+        /// <returns></returns>
+        bool Exists(int id);
+
+        IMember GetById(int id);
+        IMember GetByKey(Guid id);
+        IEnumerable<IMember> GetMembersByMemberType(string memberTypeAlias);
+        IEnumerable<IMember> GetMembersByMemberType(int memberTypeId);
+        IEnumerable<IMember> GetMembersByGroup(string memberGroupName);
+        IEnumerable<IMember> GetAllMembers(params int[] ids);
+        
+        //TODO: Need to get all members that start with a certain letter
+
+        void DeleteMembersOfType(int memberTypeId);
+
+        IEnumerable<IMember> GetMembersByPropertyValue(string propertyTypeAlias, string value, StringPropertyMatchType matchType = StringPropertyMatchType.Exact);
+        IEnumerable<IMember> GetMembersByPropertyValue(string propertyTypeAlias, int value);
+        IEnumerable<IMember> GetMembersByPropertyValue(string propertyTypeAlias, bool value);
+        IEnumerable<IMember> GetMembersByPropertyValue(string propertyTypeAlias, DateTime value);
+    }
 }