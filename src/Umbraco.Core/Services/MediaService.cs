using System;
using System.Collections.Generic;
using System.Data;
using System.ComponentModel;
using System.Globalization;
using System.Linq;
using System.Text.RegularExpressions;
using System.Threading;
using Umbraco.Core.Cache;
using Umbraco.Core.Events;
using Umbraco.Core.IO;
using Umbraco.Core.Logging;
using Umbraco.Core.Models;
using Umbraco.Core.Models.Rdbms;
using Umbraco.Core.Persistence;
using Umbraco.Core.Persistence.DatabaseModelDefinitions;
using Umbraco.Core.Persistence.Querying;
using Umbraco.Core.Persistence.Repositories;
using Umbraco.Core.Persistence.UnitOfWork;

namespace Umbraco.Core.Services
{
    /// <summary>
    /// Represents the Media Service, which is an easy access to operations involving <see cref="IMedia"/>
    /// </summary>
    public class MediaService : RepositoryService, IMediaService, IMediaServiceOperations
    {
        private IMediaTypeService _mediaTypeService;

        #region Constructors

<<<<<<< HEAD
        public MediaService(IDatabaseUnitOfWorkProvider provider, RepositoryFactory repositoryFactory, ILogger logger, IDataTypeService dataTypeService, IUserService userService)
            : base(provider, repositoryFactory, logger)
        {
            // though... these are not used?
            Mandate.ParameterNotNull(dataTypeService, "dataTypeService");
            Mandate.ParameterNotNull(userService, "userService");

            _lrepo = new LockingRepository<MediaRepository>(UowProvider,
                uow => RepositoryFactory.CreateMediaRepository(uow) as MediaRepository,
                LockingRepositoryLockIds, LockingRepositoryLockIds);
        }

        internal IMediaTypeService MediaTypeService
        {
            get
            {
                if (_mediaTypeService == null)
                    throw new InvalidOperationException("MediaService.MediaTypeService has not been initialized.");
                return _mediaTypeService;
            }
            set { _mediaTypeService = value; }
        }

        #endregion

        #region Locking

        // constant
        private static readonly int[] LockingRepositoryLockIds = { Constants.System.MediaTreeLock };

        private readonly LockingRepository<MediaRepository> _lrepo;

        internal void WithReadLocked(Action<MediaRepository> action, bool autoCommit = true)
        {
            _lrepo.WithReadLocked(xr => action(xr.Repository), autoCommit);
        }

        internal TResult WithReadLocked<TResult>(Func<MediaRepository, TResult> func, bool autoCommit = true)
        {
            return _lrepo.WithReadLocked(xr => func(xr.Repository), autoCommit);
        }

        internal void WithWriteLocked(Action<MediaRepository> action, bool autoCommit = true)
        {
            _lrepo.WithWriteLocked(xr => action(xr.Repository), autoCommit);
        }

        #endregion

        #region Count

        public int Count(string contentTypeAlias = null)
        {
            return WithReadLocked(repository => repository.Count(contentTypeAlias));
        }

        public int CountChildren(int parentId, string contentTypeAlias = null)
        {
            return WithReadLocked(repository => repository.CountChildren(parentId, contentTypeAlias));
        }

        public int CountDescendants(int parentId, string contentTypeAlias = null)
=======
        private readonly EntityXmlSerializer _entitySerializer = new EntityXmlSerializer();
        private readonly IDataTypeService _dataTypeService;
        private readonly IUserService _userService;
        
        public MediaService(IDatabaseUnitOfWorkProvider provider, RepositoryFactory repositoryFactory, ILogger logger, IEventMessagesFactory eventMessagesFactory, IDataTypeService dataTypeService, IUserService userService)
            : base(provider, repositoryFactory, logger, eventMessagesFactory)
>>>>>>> abde63eb
        {
            return WithReadLocked(repository => repository.CountDescendants(parentId, contentTypeAlias));
        }

        #endregion

        #region Create

        /// <summary>
        /// Creates an <see cref="IMedia"/> object using the alias of the <see cref="IMediaType"/>
        /// that this Media should based on.
        /// </summary>
        /// <remarks>
        /// Note that using this method will simply return a new IMedia without any identity
        /// as it has not yet been persisted. It is intended as a shortcut to creating new media objects
        /// that does not invoke a save operation against the database.
        /// </remarks>
        /// <param name="name">Name of the Media object</param>
        /// <param name="parentId">Id of Parent for the new Media item</param>
        /// <param name="mediaTypeAlias">Alias of the <see cref="IMediaType"/></param>
        /// <param name="userId">Optional id of the user creating the media item</param>
        /// <returns><see cref="IMedia"/></returns>
        public IMedia CreateMedia(string name, int parentId, string mediaTypeAlias, int userId = 0)
        {
            var mediaType = GetMediaType(mediaTypeAlias);
            var media = new Models.Media(name, parentId, mediaType);
            CreateMedia(media, null, parentId, false, userId, false);
            return media;
        }

        /// <summary>
        /// Creates an <see cref="IMedia"/> object using the alias of the <see cref="IMediaType"/>
        /// that this Media should based on.
        /// </summary>
        /// <remarks>
        /// Note that using this method will simply return a new IMedia without any identity
        /// as it has not yet been persisted. It is intended as a shortcut to creating new media objects
        /// that does not invoke a save operation against the database.
        /// </remarks>
        /// <param name="name">Name of the Media object</param>
        /// <param name="parent">Parent <see cref="IMedia"/> for the new Media item</param>
        /// <param name="mediaTypeAlias">Alias of the <see cref="IMediaType"/></param>
        /// <param name="userId">Optional id of the user creating the media item</param>
        /// <returns><see cref="IMedia"/></returns>
        public IMedia CreateMedia(string name, IMedia parent, string mediaTypeAlias, int userId = 0)
        {
            var mediaType = GetMediaType(mediaTypeAlias);
            var media = new Models.Media(name, parent, mediaType);
            CreateMedia(media, null, parent.Id, false, userId, false);
            return media;
        }

        /// <summary>
        /// Creates an <see cref="IMedia"/> object using the alias of the <see cref="IMediaType"/>
        /// that this Media should based on.
        /// </summary>
        /// <remarks>
        /// This method returns an <see cref="IMedia"/> object that has been persisted to the database
        /// and therefor has an identity.
        /// </remarks>
        /// <param name="name">Name of the Media object</param>
        /// <param name="parentId">Id of Parent for the new Media item</param>
        /// <param name="mediaTypeAlias">Alias of the <see cref="IMediaType"/></param>
        /// <param name="userId">Optional id of the user creating the media item</param>
        /// <returns><see cref="IMedia"/></returns>
        public IMedia CreateMediaWithIdentity(string name, int parentId, string mediaTypeAlias, int userId = 0)
        {
            var mediaType = GetMediaType(mediaTypeAlias);
            var media = new Models.Media(name, parentId, mediaType);
            CreateMedia(media, null, parentId, false, userId, true);
            return media;
        }

        /// <summary>
        /// Creates an <see cref="IMedia"/> object using the alias of the <see cref="IMediaType"/>
        /// that this Media should based on.
        /// </summary>
        /// <remarks>
        /// This method returns an <see cref="IMedia"/> object that has been persisted to the database
        /// and therefor has an identity.
        /// </remarks>
        /// <param name="name">Name of the Media object</param>
        /// <param name="parent">Parent <see cref="IMedia"/> for the new Media item</param>
        /// <param name="mediaTypeAlias">Alias of the <see cref="IMediaType"/></param>
        /// <param name="userId">Optional id of the user creating the media item</param>
        /// <returns><see cref="IMedia"/></returns>
        public IMedia CreateMediaWithIdentity(string name, IMedia parent, string mediaTypeAlias, int userId = 0)
        {
            var mediaType = GetMediaType(mediaTypeAlias);
            var media = new Models.Media(name, parent, mediaType);
            CreateMedia(media, parent, parent.Id, true, userId, true);
            return media;
        }

        private void CreateMedia(Models.Media media, IMedia parent, int parentId, bool withParent, int userId, bool withIdentity)
        {
            // NOTE: I really hate the notion of these Creating/Created events - they are so inconsistent, I've only just found
            // out that in these 'WithIdentity' methods, the Saving/Saved events were not fired, wtf. Anyways, they're added now.
            var newArgs = withParent
                ? new NewEventArgs<IMedia>(media, media.ContentType.Alias, parent)
                : new NewEventArgs<IMedia>(media, media.ContentType.Alias, parentId);
            // ReSharper disable once CSharpWarnings::CS0618
            if (Creating.IsRaisedEventCancelled(newArgs, this))
            {
                media.WasCancelled = true;
                return;
            }

            media.CreatorId = userId;

            if (withIdentity)
            {
                if (Saving.IsRaisedEventCancelled(new SaveEventArgs<IMedia>(media), this))
                {
                    media.WasCancelled = true;
                    return;
                }

                WithWriteLocked(repository => repository.AddOrUpdate(media));

                Saved.RaiseEvent(new SaveEventArgs<IMedia>(media, false), this);
                TreeChanged.RaiseEvent(new TreeChange<IMedia>(media, TreeChangeTypes.RefreshNode).ToEventArgs(), this);
            }

            Created.RaiseEvent(new NewEventArgs<IMedia>(media, false, media.ContentType.Alias, parent), this);

            var msg = withIdentity
                ? "Media '{0}' was created with Id {1}"
                : "Media '{0}' was created";
            Audit(AuditType.New, string.Format(msg, media.Name, media.Id), media.CreatorId, media.Id);
        }

        #endregion

        #region Get, Has, Is

        /// <summary>
        /// Gets an <see cref="IMedia"/> object by Id
        /// </summary>
        /// <param name="id">Id of the Content to retrieve</param>
        /// <returns><see cref="IMedia"/></returns>
        public IMedia GetById(int id)
        {
            return WithReadLocked(repository => repository.Get(id));
        }

        /// <summary>
        /// Gets an <see cref="IMedia"/> object by Id
        /// </summary>
        /// <param name="ids">Ids of the Media to retrieve</param>
        /// <returns><see cref="IMedia"/></returns>
        public IEnumerable<IMedia> GetByIds(IEnumerable<int> ids)
        {
<<<<<<< HEAD
            return WithReadLocked(repository => repository.GetAll(ids.ToArray()));
=======
            if (ids.Any() == false) return Enumerable.Empty<IMedia>();

            using (var repository = RepositoryFactory.CreateMediaRepository(UowProvider.GetUnitOfWork()))
            {
                return repository.GetAll(ids.ToArray());
            }
>>>>>>> abde63eb
        }

        /// <summary>
        /// Gets an <see cref="IMedia"/> object by its 'UniqueId'
        /// </summary>
        /// <param name="key">Guid key of the Media to retrieve</param>
        /// <returns><see cref="IMedia"/></returns>
        public IMedia GetById(Guid key)
        {
            var query = Query<IMedia>.Builder.Where(x => x.Key == key);
            return WithReadLocked(repository => repository.GetByQuery(query).SingleOrDefault());
        }

        /// <summary>
        /// Gets a collection of <see cref="IMedia"/> objects by the Id of the <see cref="IContentType"/>
        /// </summary>
        /// <param name="id">Id of the <see cref="IMediaType"/></param>
        /// <returns>An Enumerable list of <see cref="IMedia"/> objects</returns>
        public IEnumerable<IMedia> GetMediaOfMediaType(int id)
        {
            var query = Query<IMedia>.Builder.Where(x => x.ContentTypeId == id);
            return WithReadLocked(repository => repository.GetByQuery(query));
        }

        /// <summary>
        /// Gets a collection of <see cref="IMedia"/> objects by Level
        /// </summary>
        /// <param name="level">The level to retrieve Media from</param>
        /// <returns>An Enumerable list of <see cref="IMedia"/> objects</returns>
        public IEnumerable<IMedia> GetByLevel(int level)
        {
            var query = Query<IMedia>.Builder.Where(x => x.Level == level && x.Trashed == false);
            return WithReadLocked(repository => repository.GetByQuery(query));
        }

        /// <summary>
        /// Gets a specific version of an <see cref="IMedia"/> item.
        /// </summary>
        /// <param name="versionId">Id of the version to retrieve</param>
        /// <returns>An <see cref="IMedia"/> item</returns>
        public IMedia GetByVersion(Guid versionId)
        {
            return WithReadLocked(repository => repository.GetByVersion(versionId));
        }

        /// <summary>
        /// Gets a collection of an <see cref="IMedia"/> objects versions by Id
        /// </summary>
        /// <param name="id"></param>
        /// <returns>An Enumerable list of <see cref="IMedia"/> objects</returns>
        public IEnumerable<IMedia> GetVersions(int id)
        {
            return WithReadLocked(repository => repository.GetAllVersions(id));
        }

        /// <summary>
        /// Gets a collection of <see cref="IMedia"/> objects, which are ancestors of the current media.
        /// </summary>
        /// <param name="id">Id of the <see cref="IMedia"/> to retrieve ancestors for</param>
        /// <returns>An Enumerable list of <see cref="IMedia"/> objects</returns>
        public IEnumerable<IMedia> GetAncestors(int id)
        {
            var media = GetById(id);
            return GetAncestors(media);
        }

        /// <summary>
        /// Gets a collection of <see cref="IMedia"/> objects, which are ancestors of the current media.
        /// </summary>
        /// <param name="media"><see cref="IMedia"/> to retrieve ancestors for</param>
        /// <returns>An Enumerable list of <see cref="IMedia"/> objects</returns>
        public IEnumerable<IMedia> GetAncestors(IMedia media)
        {
            var rootId = Constants.System.Root.ToInvariantString();
            var ids = media.Path.Split(',')
                .Where(x => x != rootId && x != media.Id.ToString(CultureInfo.InvariantCulture)).Select(int.Parse).ToArray();
            if (ids.Any() == false)
                return new List<IMedia>();

            return WithReadLocked(repository => repository.GetAll(ids));
        }

        /// <summary>
        /// Gets a collection of <see cref="IMedia"/> objects by Parent Id
        /// </summary>
        /// <param name="id">Id of the Parent to retrieve Children from</param>
        /// <returns>An Enumerable list of <see cref="IMedia"/> objects</returns>
        public IEnumerable<IMedia> GetChildren(int id)
        {
            var query = Query<IMedia>.Builder.Where(x => x.ParentId == id);
            return WithReadLocked(repository => repository.GetByQuery(query).OrderBy(x => x.SortOrder));
        }

        [Obsolete("Use the overload with 'long' parameter types instead")]
        [EditorBrowsable(EditorBrowsableState.Never)]
        public IEnumerable<IMedia> GetPagedChildren(int id, int pageIndex, int pageSize, out int totalChildren, string orderBy, Direction orderDirection, string filter = "")
        {
            long totalChildren2;
            var ret = GetPagedChildren(id, Convert.ToInt64(pageIndex), pageSize, out totalChildren2, orderBy, orderDirection, filter);
            totalChildren = Convert.ToInt32(totalChildren2);
            return ret;
        }

        /// <summary>
        /// Gets a collection of <see cref="IMedia"/> objects by Parent Id
        /// </summary>
        /// <param name="id">Id of the Parent to retrieve Children from</param>
        /// <param name="pageIndex">Page index (zero based)</param>
        /// <param name="pageSize">Page size</param>
        /// <param name="totalChildren">Total records query would return without paging</param>
        /// <param name="orderBy">Field to order by</param>
        /// <param name="orderDirection">Direction to order by</param>
        /// <param name="filter">Search text filter</param>
        /// <returns>An Enumerable list of <see cref="IMedia"/> objects</returns>
        public IEnumerable<IMedia> GetPagedChildren(int id, long pageIndex, int pageSize, out long totalChildren, string orderBy, Direction orderDirection, string filter = "")
        {
            Mandate.ParameterCondition(pageIndex >= 0, "pageIndex");
            Mandate.ParameterCondition(pageSize > 0, "pageSize");

            var query = Query<IMedia>.Builder;
            //if the id is -1, then just get all
            if (id != Constants.System.Root)
                query.Where(x => x.ParentId == id);

            IEnumerable<IMedia> ret = null;
            long totalChildren2 = 0;
            WithReadLocked(repository =>
            {
                ret = repository.GetPagedResultsByQuery(query, pageIndex, pageSize, out totalChildren2, orderBy, orderDirection, filter);
            });
            totalChildren = totalChildren2;
            return ret;
        }

        [Obsolete("Use the overload with 'long' parameter types instead")]
        [EditorBrowsable(EditorBrowsableState.Never)]
        public IEnumerable<IMedia> GetPagedDescendants(int id, int pageIndex, int pageSize, out int totalChildren, string orderBy = "Path", Direction orderDirection = Direction.Ascending, string filter = "")
        {
            long totalChildren2;
            var ret = GetPagedDescendants(id, Convert.ToInt64(pageIndex), pageSize, out totalChildren2, orderBy, orderDirection, filter);
            totalChildren = Convert.ToInt32(totalChildren2);
            return ret;
        }

        /// <summary>
        /// Gets a collection of <see cref="IMedia"/> objects by Parent Id
        /// </summary>
        /// <param name="id">Id of the Parent to retrieve Descendants from</param>
        /// <param name="pageIndex">Page number</param>
        /// <param name="pageSize">Page size</param>
        /// <param name="totalChildren">Total records query would return without paging</param>
        /// <param name="orderBy">Field to order by</param>
        /// <param name="orderDirection">Direction to order by</param>
        /// <param name="filter">Search text filter</param>
        /// <returns>An Enumerable list of <see cref="IMedia"/> objects</returns>
        public IEnumerable<IMedia> GetPagedDescendants(int id, long pageIndex, int pageSize, out long totalChildren, string orderBy = "Path", Direction orderDirection = Direction.Ascending, string filter = "")
        {
            Mandate.ParameterCondition(pageIndex >= 0, "pageIndex");
            Mandate.ParameterCondition(pageSize > 0, "pageSize");

            var query = Query<IMedia>.Builder;
            //if the id is -1, then just get all
            if (id != Constants.System.Root)
                query.Where(x => x.Path.SqlContains(string.Format(",{0},", id), TextColumnType.NVarchar));
            
            IEnumerable<IMedia> ret = null;
            long totalChildren2 = 0;
            WithReadLocked(repository =>
            {
                ret = repository.GetPagedResultsByQuery(query, pageIndex, pageSize, out totalChildren2, orderBy, orderDirection, filter);
            });
            totalChildren = totalChildren2;
            return ret;
        }

        /// <summary>
        /// Gets descendants of a <see cref="IMedia"/> object by its Id
        /// </summary>
        /// <param name="id">Id of the Parent to retrieve descendants from</param>
        /// <returns>An Enumerable flat list of <see cref="IMedia"/> objects</returns>
        public IEnumerable<IMedia> GetDescendants(int id)
        {
            var media = GetById(id);
            return media == null ? Enumerable.Empty<IMedia>() : GetDescendants(media);
        }

        /// <summary>
        /// Gets descendants of a <see cref="IMedia"/> object by its Id
        /// </summary>
        /// <param name="media">The Parent <see cref="IMedia"/> object to retrieve descendants from</param>
        /// <returns>An Enumerable flat list of <see cref="IMedia"/> objects</returns>
        public IEnumerable<IMedia> GetDescendants(IMedia media)
        {
            var pathMatch = media.Path + ",";
            var query = Query<IMedia>.Builder.Where(x => x.Id != media.Id && x.Path.StartsWith(pathMatch));
            return WithReadLocked(repository => repository.GetByQuery(query));
        }

        /// <summary>
        /// Gets the parent of the current media as an <see cref="IMedia"/> item.
        /// </summary>
        /// <param name="id">Id of the <see cref="IMedia"/> to retrieve the parent from</param>
        /// <returns>Parent <see cref="IMedia"/> object</returns>
        public IMedia GetParent(int id)
        {
            var media = GetById(id);
            return GetParent(media);
        }

        /// <summary>
        /// Gets the parent of the current media as an <see cref="IMedia"/> item.
        /// </summary>
        /// <param name="media"><see cref="IMedia"/> to retrieve the parent from</param>
        /// <returns>Parent <see cref="IMedia"/> object</returns>
        public IMedia GetParent(IMedia media)
        {
            if (media.ParentId == Constants.System.Root || media.ParentId == Constants.System.RecycleBinMedia)
                return null;

            return GetById(media.ParentId);
        }

        /// <summary>
        /// Gets a collection of <see cref="IMedia"/> objects, which reside at the first level / root
        /// </summary>
        /// <returns>An Enumerable list of <see cref="IMedia"/> objects</returns>
        public IEnumerable<IMedia> GetRootMedia()
        {
            var query = Query<IMedia>.Builder.Where(x => x.ParentId == -1);
            return WithReadLocked(repository => repository.GetByQuery(query));
        }

        /// <summary>
        /// Gets a collection of an <see cref="IMedia"/> objects, which resides in the Recycle Bin
        /// </summary>
        /// <returns>An Enumerable list of <see cref="IMedia"/> objects</returns>
        public IEnumerable<IMedia> GetMediaInRecycleBin()
        {
            var query = Query<IMedia>.Builder.Where(x => x.Path.Contains(Constants.System.RecycleBinMedia.ToInvariantString()));
            return WithReadLocked(repository => repository.GetByQuery(query));
        }

        /// <summary>
        /// Gets an <see cref="IMedia"/> object from the path stored in the 'umbracoFile' property.
        /// </summary>
        /// <param name="mediaPath">Path of the media item to retrieve (for example: /media/1024/koala_403x328.jpg)</param>
        /// <returns><see cref="IMedia"/></returns>
        public IMedia GetMediaByPath(string mediaPath)
        {
            var umbracoFileValue = mediaPath;
            const string pattern = ".*[_][0-9]+[x][0-9]+[.].*";
            var isResized = Regex.IsMatch(mediaPath, pattern);

            // If the image has been resized we strip the "_403x328" of the original "/media/1024/koala_403x328.jpg" url.
            if (isResized)
            {
                var underscoreIndex = mediaPath.LastIndexOf('_');
                var dotIndex = mediaPath.LastIndexOf('.');
                umbracoFileValue = string.Concat(mediaPath.Substring(0, underscoreIndex), mediaPath.Substring(dotIndex));
            }

            Func<string, Sql> createSql = url => new Sql().Select("*")
                                                  .From<PropertyDataDto>()
                                                  .InnerJoin<PropertyTypeDto>()
                                                  .On<PropertyDataDto, PropertyTypeDto>(left => left.PropertyTypeId, right => right.Id)
                                                  .Where<PropertyTypeDto>(x => x.Alias == "umbracoFile")
                                                  .Where<PropertyDataDto>(x => x.VarChar == url);

            var sql = createSql(umbracoFileValue);

            return WithReadLocked(repository =>
            {
                var database = repository.UnitOfWork.Database;

                var propertyDataDto = database.Fetch<PropertyDataDto, PropertyTypeDto>(sql).FirstOrDefault();

                // If the stripped-down url returns null, we try again with the original url. 
                // Previously, the function would fail on e.g. "my_x_image.jpg"
                if (propertyDataDto == null)
                {
                    sql = createSql(mediaPath);
                    propertyDataDto = database.Fetch<PropertyDataDto, PropertyTypeDto>(sql).FirstOrDefault();
                }

                return propertyDataDto == null ? null : GetById(propertyDataDto.NodeId);
            });
        }

        /// <summary>
        /// Checks whether an <see cref="IMedia"/> item has any children
        /// </summary>
        /// <param name="id">Id of the <see cref="IMedia"/></param>
        /// <returns>True if the media has any children otherwise False</returns>
        public bool HasChildren(int id)
        {
            var query = Query<IMedia>.Builder.Where(x => x.ParentId == id);
            return WithReadLocked(repository => repository.Count(query) > 0);
        }

        #endregion

        #region Save

        /// <summary>
        /// Saves a single <see cref="IMedia"/> object
        /// </summary>
        /// <param name="media">The <see cref="IMedia"/> to save</param>
        /// <param name="userId">Id of the User saving the Media</param>
        /// <param name="raiseEvents">Optional boolean indicating whether or not to raise events.</param>
        public void Save(IMedia media, int userId = 0, bool raiseEvents = true)
        {
<<<<<<< HEAD
            if (raiseEvents && Saving.IsRaisedEventCancelled(new SaveEventArgs<IMedia>(media), this))
                return;

            var isNew = media.IsNewEntity();

            WithWriteLocked(repository =>
            {
                media.CreatorId = userId;
                repository.AddOrUpdate(media);
            });

            if (raiseEvents)
                Saved.RaiseEvent(new SaveEventArgs<IMedia>(media, false), this);
            var changeType = isNew ? TreeChangeTypes.RefreshBranch : TreeChangeTypes.RefreshNode;
            using (ChangeSet.WithAmbient)
                TreeChanged.RaiseEvent(new TreeChange<IMedia>(media, changeType).ToEventArgs(), this);
            Audit(AuditType.Save, "Save Media performed by user", userId, media.Id);
=======
            ((IMediaServiceOperations) this).MoveToRecycleBin(media, userId);
        }

        /// <summary>
        /// Permanently deletes an <see cref="IMedia"/> object
        /// </summary>
        /// <remarks>
        /// Please note that this method will completely remove the Media from the database,
        /// but current not from the file system.
        /// </remarks>
        /// <param name="media">The <see cref="IMedia"/> to delete</param>
        /// <param name="userId">Id of the User deleting the Media</param>
        Attempt<OperationStatus> IMediaServiceOperations.Delete(IMedia media, int userId)
        {
            //TODO: IT would be much nicer to mass delete all in one trans in the repo level!
            var evtMsgs = EventMessagesFactory.Get();

            if (Deleting.IsRaisedEventCancelled(                
                new DeleteEventArgs<IMedia>(media, evtMsgs), this))
            {
                return Attempt.Fail(OperationStatus.Cancelled(evtMsgs));
            }

            //Delete children before deleting the 'possible parent'
            var children = GetChildren(media.Id);
            foreach (var child in children)
            {
                Delete(child, userId);
            }

            var uow = UowProvider.GetUnitOfWork();
            using (var repository = RepositoryFactory.CreateMediaRepository(uow))
            {
                repository.Delete(media);
                uow.Commit();

                var args = new DeleteEventArgs<IMedia>(media, false, evtMsgs);
                Deleted.RaiseEvent(args, this);

                //remove any flagged media files
                repository.DeleteMediaFiles(args.MediaFilesToDelete);
            }

            Audit(AuditType.Delete, "Delete Media performed by user", userId, media.Id);

            return Attempt.Succeed(OperationStatus.Success(evtMsgs));
        }

        /// <summary>
        /// Saves a single <see cref="IMedia"/> object
        /// </summary>
        /// <param name="media">The <see cref="IMedia"/> to save</param>
        /// <param name="userId">Id of the User saving the Media</param>
        /// <param name="raiseEvents">Optional boolean indicating whether or not to raise events.</param>
        Attempt<OperationStatus> IMediaServiceOperations.Save(IMedia media, int userId, bool raiseEvents)
        {
            var evtMsgs = EventMessagesFactory.Get();

            if (raiseEvents)
            {
                if (Saving.IsRaisedEventCancelled(
                    new SaveEventArgs<IMedia>(media, evtMsgs),
                    this))
                {
                    return Attempt.Fail(OperationStatus.Cancelled(evtMsgs));
                }

            }

            var uow = UowProvider.GetUnitOfWork();
            using (var repository = RepositoryFactory.CreateMediaRepository(uow))
            {
                media.CreatorId = userId;
                repository.AddOrUpdate(media);
                repository.AddOrUpdateContentXml(media, m => _entitySerializer.Serialize(this, _dataTypeService, _userService, m));
                // generate preview for blame history?
                if (UmbracoConfig.For.UmbracoSettings().Content.GlobalPreviewStorageEnabled)
                {
                    repository.AddOrUpdatePreviewXml(media, m => _entitySerializer.Serialize(this, _dataTypeService, _userService, m));
                }

                uow.Commit();
            }

            if (raiseEvents)
                Saved.RaiseEvent(new SaveEventArgs<IMedia>(media, false, evtMsgs), this);

            Audit(AuditType.Save, "Save Media performed by user", userId, media.Id);

            return Attempt.Succeed(OperationStatus.Success(evtMsgs));
        }

        /// <summary>
        /// Saves a collection of <see cref="IMedia"/> objects
        /// </summary>
        /// <param name="medias">Collection of <see cref="IMedia"/> to save</param>
        /// <param name="userId">Id of the User saving the Media</param>
        /// <param name="raiseEvents">Optional boolean indicating whether or not to raise events.</param>
        Attempt<OperationStatus> IMediaServiceOperations.Save(IEnumerable<IMedia> medias, int userId, bool raiseEvents)
        {
            var asArray = medias.ToArray();
            var evtMsgs = EventMessagesFactory.Get();

            if (raiseEvents)
            {
                if (Saving.IsRaisedEventCancelled(
                    new SaveEventArgs<IMedia>(asArray, evtMsgs),
                    this))
                {
                    return Attempt.Fail(OperationStatus.Cancelled(evtMsgs));
                }
            }

            var uow = UowProvider.GetUnitOfWork();
            using (var repository = RepositoryFactory.CreateMediaRepository(uow))
            {
                foreach (var media in asArray)
                {
                    media.CreatorId = userId;
                    repository.AddOrUpdate(media);
                    repository.AddOrUpdateContentXml(media, m => _entitySerializer.Serialize(this, _dataTypeService, _userService, m));
                    // generate preview for blame history?
                    if (UmbracoConfig.For.UmbracoSettings().Content.GlobalPreviewStorageEnabled)
                    {
                        repository.AddOrUpdatePreviewXml(media, m => _entitySerializer.Serialize(this, _dataTypeService, _userService, m));
                    }
                }

                //commit the whole lot in one go
                uow.Commit();
            }

            if (raiseEvents)
                Saved.RaiseEvent(new SaveEventArgs<IMedia>(asArray, false, evtMsgs), this);

            Audit(AuditType.Save, "Save Media items performed by user", userId, -1);

            return Attempt.Succeed(OperationStatus.Success(evtMsgs));
>>>>>>> abde63eb
        }

        /// <summary>
        /// Saves a collection of <see cref="IMedia"/> objects
        /// </summary>
        /// <param name="medias">Collection of <see cref="IMedia"/> to save</param>
        /// <param name="userId">Id of the User saving the Media</param>
        /// <param name="raiseEvents">Optional boolean indicating whether or not to raise events.</param>
        public void Save(IEnumerable<IMedia> medias, int userId = 0, bool raiseEvents = true)
        {
            var mediasA = medias.ToArray();

            if (raiseEvents && Saving.IsRaisedEventCancelled(new SaveEventArgs<IMedia>(mediasA), this))
                return;

            var treeChanges = mediasA.Select(x => new TreeChange<IMedia>(x,
                x.IsNewEntity() ? TreeChangeTypes.RefreshBranch : TreeChangeTypes.RefreshNode));

            WithWriteLocked(repository =>
            {
                foreach (var media in mediasA)
                {
                    media.CreatorId = userId;
                    repository.AddOrUpdate(media);
                }
            });

            if (raiseEvents)
                Saved.RaiseEvent(new SaveEventArgs<IMedia>(mediasA, false), this);
            using (ChangeSet.WithAmbient)
                TreeChanged.RaiseEvent(treeChanges.ToEventArgs(), this);
            Audit(AuditType.Save, "Save Media items performed by user", userId, -1);
        }

        #endregion

        #region Delete

        /// <summary>
        /// Deletes an <see cref="IMedia"/> object by moving it to the Recycle Bin
        /// </summary>
        /// <param name="media">The <see cref="IMedia"/> to delete</param>
        /// <param name="userId">Id of the User deleting the Media</param>
        Attempt<OperationStatus> IMediaServiceOperations.MoveToRecycleBin(IMedia media, int userId)
        {
<<<<<<< HEAD
            if (Deleting.IsRaisedEventCancelled(new DeleteEventArgs<IMedia>(media), this))
                return;

            using (ChangeSet.WithAmbient)
            {
                WithWriteLocked(repository => DeleteLocked(media, repository));
                TreeChanged.RaiseEvent(new TreeChange<IMedia>(media, TreeChangeTypes.Remove).ToEventArgs(), this);
            }

            Audit(AuditType.Delete, "Delete Media performed by user", userId, media.Id);
        }

        private void DeleteLocked(IMedia media, IMediaRepository repository)
        {
            // then recursively delete descendants, bottom-up
            // just repository.Delete + an event
            var stack = new Stack<IMedia>();
            stack.Push(media);
            var level = 1;
            while (stack.Count > 0)
            {
                var c = stack.Peek();
                IMedia[] cc;
                if (c.Level == level)
                    while ((cc = c.Children().ToArray()).Length > 0)
                    {
                        foreach (var ci in cc)
                            stack.Push(ci);
                        c = cc[cc.Length - 1];
                    }
                c = stack.Pop();
                level = c.Level;

                repository.Delete(c);
                var args = new DeleteEventArgs<IMedia>(c, false); // raise event & get flagged files
                Deleted.RaiseEvent(args, this);
                IOHelper.DeleteFiles(args.MediaFilesToDelete, // remove flagged files
                    (file, e) => Logger.Error<MemberService>("An error occurred while deleting file attached to nodes: " + file, e));
            }
        }

        //TODO:
        // both DeleteVersions methods below have an issue. Sort of. They do NOT take care of files the way
        // Delete does - for a good reason: the file may be referenced by other, non-deleted, versions. BUT,
        // if that's not the case, then the file will never be deleted, because when we delete the media,
        // the version referencing the file will not be there anymore. SO, we can leak files.
=======
            if (media == null) throw new ArgumentNullException("media");

            var originalPath = media.Path;

            var evtMsgs = EventMessagesFactory.Get();

            if (Trashing.IsRaisedEventCancelled(
                new MoveEventArgs<IMedia>(new MoveEventInfo<IMedia>(media, originalPath, Constants.System.RecycleBinMedia)), this))
            {
                return Attempt.Fail(OperationStatus.Cancelled(evtMsgs));
            }

            var moveInfo = new List<MoveEventInfo<IMedia>>
            {
                new MoveEventInfo<IMedia>(media, originalPath, Constants.System.RecycleBinMedia)
            };

            //Find Descendants, which will be moved to the recycle bin along with the parent/grandparent.
            var descendants = GetDescendants(media).OrderBy(x => x.Level).ToList();

            var uow = UowProvider.GetUnitOfWork();
            using (var repository = RepositoryFactory.CreateMediaRepository(uow))
            {
                //TODO: This should be part of the repo!

                //Remove 'published' xml from the cmsContentXml table for the unpublished media
                uow.Database.Delete<ContentXmlDto>("WHERE nodeId = @Id", new { Id = media.Id });

                media.ChangeTrashedState(true, Constants.System.RecycleBinMedia);
                repository.AddOrUpdate(media);

                //Loop through descendants to update their trash state, but ensuring structure by keeping the ParentId
                foreach (var descendant in descendants)
                {
                    //Remove 'published' xml from the cmsContentXml table for the unpublished media
                    uow.Database.Delete<ContentXmlDto>("WHERE nodeId = @Id", new { Id = descendant.Id });

                    descendant.ChangeTrashedState(true, descendant.ParentId);
                    repository.AddOrUpdate(descendant);

                    moveInfo.Add(new MoveEventInfo<IMedia>(descendant, descendant.Path, descendant.ParentId));
                }

                uow.Commit();
            }

            Trashed.RaiseEvent(
                new MoveEventArgs<IMedia>(false, evtMsgs, moveInfo.ToArray()), this);

            Audit(AuditType.Move, "Move Media to Recycle Bin performed by user", userId, media.Id);

            return Attempt.Succeed(OperationStatus.Success(evtMsgs));
        }

        /// <summary>
        /// Permanently deletes an <see cref="IMedia"/> object as well as all of its Children.
        /// </summary>
        /// <remarks>
        /// Please note that this method will completely remove the Media from the database,
        /// as well as associated media files from the file system.
        /// </remarks>
        /// <param name="media">The <see cref="IMedia"/> to delete</param>
        /// <param name="userId">Id of the User deleting the Media</param>
        public void Delete(IMedia media, int userId = 0)
        {
            
        }

        
>>>>>>> abde63eb

        /// <summary>
        /// Permanently deletes versions from an <see cref="IMedia"/> object prior to a specific date.
        /// This method will never delete the latest version of a media item.
        /// </summary>
        /// <param name="id">Id of the <see cref="IMedia"/> object to delete versions from</param>
        /// <param name="versionDate">Latest version date</param>
        /// <param name="userId">Optional Id of the User deleting versions of a Media object</param>
        public void DeleteVersions(int id, DateTime versionDate, int userId = 0)
        {
            if (DeletingVersions.IsRaisedEventCancelled(new DeleteRevisionsEventArgs(id, dateToRetain: versionDate), this))
                return;

            WithWriteLocked(repository => repository.DeleteVersions(id, versionDate));

            DeletedVersions.RaiseEvent(new DeleteRevisionsEventArgs(id, false, dateToRetain: versionDate), this);
            Audit(AuditType.Delete, "Delete Media by version date performed by user", userId, Constants.System.Root);
        }

        /// <summary>
        /// Permanently deletes specific version(s) from an <see cref="IMedia"/> object.
        /// This method will never delete the latest version of a media item.
        /// </summary>
        /// <param name="id">Id of the <see cref="IMedia"/> object to delete a version from</param>
        /// <param name="versionId">Id of the version to delete</param>
        /// <param name="deletePriorVersions">Boolean indicating whether to delete versions prior to the versionId</param>
        /// <param name="userId">Optional Id of the User deleting versions of a Media object</param>
        public void DeleteVersion(int id, Guid versionId, bool deletePriorVersions, int userId = 0)
        {
            if (DeletingVersions.IsRaisedEventCancelled(new DeleteRevisionsEventArgs(id, /*specificVersion:*/ versionId), this))
                return;

            WithWriteLocked(repository =>
            {
                if (deletePriorVersions)
                {
                    //var media = repository.GetByVersion(versionId);
                    //repository.DeleteVersions(id, media.UpdateDate);

                    var media = GetByVersion(versionId);
                    DeleteVersions(id, media.UpdateDate, userId);
                }

                repository.DeleteVersion(versionId);
            });

            DeletedVersions.RaiseEvent(new DeleteRevisionsEventArgs(id, false, /*specificVersion:*/ versionId), this);
            Audit(AuditType.Delete, "Delete Media by version performed by user", userId, -1);
        }
<<<<<<< HEAD

        #endregion

        #region Move, RecycleBin

=======
    
>>>>>>> abde63eb
        /// <summary>
        /// Deletes an <see cref="IMedia"/> object by moving it to the Recycle Bin
        /// </summary>
        /// <param name="media">The <see cref="IMedia"/> to delete</param>
        /// <param name="userId">Id of the User deleting the Media</param>
        public void MoveToRecycleBin(IMedia media, int userId = 0)
        {
<<<<<<< HEAD
            var moves = new List<Tuple<IMedia, string>>();

            using (ChangeSet.WithAmbient)
            {
                WithWriteLocked(repository =>
                {
                    var originalPath = media.Path;
                    if (Trashing.IsRaisedEventCancelled(new MoveEventArgs<IMedia>(
                        new MoveEventInfo<IMedia>(media, originalPath, Constants.System.RecycleBinMedia)), this))
                        return;

                    PerformMoveLocked(media, Constants.System.RecycleBinMedia, null, userId, moves, true, repository);

                    TreeChanged.RaiseEvent(new TreeChange<IMedia>(media, TreeChangeTypes.RefreshBranch).ToEventArgs(), this);
                });
            }

            var moveInfo = moves
                .Select(x => new MoveEventInfo<IMedia>(x.Item1, x.Item2, x.Item1.ParentId))
                .ToArray();
            Trashed.RaiseEvent(new MoveEventArgs<IMedia>(false, moveInfo), this);
            Audit(AuditType.Move, "Move Media to Recycle Bin performed by user", userId, media.Id);
=======
            ((IMediaServiceOperations)this).Save (media, userId, raiseEvents);
>>>>>>> abde63eb
        }

        /// <summary>
        /// Moves an <see cref="IMedia"/> object to a new location
        /// </summary>
        /// <param name="media">The <see cref="IMedia"/> to move</param>
        /// <param name="parentId">Id of the Media's new Parent</param>
        /// <param name="userId">Id of the User moving the Media</param>
        public void Move(IMedia media, int parentId, int userId = 0)
        {
<<<<<<< HEAD
            // if moving to the recycle bin then use the proper method
            if (parentId == Constants.System.RecycleBinMedia)
            {
                MoveToRecycleBin(media, userId);
                return;
            }

            var moves = new List<Tuple<IMedia, string>>();

            using (ChangeSet.WithAmbient)
            {
                WithWriteLocked(repository =>
                {
                    var parent = parentId == Constants.System.Root ? null : GetById(parentId);
                    if (parentId != Constants.System.Root && (parent == null || parent.Trashed))
                        throw new InvalidOperationException("Parent does not exist or is trashed.");

                    if (Moving.IsRaisedEventCancelled(new MoveEventArgs<IMedia>(
                            new MoveEventInfo<IMedia>(media, media.Path, parentId)), this))
                        return;

                    // if media was trashed, and since we're not moving to the recycle bin,
                    // indicate that the trashed status should be changed to false, else just
                    // leave it unchanged
                    var trashed = media.Trashed ? false : (bool?)null;
=======
            ((IMediaServiceOperations)this).Save(medias, userId, raiseEvents);
        }
>>>>>>> abde63eb

                    PerformMoveLocked(media, parentId, parent, userId, moves, trashed, repository);

                    TreeChanged.RaiseEvent(new TreeChange<IMedia>(media, TreeChangeTypes.RefreshBranch).ToEventArgs(), this);
                });
            }

            var moveInfo = moves //changes
                .Select(x => new MoveEventInfo<IMedia>(x.Item1, x.Item2, x.Item1.ParentId))
                .ToArray();
            Moved.RaiseEvent(new MoveEventArgs<IMedia>(false, moveInfo), this);
            Audit(AuditType.Move, "Move Media performed by user", userId, media.Id);
        }

        // MUST be called from within WriteLock
        // trash indicates whether we are trashing, un-trashing, or not changing anything
        private void PerformMoveLocked(IMedia media, int parentId, IMedia parent, int userId,
            ICollection<Tuple<IMedia, string>> moves,
            bool? trash, IMediaRepository repository)
        {
            media.ParentId = parentId;

            // get the level delta (old pos to new pos)
            var levelDelta = parent == null
                ? 1 - media.Level + (parentId == Constants.System.RecycleBinMedia ? 1 : 0)
                : parent.Level + 1 - media.Level;

            var paths = new Dictionary<int, string>();

            moves.Add(Tuple.Create(media, media.Path)); // capture original path

            // these will be updated by the repo because we changed parentId
            //media.Path = (parent == null ? "-1" : parent.Path) + "," + media.Id;
            //media.SortOrder = ((MediaRepository) repository).NextChildSortOrder(parentId);
            //media.Level += levelDelta;
            PerformMoveMedia(repository, media, userId, trash);

            // BUT media.Path will be updated only when the UOW commits, and
            //  because we want it now, we have to calculate it by ourselves
            //paths[media.Id] = media.Path;
            paths[media.Id] = (parent == null ? (parentId == Constants.System.RecycleBinMedia ? "-1,-21" : "-1") : parent.Path) + "," + media.Id;

            var descendants = GetDescendants(media);
            foreach (var descendant in descendants)
            {
                moves.Add(Tuple.Create(descendant, descendant.Path)); // capture original path

                // update path and level since we do not update parentId
                descendant.Path = paths[descendant.Id] = paths[descendant.ParentId] + "," + descendant.Id;
                descendant.Level += levelDelta;
                PerformMoveMedia(repository, descendant, userId, trash);
            }
        }

        private static void PerformMoveMedia(IMediaRepository repository, IMedia media, int userId,
            bool? trash)
        {
            if (trash.HasValue) ((ContentBase) media).Trashed = trash.Value;
            repository.AddOrUpdate(media);
        }

        /// <summary>
        /// Empties the Recycle Bin by deleting all <see cref="IMedia"/> that resides in the bin
        /// </summary>
        public void EmptyRecycleBin()
        {
            var nodeObjectType = new Guid(Constants.ObjectTypes.Media);
            var deleted = new List<IMedia>();

            using (ChangeSet.WithAmbient)
            {
                WithWriteLocked(repository =>
                {
                    // no idea what those events are for, keep a simplified version
                    if (EmptyingRecycleBin.IsRaisedEventCancelled(new RecycleBinEventArgs(nodeObjectType), this))
                        return;

                    // emptying the recycle bin means deleting whetever is in there - do it properly!
                    var query = Query<IMedia>.Builder.Where(x => x.ParentId == Constants.System.RecycleBinMedia);
                    var medias = repository.GetByQuery(query).ToArray();
                    foreach (var media in medias)
                    {
                        DeleteLocked(media, repository);
                        deleted.Add(media);
                    }
                });

                EmptiedRecycleBin.RaiseEvent(new RecycleBinEventArgs(nodeObjectType, true), this);
                TreeChanged.RaiseEvent(deleted.Select(x => new TreeChange<IMedia>(x, TreeChangeTypes.Remove)).ToEventArgs(), this);
            }

            Audit(AuditType.Delete, "Empty Media Recycle Bin performed by user", 0, Constants.System.RecycleBinMedia);
        }

        #endregion

        #region Others

        /// <summary>
        /// Sorts a collection of <see cref="IMedia"/> objects by updating the SortOrder according
        /// to the ordering of items in the passed in <see cref="IEnumerable{T}"/>.
        /// </summary>
        /// <param name="items"></param>
        /// <param name="userId"></param>
        /// <param name="raiseEvents"></param>
        /// <returns>True if sorting succeeded, otherwise False</returns>
        public bool Sort(IEnumerable<IMedia> items, int userId = 0, bool raiseEvents = true)
        {
            var itemsA = items.ToArray();
            if (itemsA.Length == 0) return true;

            //TODO:
            // firing Saving for all the items, but we're not going to save those that are already
            // correctly ordered, so we're not going to fire Saved for all the items, and that's not
            // really consistent - but the only way to be consistent would be to first check which
            // items we're going to save, then trigger the events... within the UOW transaction...
            // which is not something we want to do, so what?
            if (raiseEvents && Saving.IsRaisedEventCancelled(new SaveEventArgs<IMedia>(itemsA), this))
                return false;

            var saved = new List<IMedia>();

            using (ChangeSet.WithAmbient)
            {
                WithWriteLocked(repository =>
                {
                    var sortOrder = 0;
                    foreach (var media in itemsA)
                    {
                        // if the current sort order equals that of the media we don't
                        // need to update it, so just increment the sort order and continue.
                        if (media.SortOrder == sortOrder)
                        {
                            sortOrder++;
                            continue;
                        }

                        // else update
                        media.SortOrder = sortOrder++;

                        // save
                        saved.Add(media);
                        repository.AddOrUpdate(media);
                    }
                });

                if (raiseEvents)
                    Saved.RaiseEvent(new SaveEventArgs<IMedia>(itemsA, false), this);
                TreeChanged.RaiseEvent(saved.Select(x => new TreeChange<IMedia>(x, TreeChangeTypes.RefreshNode)).ToEventArgs(), this);
            }

            Audit(AuditType.Sort, "Sorting Media performed by user", userId, 0);
            return true;
        }

        #endregion

        #region Private Methods

        private void Audit(AuditType type, string message, int userId, int objectId)
        {
            var uow = UowProvider.GetUnitOfWork();
            using (var auditRepo = RepositoryFactory.CreateAuditRepository(uow))
            {
                auditRepo.AddOrUpdate(new AuditItem(objectId, message, type, userId));
                uow.Commit();
            }
        }

        #endregion

        #region Event Handlers

        /// <summary>
        /// Occurs before Delete
        /// </summary>		
        public static event TypedEventHandler<IMediaService, DeleteRevisionsEventArgs> DeletingVersions;

        /// <summary>
        /// Occurs after Delete
        /// </summary>
        public static event TypedEventHandler<IMediaService, DeleteRevisionsEventArgs> DeletedVersions;

        /// <summary>
        /// Occurs before Delete
        /// </summary>
        public static event TypedEventHandler<IMediaService, DeleteEventArgs<IMedia>> Deleting;

        /// <summary>
        /// Occurs after Delete
        /// </summary>
        public static event TypedEventHandler<IMediaService, DeleteEventArgs<IMedia>> Deleted;

        /// <summary>
        /// Occurs before Save
        /// </summary>
        public static event TypedEventHandler<IMediaService, SaveEventArgs<IMedia>> Saving;

        /// <summary>
        /// Occurs after Save
        /// </summary>
        public static event TypedEventHandler<IMediaService, SaveEventArgs<IMedia>> Saved;

        /// <summary>
        /// Occurs before Create
        /// </summary>
        [Obsolete("Use the Created event instead, the Creating and Created events both offer the same functionality, Creating event has been deprecated.")]
        public static event TypedEventHandler<IMediaService, NewEventArgs<IMedia>> Creating;

        /// <summary>
        /// Occurs after Create
        /// </summary>
        /// <remarks>
        /// Please note that the Media object has been created, but not saved
        /// so it does not have an identity yet (meaning no Id has been set).
        /// </remarks>
        public static event TypedEventHandler<IMediaService, NewEventArgs<IMedia>> Created;

        /// <summary>
        /// Occurs before Media is moved to Recycle Bin
        /// </summary>
        public static event TypedEventHandler<IMediaService, MoveEventArgs<IMedia>> Trashing;

        /// <summary>
        /// Occurs after Media is moved to Recycle Bin
        /// </summary>
        public static event TypedEventHandler<IMediaService, MoveEventArgs<IMedia>> Trashed;

        /// <summary>
        /// Occurs before Move
        /// </summary>
        public static event TypedEventHandler<IMediaService, MoveEventArgs<IMedia>> Moving;

        /// <summary>
        /// Occurs after Move
        /// </summary>
        public static event TypedEventHandler<IMediaService, MoveEventArgs<IMedia>> Moved;

        /// <summary>
        /// Occurs before the Recycle Bin is emptied
        /// </summary>
        public static event TypedEventHandler<IMediaService, RecycleBinEventArgs> EmptyingRecycleBin;

        /// <summary>
        /// Occurs after the Recycle Bin has been Emptied
        /// </summary>
        public static event TypedEventHandler<IMediaService, RecycleBinEventArgs> EmptiedRecycleBin;

        /// <summary>
        /// Occurs after change.
        /// </summary>
        internal static event TypedEventHandler<IMediaService, TreeChange<IMedia>.EventArgs> TreeChanged;

        #endregion

        #region Content Types

        /// <summary>
        /// Deletes all media of specified type. All children of deleted media is moved to Recycle Bin.
        /// </summary>
        /// <remarks>This needs extra care and attention as its potentially a dangerous and extensive operation</remarks>
        /// <param name="mediaTypeId">Id of the <see cref="IMediaType"/></param>
        /// <param name="userId">Optional id of the user deleting the media</param>
        public void DeleteMediaOfType(int mediaTypeId, int userId = 0)
        {
            var changes = new List<TreeChange<IMedia>>();
            var moves = new List<Tuple<IMedia, string>>();

            using (ChangeSet.WithAmbient)
            {
                WithWriteLocked(repository =>
                {
                    var query = Query<IMedia>.Builder.Where(x => x.ContentTypeId == mediaTypeId);
                    var medias = repository.GetByQuery(query).ToArray();

                    if (Deleting.IsRaisedEventCancelled(new DeleteEventArgs<IMedia>(medias), this))
                        return;

                    // order by level, descending, so deepest first - that way, we cannot move
                    // a media of the deleted type, to the recycle bin (and then delete it...)
                    foreach (var media in medias.OrderByDescending(x => x.Level))
                    {
                        // if current media has children, move them to trash
                        var m = media;
                        var childQuery = Query<IMedia>.Builder.Where(x => x.Path.StartsWith(m.Path));
                        var children = repository.GetByQuery(childQuery);
                        foreach (var child in children.Where(x => x.ContentTypeId != mediaTypeId))
                        {
                            // see MoveToRecycleBin
                            PerformMoveLocked(child, Constants.System.RecycleBinMedia, null, userId, moves, true, repository);
                            changes.Add(new TreeChange<IMedia>(media, TreeChangeTypes.RefreshBranch));
                        }

                        // delete media
                        // triggers the deleted event (and handles the files)
                        DeleteLocked(media, repository);
                        changes.Add(new TreeChange<IMedia>(media, TreeChangeTypes.Remove));
                    }
                });

                var moveInfos = moves
                    .Select(x => new MoveEventInfo<IMedia>(x.Item1, x.Item2, x.Item1.ParentId))
                    .ToArray();
                if (moveInfos.Length > 0)
                    Trashed.RaiseEvent(new MoveEventArgs<IMedia>(false, moveInfos), this);
                TreeChanged.RaiseEvent(changes.ToEventArgs(), this);
            }

            Audit(AuditType.Delete,
                string.Format("Delete Media of Type {0} performed by user", mediaTypeId),
                userId, Constants.System.Root);
        }

        private IMediaType GetMediaType(string mediaTypeAlias)
        {
            var mediaType = MediaTypeService.Get(mediaTypeAlias);
            if (mediaType == null)
                throw new Exception(string.Format("No MediaType matching alias: \"{0}\".", mediaTypeAlias));
            return mediaType;
        }

        #endregion
    }
}
<|MERGE_RESOLUTION|>--- conflicted
+++ resolved
@@ -1,1352 +1,1183 @@
-using System;
-using System.Collections.Generic;
-using System.Data;
-using System.ComponentModel;
-using System.Globalization;
-using System.Linq;
-using System.Text.RegularExpressions;
-using System.Threading;
-using Umbraco.Core.Cache;
-using Umbraco.Core.Events;
-using Umbraco.Core.IO;
-using Umbraco.Core.Logging;
-using Umbraco.Core.Models;
-using Umbraco.Core.Models.Rdbms;
-using Umbraco.Core.Persistence;
-using Umbraco.Core.Persistence.DatabaseModelDefinitions;
-using Umbraco.Core.Persistence.Querying;
-using Umbraco.Core.Persistence.Repositories;
-using Umbraco.Core.Persistence.UnitOfWork;
-
-namespace Umbraco.Core.Services
-{
-    /// <summary>
-    /// Represents the Media Service, which is an easy access to operations involving <see cref="IMedia"/>
-    /// </summary>
-    public class MediaService : RepositoryService, IMediaService, IMediaServiceOperations
-    {
-        private IMediaTypeService _mediaTypeService;
-
-        #region Constructors
-
-<<<<<<< HEAD
-        public MediaService(IDatabaseUnitOfWorkProvider provider, RepositoryFactory repositoryFactory, ILogger logger, IDataTypeService dataTypeService, IUserService userService)
-            : base(provider, repositoryFactory, logger)
-        {
-            // though... these are not used?
-            Mandate.ParameterNotNull(dataTypeService, "dataTypeService");
-            Mandate.ParameterNotNull(userService, "userService");
-
-            _lrepo = new LockingRepository<MediaRepository>(UowProvider,
-                uow => RepositoryFactory.CreateMediaRepository(uow) as MediaRepository,
-                LockingRepositoryLockIds, LockingRepositoryLockIds);
-        }
-
-        internal IMediaTypeService MediaTypeService
-        {
-            get
-            {
-                if (_mediaTypeService == null)
-                    throw new InvalidOperationException("MediaService.MediaTypeService has not been initialized.");
-                return _mediaTypeService;
-            }
-            set { _mediaTypeService = value; }
-        }
-
-        #endregion
-
-        #region Locking
-
-        // constant
-        private static readonly int[] LockingRepositoryLockIds = { Constants.System.MediaTreeLock };
-
-        private readonly LockingRepository<MediaRepository> _lrepo;
-
-        internal void WithReadLocked(Action<MediaRepository> action, bool autoCommit = true)
-        {
-            _lrepo.WithReadLocked(xr => action(xr.Repository), autoCommit);
-        }
-
-        internal TResult WithReadLocked<TResult>(Func<MediaRepository, TResult> func, bool autoCommit = true)
-        {
-            return _lrepo.WithReadLocked(xr => func(xr.Repository), autoCommit);
-        }
-
-        internal void WithWriteLocked(Action<MediaRepository> action, bool autoCommit = true)
-        {
-            _lrepo.WithWriteLocked(xr => action(xr.Repository), autoCommit);
-        }
-
-        #endregion
-
-        #region Count
-
-        public int Count(string contentTypeAlias = null)
-        {
-            return WithReadLocked(repository => repository.Count(contentTypeAlias));
-        }
-
-        public int CountChildren(int parentId, string contentTypeAlias = null)
-        {
-            return WithReadLocked(repository => repository.CountChildren(parentId, contentTypeAlias));
-        }
-
-        public int CountDescendants(int parentId, string contentTypeAlias = null)
-=======
-        private readonly EntityXmlSerializer _entitySerializer = new EntityXmlSerializer();
-        private readonly IDataTypeService _dataTypeService;
-        private readonly IUserService _userService;
-        
-        public MediaService(IDatabaseUnitOfWorkProvider provider, RepositoryFactory repositoryFactory, ILogger logger, IEventMessagesFactory eventMessagesFactory, IDataTypeService dataTypeService, IUserService userService)
-            : base(provider, repositoryFactory, logger, eventMessagesFactory)
->>>>>>> abde63eb
-        {
-            return WithReadLocked(repository => repository.CountDescendants(parentId, contentTypeAlias));
-        }
-
-        #endregion
-
-        #region Create
-
-        /// <summary>
-        /// Creates an <see cref="IMedia"/> object using the alias of the <see cref="IMediaType"/>
-        /// that this Media should based on.
-        /// </summary>
-        /// <remarks>
-        /// Note that using this method will simply return a new IMedia without any identity
-        /// as it has not yet been persisted. It is intended as a shortcut to creating new media objects
-        /// that does not invoke a save operation against the database.
-        /// </remarks>
-        /// <param name="name">Name of the Media object</param>
-        /// <param name="parentId">Id of Parent for the new Media item</param>
-        /// <param name="mediaTypeAlias">Alias of the <see cref="IMediaType"/></param>
-        /// <param name="userId">Optional id of the user creating the media item</param>
-        /// <returns><see cref="IMedia"/></returns>
-        public IMedia CreateMedia(string name, int parentId, string mediaTypeAlias, int userId = 0)
-        {
-            var mediaType = GetMediaType(mediaTypeAlias);
-            var media = new Models.Media(name, parentId, mediaType);
-            CreateMedia(media, null, parentId, false, userId, false);
-            return media;
-        }
-
-        /// <summary>
-        /// Creates an <see cref="IMedia"/> object using the alias of the <see cref="IMediaType"/>
-        /// that this Media should based on.
-        /// </summary>
-        /// <remarks>
-        /// Note that using this method will simply return a new IMedia without any identity
-        /// as it has not yet been persisted. It is intended as a shortcut to creating new media objects
-        /// that does not invoke a save operation against the database.
-        /// </remarks>
-        /// <param name="name">Name of the Media object</param>
-        /// <param name="parent">Parent <see cref="IMedia"/> for the new Media item</param>
-        /// <param name="mediaTypeAlias">Alias of the <see cref="IMediaType"/></param>
-        /// <param name="userId">Optional id of the user creating the media item</param>
-        /// <returns><see cref="IMedia"/></returns>
-        public IMedia CreateMedia(string name, IMedia parent, string mediaTypeAlias, int userId = 0)
-        {
-            var mediaType = GetMediaType(mediaTypeAlias);
-            var media = new Models.Media(name, parent, mediaType);
-            CreateMedia(media, null, parent.Id, false, userId, false);
-            return media;
-        }
-
-        /// <summary>
-        /// Creates an <see cref="IMedia"/> object using the alias of the <see cref="IMediaType"/>
-        /// that this Media should based on.
-        /// </summary>
-        /// <remarks>
-        /// This method returns an <see cref="IMedia"/> object that has been persisted to the database
-        /// and therefor has an identity.
-        /// </remarks>
-        /// <param name="name">Name of the Media object</param>
-        /// <param name="parentId">Id of Parent for the new Media item</param>
-        /// <param name="mediaTypeAlias">Alias of the <see cref="IMediaType"/></param>
-        /// <param name="userId">Optional id of the user creating the media item</param>
-        /// <returns><see cref="IMedia"/></returns>
-        public IMedia CreateMediaWithIdentity(string name, int parentId, string mediaTypeAlias, int userId = 0)
-        {
-            var mediaType = GetMediaType(mediaTypeAlias);
-            var media = new Models.Media(name, parentId, mediaType);
-            CreateMedia(media, null, parentId, false, userId, true);
-            return media;
-        }
-
-        /// <summary>
-        /// Creates an <see cref="IMedia"/> object using the alias of the <see cref="IMediaType"/>
-        /// that this Media should based on.
-        /// </summary>
-        /// <remarks>
-        /// This method returns an <see cref="IMedia"/> object that has been persisted to the database
-        /// and therefor has an identity.
-        /// </remarks>
-        /// <param name="name">Name of the Media object</param>
-        /// <param name="parent">Parent <see cref="IMedia"/> for the new Media item</param>
-        /// <param name="mediaTypeAlias">Alias of the <see cref="IMediaType"/></param>
-        /// <param name="userId">Optional id of the user creating the media item</param>
-        /// <returns><see cref="IMedia"/></returns>
-        public IMedia CreateMediaWithIdentity(string name, IMedia parent, string mediaTypeAlias, int userId = 0)
-        {
-            var mediaType = GetMediaType(mediaTypeAlias);
-            var media = new Models.Media(name, parent, mediaType);
-            CreateMedia(media, parent, parent.Id, true, userId, true);
-            return media;
-        }
-
-        private void CreateMedia(Models.Media media, IMedia parent, int parentId, bool withParent, int userId, bool withIdentity)
-        {
-            // NOTE: I really hate the notion of these Creating/Created events - they are so inconsistent, I've only just found
-            // out that in these 'WithIdentity' methods, the Saving/Saved events were not fired, wtf. Anyways, they're added now.
-            var newArgs = withParent
-                ? new NewEventArgs<IMedia>(media, media.ContentType.Alias, parent)
-                : new NewEventArgs<IMedia>(media, media.ContentType.Alias, parentId);
-            // ReSharper disable once CSharpWarnings::CS0618
-            if (Creating.IsRaisedEventCancelled(newArgs, this))
-            {
-                media.WasCancelled = true;
-                return;
-            }
-
-            media.CreatorId = userId;
-
-            if (withIdentity)
-            {
-                if (Saving.IsRaisedEventCancelled(new SaveEventArgs<IMedia>(media), this))
-                {
-                    media.WasCancelled = true;
-                    return;
-                }
-
-                WithWriteLocked(repository => repository.AddOrUpdate(media));
-
-                Saved.RaiseEvent(new SaveEventArgs<IMedia>(media, false), this);
-                TreeChanged.RaiseEvent(new TreeChange<IMedia>(media, TreeChangeTypes.RefreshNode).ToEventArgs(), this);
-            }
-
-            Created.RaiseEvent(new NewEventArgs<IMedia>(media, false, media.ContentType.Alias, parent), this);
-
-            var msg = withIdentity
-                ? "Media '{0}' was created with Id {1}"
-                : "Media '{0}' was created";
-            Audit(AuditType.New, string.Format(msg, media.Name, media.Id), media.CreatorId, media.Id);
-        }
-
-        #endregion
-
-        #region Get, Has, Is
-
-        /// <summary>
-        /// Gets an <see cref="IMedia"/> object by Id
-        /// </summary>
-        /// <param name="id">Id of the Content to retrieve</param>
-        /// <returns><see cref="IMedia"/></returns>
-        public IMedia GetById(int id)
-        {
-            return WithReadLocked(repository => repository.Get(id));
-        }
-
-        /// <summary>
-        /// Gets an <see cref="IMedia"/> object by Id
-        /// </summary>
-        /// <param name="ids">Ids of the Media to retrieve</param>
-        /// <returns><see cref="IMedia"/></returns>
-        public IEnumerable<IMedia> GetByIds(IEnumerable<int> ids)
-        {
-<<<<<<< HEAD
-            return WithReadLocked(repository => repository.GetAll(ids.ToArray()));
-=======
-            if (ids.Any() == false) return Enumerable.Empty<IMedia>();
-
-            using (var repository = RepositoryFactory.CreateMediaRepository(UowProvider.GetUnitOfWork()))
-            {
-                return repository.GetAll(ids.ToArray());
-            }
->>>>>>> abde63eb
-        }
-
-        /// <summary>
-        /// Gets an <see cref="IMedia"/> object by its 'UniqueId'
-        /// </summary>
-        /// <param name="key">Guid key of the Media to retrieve</param>
-        /// <returns><see cref="IMedia"/></returns>
-        public IMedia GetById(Guid key)
-        {
-            var query = Query<IMedia>.Builder.Where(x => x.Key == key);
-            return WithReadLocked(repository => repository.GetByQuery(query).SingleOrDefault());
-        }
-
-        /// <summary>
-        /// Gets a collection of <see cref="IMedia"/> objects by the Id of the <see cref="IContentType"/>
-        /// </summary>
-        /// <param name="id">Id of the <see cref="IMediaType"/></param>
-        /// <returns>An Enumerable list of <see cref="IMedia"/> objects</returns>
-        public IEnumerable<IMedia> GetMediaOfMediaType(int id)
-        {
-            var query = Query<IMedia>.Builder.Where(x => x.ContentTypeId == id);
-            return WithReadLocked(repository => repository.GetByQuery(query));
-        }
-
-        /// <summary>
-        /// Gets a collection of <see cref="IMedia"/> objects by Level
-        /// </summary>
-        /// <param name="level">The level to retrieve Media from</param>
-        /// <returns>An Enumerable list of <see cref="IMedia"/> objects</returns>
-        public IEnumerable<IMedia> GetByLevel(int level)
-        {
-            var query = Query<IMedia>.Builder.Where(x => x.Level == level && x.Trashed == false);
-            return WithReadLocked(repository => repository.GetByQuery(query));
-        }
-
-        /// <summary>
-        /// Gets a specific version of an <see cref="IMedia"/> item.
-        /// </summary>
-        /// <param name="versionId">Id of the version to retrieve</param>
-        /// <returns>An <see cref="IMedia"/> item</returns>
-        public IMedia GetByVersion(Guid versionId)
-        {
-            return WithReadLocked(repository => repository.GetByVersion(versionId));
-        }
-
-        /// <summary>
-        /// Gets a collection of an <see cref="IMedia"/> objects versions by Id
-        /// </summary>
-        /// <param name="id"></param>
-        /// <returns>An Enumerable list of <see cref="IMedia"/> objects</returns>
-        public IEnumerable<IMedia> GetVersions(int id)
-        {
-            return WithReadLocked(repository => repository.GetAllVersions(id));
-        }
-
-        /// <summary>
-        /// Gets a collection of <see cref="IMedia"/> objects, which are ancestors of the current media.
-        /// </summary>
-        /// <param name="id">Id of the <see cref="IMedia"/> to retrieve ancestors for</param>
-        /// <returns>An Enumerable list of <see cref="IMedia"/> objects</returns>
-        public IEnumerable<IMedia> GetAncestors(int id)
-        {
-            var media = GetById(id);
-            return GetAncestors(media);
-        }
-
-        /// <summary>
-        /// Gets a collection of <see cref="IMedia"/> objects, which are ancestors of the current media.
-        /// </summary>
-        /// <param name="media"><see cref="IMedia"/> to retrieve ancestors for</param>
-        /// <returns>An Enumerable list of <see cref="IMedia"/> objects</returns>
-        public IEnumerable<IMedia> GetAncestors(IMedia media)
-        {
-            var rootId = Constants.System.Root.ToInvariantString();
-            var ids = media.Path.Split(',')
-                .Where(x => x != rootId && x != media.Id.ToString(CultureInfo.InvariantCulture)).Select(int.Parse).ToArray();
-            if (ids.Any() == false)
-                return new List<IMedia>();
-
-            return WithReadLocked(repository => repository.GetAll(ids));
-        }
-
-        /// <summary>
-        /// Gets a collection of <see cref="IMedia"/> objects by Parent Id
-        /// </summary>
-        /// <param name="id">Id of the Parent to retrieve Children from</param>
-        /// <returns>An Enumerable list of <see cref="IMedia"/> objects</returns>
-        public IEnumerable<IMedia> GetChildren(int id)
-        {
-            var query = Query<IMedia>.Builder.Where(x => x.ParentId == id);
-            return WithReadLocked(repository => repository.GetByQuery(query).OrderBy(x => x.SortOrder));
-        }
-
-        [Obsolete("Use the overload with 'long' parameter types instead")]
-        [EditorBrowsable(EditorBrowsableState.Never)]
-        public IEnumerable<IMedia> GetPagedChildren(int id, int pageIndex, int pageSize, out int totalChildren, string orderBy, Direction orderDirection, string filter = "")
-        {
-            long totalChildren2;
-            var ret = GetPagedChildren(id, Convert.ToInt64(pageIndex), pageSize, out totalChildren2, orderBy, orderDirection, filter);
-            totalChildren = Convert.ToInt32(totalChildren2);
-            return ret;
-        }
-
-        /// <summary>
-        /// Gets a collection of <see cref="IMedia"/> objects by Parent Id
-        /// </summary>
-        /// <param name="id">Id of the Parent to retrieve Children from</param>
-        /// <param name="pageIndex">Page index (zero based)</param>
-        /// <param name="pageSize">Page size</param>
-        /// <param name="totalChildren">Total records query would return without paging</param>
-        /// <param name="orderBy">Field to order by</param>
-        /// <param name="orderDirection">Direction to order by</param>
-        /// <param name="filter">Search text filter</param>
-        /// <returns>An Enumerable list of <see cref="IMedia"/> objects</returns>
-        public IEnumerable<IMedia> GetPagedChildren(int id, long pageIndex, int pageSize, out long totalChildren, string orderBy, Direction orderDirection, string filter = "")
-        {
-            Mandate.ParameterCondition(pageIndex >= 0, "pageIndex");
-            Mandate.ParameterCondition(pageSize > 0, "pageSize");
-
-            var query = Query<IMedia>.Builder;
-            //if the id is -1, then just get all
-            if (id != Constants.System.Root)
-                query.Where(x => x.ParentId == id);
-
-            IEnumerable<IMedia> ret = null;
-            long totalChildren2 = 0;
-            WithReadLocked(repository =>
-            {
-                ret = repository.GetPagedResultsByQuery(query, pageIndex, pageSize, out totalChildren2, orderBy, orderDirection, filter);
-            });
-            totalChildren = totalChildren2;
-            return ret;
-        }
-
-        [Obsolete("Use the overload with 'long' parameter types instead")]
-        [EditorBrowsable(EditorBrowsableState.Never)]
-        public IEnumerable<IMedia> GetPagedDescendants(int id, int pageIndex, int pageSize, out int totalChildren, string orderBy = "Path", Direction orderDirection = Direction.Ascending, string filter = "")
-        {
-            long totalChildren2;
-            var ret = GetPagedDescendants(id, Convert.ToInt64(pageIndex), pageSize, out totalChildren2, orderBy, orderDirection, filter);
-            totalChildren = Convert.ToInt32(totalChildren2);
-            return ret;
-        }
-
-        /// <summary>
-        /// Gets a collection of <see cref="IMedia"/> objects by Parent Id
-        /// </summary>
-        /// <param name="id">Id of the Parent to retrieve Descendants from</param>
-        /// <param name="pageIndex">Page number</param>
-        /// <param name="pageSize">Page size</param>
-        /// <param name="totalChildren">Total records query would return without paging</param>
-        /// <param name="orderBy">Field to order by</param>
-        /// <param name="orderDirection">Direction to order by</param>
-        /// <param name="filter">Search text filter</param>
-        /// <returns>An Enumerable list of <see cref="IMedia"/> objects</returns>
-        public IEnumerable<IMedia> GetPagedDescendants(int id, long pageIndex, int pageSize, out long totalChildren, string orderBy = "Path", Direction orderDirection = Direction.Ascending, string filter = "")
-        {
-            Mandate.ParameterCondition(pageIndex >= 0, "pageIndex");
-            Mandate.ParameterCondition(pageSize > 0, "pageSize");
-
-            var query = Query<IMedia>.Builder;
-            //if the id is -1, then just get all
-            if (id != Constants.System.Root)
-                query.Where(x => x.Path.SqlContains(string.Format(",{0},", id), TextColumnType.NVarchar));
-            
-            IEnumerable<IMedia> ret = null;
-            long totalChildren2 = 0;
-            WithReadLocked(repository =>
-            {
-                ret = repository.GetPagedResultsByQuery(query, pageIndex, pageSize, out totalChildren2, orderBy, orderDirection, filter);
-            });
-            totalChildren = totalChildren2;
-            return ret;
-        }
-
-        /// <summary>
-        /// Gets descendants of a <see cref="IMedia"/> object by its Id
-        /// </summary>
-        /// <param name="id">Id of the Parent to retrieve descendants from</param>
-        /// <returns>An Enumerable flat list of <see cref="IMedia"/> objects</returns>
-        public IEnumerable<IMedia> GetDescendants(int id)
-        {
-            var media = GetById(id);
-            return media == null ? Enumerable.Empty<IMedia>() : GetDescendants(media);
-        }
-
-        /// <summary>
-        /// Gets descendants of a <see cref="IMedia"/> object by its Id
-        /// </summary>
-        /// <param name="media">The Parent <see cref="IMedia"/> object to retrieve descendants from</param>
-        /// <returns>An Enumerable flat list of <see cref="IMedia"/> objects</returns>
-        public IEnumerable<IMedia> GetDescendants(IMedia media)
-        {
-            var pathMatch = media.Path + ",";
-            var query = Query<IMedia>.Builder.Where(x => x.Id != media.Id && x.Path.StartsWith(pathMatch));
-            return WithReadLocked(repository => repository.GetByQuery(query));
-        }
-
-        /// <summary>
-        /// Gets the parent of the current media as an <see cref="IMedia"/> item.
-        /// </summary>
-        /// <param name="id">Id of the <see cref="IMedia"/> to retrieve the parent from</param>
-        /// <returns>Parent <see cref="IMedia"/> object</returns>
-        public IMedia GetParent(int id)
-        {
-            var media = GetById(id);
-            return GetParent(media);
-        }
-
-        /// <summary>
-        /// Gets the parent of the current media as an <see cref="IMedia"/> item.
-        /// </summary>
-        /// <param name="media"><see cref="IMedia"/> to retrieve the parent from</param>
-        /// <returns>Parent <see cref="IMedia"/> object</returns>
-        public IMedia GetParent(IMedia media)
-        {
-            if (media.ParentId == Constants.System.Root || media.ParentId == Constants.System.RecycleBinMedia)
-                return null;
-
-            return GetById(media.ParentId);
-        }
-
-        /// <summary>
-        /// Gets a collection of <see cref="IMedia"/> objects, which reside at the first level / root
-        /// </summary>
-        /// <returns>An Enumerable list of <see cref="IMedia"/> objects</returns>
-        public IEnumerable<IMedia> GetRootMedia()
-        {
-            var query = Query<IMedia>.Builder.Where(x => x.ParentId == -1);
-            return WithReadLocked(repository => repository.GetByQuery(query));
-        }
-
-        /// <summary>
-        /// Gets a collection of an <see cref="IMedia"/> objects, which resides in the Recycle Bin
-        /// </summary>
-        /// <returns>An Enumerable list of <see cref="IMedia"/> objects</returns>
-        public IEnumerable<IMedia> GetMediaInRecycleBin()
-        {
-            var query = Query<IMedia>.Builder.Where(x => x.Path.Contains(Constants.System.RecycleBinMedia.ToInvariantString()));
-            return WithReadLocked(repository => repository.GetByQuery(query));
-        }
-
-        /// <summary>
-        /// Gets an <see cref="IMedia"/> object from the path stored in the 'umbracoFile' property.
-        /// </summary>
-        /// <param name="mediaPath">Path of the media item to retrieve (for example: /media/1024/koala_403x328.jpg)</param>
-        /// <returns><see cref="IMedia"/></returns>
-        public IMedia GetMediaByPath(string mediaPath)
-        {
-            var umbracoFileValue = mediaPath;
-            const string pattern = ".*[_][0-9]+[x][0-9]+[.].*";
-            var isResized = Regex.IsMatch(mediaPath, pattern);
-
-            // If the image has been resized we strip the "_403x328" of the original "/media/1024/koala_403x328.jpg" url.
-            if (isResized)
-            {
-                var underscoreIndex = mediaPath.LastIndexOf('_');
-                var dotIndex = mediaPath.LastIndexOf('.');
-                umbracoFileValue = string.Concat(mediaPath.Substring(0, underscoreIndex), mediaPath.Substring(dotIndex));
-            }
-
-            Func<string, Sql> createSql = url => new Sql().Select("*")
-                                                  .From<PropertyDataDto>()
-                                                  .InnerJoin<PropertyTypeDto>()
-                                                  .On<PropertyDataDto, PropertyTypeDto>(left => left.PropertyTypeId, right => right.Id)
-                                                  .Where<PropertyTypeDto>(x => x.Alias == "umbracoFile")
-                                                  .Where<PropertyDataDto>(x => x.VarChar == url);
-
-            var sql = createSql(umbracoFileValue);
-
-            return WithReadLocked(repository =>
-            {
-                var database = repository.UnitOfWork.Database;
-
-                var propertyDataDto = database.Fetch<PropertyDataDto, PropertyTypeDto>(sql).FirstOrDefault();
-
-                // If the stripped-down url returns null, we try again with the original url. 
-                // Previously, the function would fail on e.g. "my_x_image.jpg"
-                if (propertyDataDto == null)
-                {
-                    sql = createSql(mediaPath);
-                    propertyDataDto = database.Fetch<PropertyDataDto, PropertyTypeDto>(sql).FirstOrDefault();
-                }
-
-                return propertyDataDto == null ? null : GetById(propertyDataDto.NodeId);
-            });
-        }
-
-        /// <summary>
-        /// Checks whether an <see cref="IMedia"/> item has any children
-        /// </summary>
-        /// <param name="id">Id of the <see cref="IMedia"/></param>
-        /// <returns>True if the media has any children otherwise False</returns>
-        public bool HasChildren(int id)
-        {
-            var query = Query<IMedia>.Builder.Where(x => x.ParentId == id);
-            return WithReadLocked(repository => repository.Count(query) > 0);
-        }
-
-        #endregion
-
-        #region Save
-
-        /// <summary>
-        /// Saves a single <see cref="IMedia"/> object
-        /// </summary>
-        /// <param name="media">The <see cref="IMedia"/> to save</param>
-        /// <param name="userId">Id of the User saving the Media</param>
-        /// <param name="raiseEvents">Optional boolean indicating whether or not to raise events.</param>
-        public void Save(IMedia media, int userId = 0, bool raiseEvents = true)
-        {
-<<<<<<< HEAD
-            if (raiseEvents && Saving.IsRaisedEventCancelled(new SaveEventArgs<IMedia>(media), this))
-                return;
-
-            var isNew = media.IsNewEntity();
-
-            WithWriteLocked(repository =>
-            {
-                media.CreatorId = userId;
-                repository.AddOrUpdate(media);
-            });
-
-            if (raiseEvents)
-                Saved.RaiseEvent(new SaveEventArgs<IMedia>(media, false), this);
-            var changeType = isNew ? TreeChangeTypes.RefreshBranch : TreeChangeTypes.RefreshNode;
-            using (ChangeSet.WithAmbient)
-                TreeChanged.RaiseEvent(new TreeChange<IMedia>(media, changeType).ToEventArgs(), this);
-            Audit(AuditType.Save, "Save Media performed by user", userId, media.Id);
-=======
-            ((IMediaServiceOperations) this).MoveToRecycleBin(media, userId);
-        }
-
-        /// <summary>
-        /// Permanently deletes an <see cref="IMedia"/> object
-        /// </summary>
-        /// <remarks>
-        /// Please note that this method will completely remove the Media from the database,
-        /// but current not from the file system.
-        /// </remarks>
-        /// <param name="media">The <see cref="IMedia"/> to delete</param>
-        /// <param name="userId">Id of the User deleting the Media</param>
-        Attempt<OperationStatus> IMediaServiceOperations.Delete(IMedia media, int userId)
-        {
-            //TODO: IT would be much nicer to mass delete all in one trans in the repo level!
-            var evtMsgs = EventMessagesFactory.Get();
-
-            if (Deleting.IsRaisedEventCancelled(                
-                new DeleteEventArgs<IMedia>(media, evtMsgs), this))
-            {
-                return Attempt.Fail(OperationStatus.Cancelled(evtMsgs));
-            }
-
-            //Delete children before deleting the 'possible parent'
-            var children = GetChildren(media.Id);
-            foreach (var child in children)
-            {
-                Delete(child, userId);
-            }
-
-            var uow = UowProvider.GetUnitOfWork();
-            using (var repository = RepositoryFactory.CreateMediaRepository(uow))
-            {
-                repository.Delete(media);
-                uow.Commit();
-
-                var args = new DeleteEventArgs<IMedia>(media, false, evtMsgs);
-                Deleted.RaiseEvent(args, this);
-
-                //remove any flagged media files
-                repository.DeleteMediaFiles(args.MediaFilesToDelete);
-            }
-
-            Audit(AuditType.Delete, "Delete Media performed by user", userId, media.Id);
-
-            return Attempt.Succeed(OperationStatus.Success(evtMsgs));
-        }
-
-        /// <summary>
-        /// Saves a single <see cref="IMedia"/> object
-        /// </summary>
-        /// <param name="media">The <see cref="IMedia"/> to save</param>
-        /// <param name="userId">Id of the User saving the Media</param>
-        /// <param name="raiseEvents">Optional boolean indicating whether or not to raise events.</param>
-        Attempt<OperationStatus> IMediaServiceOperations.Save(IMedia media, int userId, bool raiseEvents)
-        {
-            var evtMsgs = EventMessagesFactory.Get();
-
-            if (raiseEvents)
-            {
-                if (Saving.IsRaisedEventCancelled(
-                    new SaveEventArgs<IMedia>(media, evtMsgs),
-                    this))
-                {
-                    return Attempt.Fail(OperationStatus.Cancelled(evtMsgs));
-                }
-
-            }
-
-            var uow = UowProvider.GetUnitOfWork();
-            using (var repository = RepositoryFactory.CreateMediaRepository(uow))
-            {
-                media.CreatorId = userId;
-                repository.AddOrUpdate(media);
-                repository.AddOrUpdateContentXml(media, m => _entitySerializer.Serialize(this, _dataTypeService, _userService, m));
-                // generate preview for blame history?
-                if (UmbracoConfig.For.UmbracoSettings().Content.GlobalPreviewStorageEnabled)
-                {
-                    repository.AddOrUpdatePreviewXml(media, m => _entitySerializer.Serialize(this, _dataTypeService, _userService, m));
-                }
-
-                uow.Commit();
-            }
-
-            if (raiseEvents)
-                Saved.RaiseEvent(new SaveEventArgs<IMedia>(media, false, evtMsgs), this);
-
-            Audit(AuditType.Save, "Save Media performed by user", userId, media.Id);
-
-            return Attempt.Succeed(OperationStatus.Success(evtMsgs));
-        }
-
-        /// <summary>
-        /// Saves a collection of <see cref="IMedia"/> objects
-        /// </summary>
-        /// <param name="medias">Collection of <see cref="IMedia"/> to save</param>
-        /// <param name="userId">Id of the User saving the Media</param>
-        /// <param name="raiseEvents">Optional boolean indicating whether or not to raise events.</param>
-        Attempt<OperationStatus> IMediaServiceOperations.Save(IEnumerable<IMedia> medias, int userId, bool raiseEvents)
-        {
-            var asArray = medias.ToArray();
-            var evtMsgs = EventMessagesFactory.Get();
-
-            if (raiseEvents)
-            {
-                if (Saving.IsRaisedEventCancelled(
-                    new SaveEventArgs<IMedia>(asArray, evtMsgs),
-                    this))
-                {
-                    return Attempt.Fail(OperationStatus.Cancelled(evtMsgs));
-                }
-            }
-
-            var uow = UowProvider.GetUnitOfWork();
-            using (var repository = RepositoryFactory.CreateMediaRepository(uow))
-            {
-                foreach (var media in asArray)
-                {
-                    media.CreatorId = userId;
-                    repository.AddOrUpdate(media);
-                    repository.AddOrUpdateContentXml(media, m => _entitySerializer.Serialize(this, _dataTypeService, _userService, m));
-                    // generate preview for blame history?
-                    if (UmbracoConfig.For.UmbracoSettings().Content.GlobalPreviewStorageEnabled)
-                    {
-                        repository.AddOrUpdatePreviewXml(media, m => _entitySerializer.Serialize(this, _dataTypeService, _userService, m));
-                    }
-                }
-
-                //commit the whole lot in one go
-                uow.Commit();
-            }
-
-            if (raiseEvents)
-                Saved.RaiseEvent(new SaveEventArgs<IMedia>(asArray, false, evtMsgs), this);
-
-            Audit(AuditType.Save, "Save Media items performed by user", userId, -1);
-
-            return Attempt.Succeed(OperationStatus.Success(evtMsgs));
->>>>>>> abde63eb
-        }
-
-        /// <summary>
-        /// Saves a collection of <see cref="IMedia"/> objects
-        /// </summary>
-        /// <param name="medias">Collection of <see cref="IMedia"/> to save</param>
-        /// <param name="userId">Id of the User saving the Media</param>
-        /// <param name="raiseEvents">Optional boolean indicating whether or not to raise events.</param>
-        public void Save(IEnumerable<IMedia> medias, int userId = 0, bool raiseEvents = true)
-        {
-            var mediasA = medias.ToArray();
-
-            if (raiseEvents && Saving.IsRaisedEventCancelled(new SaveEventArgs<IMedia>(mediasA), this))
-                return;
-
-            var treeChanges = mediasA.Select(x => new TreeChange<IMedia>(x,
-                x.IsNewEntity() ? TreeChangeTypes.RefreshBranch : TreeChangeTypes.RefreshNode));
-
-            WithWriteLocked(repository =>
-            {
-                foreach (var media in mediasA)
-                {
-                    media.CreatorId = userId;
-                    repository.AddOrUpdate(media);
-                }
-            });
-
-            if (raiseEvents)
-                Saved.RaiseEvent(new SaveEventArgs<IMedia>(mediasA, false), this);
-            using (ChangeSet.WithAmbient)
-                TreeChanged.RaiseEvent(treeChanges.ToEventArgs(), this);
-            Audit(AuditType.Save, "Save Media items performed by user", userId, -1);
-        }
-
-        #endregion
-
-        #region Delete
-
-        /// <summary>
-        /// Deletes an <see cref="IMedia"/> object by moving it to the Recycle Bin
-        /// </summary>
-        /// <param name="media">The <see cref="IMedia"/> to delete</param>
-        /// <param name="userId">Id of the User deleting the Media</param>
-        Attempt<OperationStatus> IMediaServiceOperations.MoveToRecycleBin(IMedia media, int userId)
-        {
-<<<<<<< HEAD
-            if (Deleting.IsRaisedEventCancelled(new DeleteEventArgs<IMedia>(media), this))
-                return;
-
-            using (ChangeSet.WithAmbient)
-            {
-                WithWriteLocked(repository => DeleteLocked(media, repository));
-                TreeChanged.RaiseEvent(new TreeChange<IMedia>(media, TreeChangeTypes.Remove).ToEventArgs(), this);
-            }
-
-            Audit(AuditType.Delete, "Delete Media performed by user", userId, media.Id);
-        }
-
-        private void DeleteLocked(IMedia media, IMediaRepository repository)
-        {
-            // then recursively delete descendants, bottom-up
-            // just repository.Delete + an event
-            var stack = new Stack<IMedia>();
-            stack.Push(media);
-            var level = 1;
-            while (stack.Count > 0)
-            {
-                var c = stack.Peek();
-                IMedia[] cc;
-                if (c.Level == level)
-                    while ((cc = c.Children().ToArray()).Length > 0)
-                    {
-                        foreach (var ci in cc)
-                            stack.Push(ci);
-                        c = cc[cc.Length - 1];
-                    }
-                c = stack.Pop();
-                level = c.Level;
-
-                repository.Delete(c);
-                var args = new DeleteEventArgs<IMedia>(c, false); // raise event & get flagged files
-                Deleted.RaiseEvent(args, this);
-                IOHelper.DeleteFiles(args.MediaFilesToDelete, // remove flagged files
-                    (file, e) => Logger.Error<MemberService>("An error occurred while deleting file attached to nodes: " + file, e));
-            }
-        }
-
-        //TODO:
-        // both DeleteVersions methods below have an issue. Sort of. They do NOT take care of files the way
-        // Delete does - for a good reason: the file may be referenced by other, non-deleted, versions. BUT,
-        // if that's not the case, then the file will never be deleted, because when we delete the media,
-        // the version referencing the file will not be there anymore. SO, we can leak files.
-=======
-            if (media == null) throw new ArgumentNullException("media");
-
-            var originalPath = media.Path;
-
-            var evtMsgs = EventMessagesFactory.Get();
-
-            if (Trashing.IsRaisedEventCancelled(
-                new MoveEventArgs<IMedia>(new MoveEventInfo<IMedia>(media, originalPath, Constants.System.RecycleBinMedia)), this))
-            {
-                return Attempt.Fail(OperationStatus.Cancelled(evtMsgs));
-            }
-
-            var moveInfo = new List<MoveEventInfo<IMedia>>
-            {
-                new MoveEventInfo<IMedia>(media, originalPath, Constants.System.RecycleBinMedia)
-            };
-
-            //Find Descendants, which will be moved to the recycle bin along with the parent/grandparent.
-            var descendants = GetDescendants(media).OrderBy(x => x.Level).ToList();
-
-            var uow = UowProvider.GetUnitOfWork();
-            using (var repository = RepositoryFactory.CreateMediaRepository(uow))
-            {
-                //TODO: This should be part of the repo!
-
-                //Remove 'published' xml from the cmsContentXml table for the unpublished media
-                uow.Database.Delete<ContentXmlDto>("WHERE nodeId = @Id", new { Id = media.Id });
-
-                media.ChangeTrashedState(true, Constants.System.RecycleBinMedia);
-                repository.AddOrUpdate(media);
-
-                //Loop through descendants to update their trash state, but ensuring structure by keeping the ParentId
-                foreach (var descendant in descendants)
-                {
-                    //Remove 'published' xml from the cmsContentXml table for the unpublished media
-                    uow.Database.Delete<ContentXmlDto>("WHERE nodeId = @Id", new { Id = descendant.Id });
-
-                    descendant.ChangeTrashedState(true, descendant.ParentId);
-                    repository.AddOrUpdate(descendant);
-
-                    moveInfo.Add(new MoveEventInfo<IMedia>(descendant, descendant.Path, descendant.ParentId));
-                }
-
-                uow.Commit();
-            }
-
-            Trashed.RaiseEvent(
-                new MoveEventArgs<IMedia>(false, evtMsgs, moveInfo.ToArray()), this);
-
-            Audit(AuditType.Move, "Move Media to Recycle Bin performed by user", userId, media.Id);
-
-            return Attempt.Succeed(OperationStatus.Success(evtMsgs));
-        }
-
-        /// <summary>
-        /// Permanently deletes an <see cref="IMedia"/> object as well as all of its Children.
-        /// </summary>
-        /// <remarks>
-        /// Please note that this method will completely remove the Media from the database,
-        /// as well as associated media files from the file system.
-        /// </remarks>
-        /// <param name="media">The <see cref="IMedia"/> to delete</param>
-        /// <param name="userId">Id of the User deleting the Media</param>
-        public void Delete(IMedia media, int userId = 0)
-        {
-            
-        }
-
-        
->>>>>>> abde63eb
-
-        /// <summary>
-        /// Permanently deletes versions from an <see cref="IMedia"/> object prior to a specific date.
-        /// This method will never delete the latest version of a media item.
-        /// </summary>
-        /// <param name="id">Id of the <see cref="IMedia"/> object to delete versions from</param>
-        /// <param name="versionDate">Latest version date</param>
-        /// <param name="userId">Optional Id of the User deleting versions of a Media object</param>
-        public void DeleteVersions(int id, DateTime versionDate, int userId = 0)
-        {
-            if (DeletingVersions.IsRaisedEventCancelled(new DeleteRevisionsEventArgs(id, dateToRetain: versionDate), this))
-                return;
-
-            WithWriteLocked(repository => repository.DeleteVersions(id, versionDate));
-
-            DeletedVersions.RaiseEvent(new DeleteRevisionsEventArgs(id, false, dateToRetain: versionDate), this);
-            Audit(AuditType.Delete, "Delete Media by version date performed by user", userId, Constants.System.Root);
-        }
-
-        /// <summary>
-        /// Permanently deletes specific version(s) from an <see cref="IMedia"/> object.
-        /// This method will never delete the latest version of a media item.
-        /// </summary>
-        /// <param name="id">Id of the <see cref="IMedia"/> object to delete a version from</param>
-        /// <param name="versionId">Id of the version to delete</param>
-        /// <param name="deletePriorVersions">Boolean indicating whether to delete versions prior to the versionId</param>
-        /// <param name="userId">Optional Id of the User deleting versions of a Media object</param>
-        public void DeleteVersion(int id, Guid versionId, bool deletePriorVersions, int userId = 0)
-        {
-            if (DeletingVersions.IsRaisedEventCancelled(new DeleteRevisionsEventArgs(id, /*specificVersion:*/ versionId), this))
-                return;
-
-            WithWriteLocked(repository =>
-            {
-                if (deletePriorVersions)
-                {
-                    //var media = repository.GetByVersion(versionId);
-                    //repository.DeleteVersions(id, media.UpdateDate);
-
-                    var media = GetByVersion(versionId);
-                    DeleteVersions(id, media.UpdateDate, userId);
-                }
-
-                repository.DeleteVersion(versionId);
-            });
-
-            DeletedVersions.RaiseEvent(new DeleteRevisionsEventArgs(id, false, /*specificVersion:*/ versionId), this);
-            Audit(AuditType.Delete, "Delete Media by version performed by user", userId, -1);
-        }
-<<<<<<< HEAD
-
-        #endregion
-
-        #region Move, RecycleBin
-
-=======
-    
->>>>>>> abde63eb
-        /// <summary>
-        /// Deletes an <see cref="IMedia"/> object by moving it to the Recycle Bin
-        /// </summary>
-        /// <param name="media">The <see cref="IMedia"/> to delete</param>
-        /// <param name="userId">Id of the User deleting the Media</param>
-        public void MoveToRecycleBin(IMedia media, int userId = 0)
-        {
-<<<<<<< HEAD
-            var moves = new List<Tuple<IMedia, string>>();
-
-            using (ChangeSet.WithAmbient)
-            {
-                WithWriteLocked(repository =>
-                {
-                    var originalPath = media.Path;
-                    if (Trashing.IsRaisedEventCancelled(new MoveEventArgs<IMedia>(
-                        new MoveEventInfo<IMedia>(media, originalPath, Constants.System.RecycleBinMedia)), this))
-                        return;
-
-                    PerformMoveLocked(media, Constants.System.RecycleBinMedia, null, userId, moves, true, repository);
-
-                    TreeChanged.RaiseEvent(new TreeChange<IMedia>(media, TreeChangeTypes.RefreshBranch).ToEventArgs(), this);
-                });
-            }
-
-            var moveInfo = moves
-                .Select(x => new MoveEventInfo<IMedia>(x.Item1, x.Item2, x.Item1.ParentId))
-                .ToArray();
-            Trashed.RaiseEvent(new MoveEventArgs<IMedia>(false, moveInfo), this);
-            Audit(AuditType.Move, "Move Media to Recycle Bin performed by user", userId, media.Id);
-=======
-            ((IMediaServiceOperations)this).Save (media, userId, raiseEvents);
->>>>>>> abde63eb
-        }
-
-        /// <summary>
-        /// Moves an <see cref="IMedia"/> object to a new location
-        /// </summary>
-        /// <param name="media">The <see cref="IMedia"/> to move</param>
-        /// <param name="parentId">Id of the Media's new Parent</param>
-        /// <param name="userId">Id of the User moving the Media</param>
-        public void Move(IMedia media, int parentId, int userId = 0)
-        {
-<<<<<<< HEAD
-            // if moving to the recycle bin then use the proper method
-            if (parentId == Constants.System.RecycleBinMedia)
-            {
-                MoveToRecycleBin(media, userId);
-                return;
-            }
-
-            var moves = new List<Tuple<IMedia, string>>();
-
-            using (ChangeSet.WithAmbient)
-            {
-                WithWriteLocked(repository =>
-                {
-                    var parent = parentId == Constants.System.Root ? null : GetById(parentId);
-                    if (parentId != Constants.System.Root && (parent == null || parent.Trashed))
-                        throw new InvalidOperationException("Parent does not exist or is trashed.");
-
-                    if (Moving.IsRaisedEventCancelled(new MoveEventArgs<IMedia>(
-                            new MoveEventInfo<IMedia>(media, media.Path, parentId)), this))
-                        return;
-
-                    // if media was trashed, and since we're not moving to the recycle bin,
-                    // indicate that the trashed status should be changed to false, else just
-                    // leave it unchanged
-                    var trashed = media.Trashed ? false : (bool?)null;
-=======
-            ((IMediaServiceOperations)this).Save(medias, userId, raiseEvents);
-        }
->>>>>>> abde63eb
-
-                    PerformMoveLocked(media, parentId, parent, userId, moves, trashed, repository);
-
-                    TreeChanged.RaiseEvent(new TreeChange<IMedia>(media, TreeChangeTypes.RefreshBranch).ToEventArgs(), this);
-                });
-            }
-
-            var moveInfo = moves //changes
-                .Select(x => new MoveEventInfo<IMedia>(x.Item1, x.Item2, x.Item1.ParentId))
-                .ToArray();
-            Moved.RaiseEvent(new MoveEventArgs<IMedia>(false, moveInfo), this);
-            Audit(AuditType.Move, "Move Media performed by user", userId, media.Id);
-        }
-
-        // MUST be called from within WriteLock
-        // trash indicates whether we are trashing, un-trashing, or not changing anything
-        private void PerformMoveLocked(IMedia media, int parentId, IMedia parent, int userId,
-            ICollection<Tuple<IMedia, string>> moves,
-            bool? trash, IMediaRepository repository)
-        {
-            media.ParentId = parentId;
-
-            // get the level delta (old pos to new pos)
-            var levelDelta = parent == null
-                ? 1 - media.Level + (parentId == Constants.System.RecycleBinMedia ? 1 : 0)
-                : parent.Level + 1 - media.Level;
-
-            var paths = new Dictionary<int, string>();
-
-            moves.Add(Tuple.Create(media, media.Path)); // capture original path
-
-            // these will be updated by the repo because we changed parentId
-            //media.Path = (parent == null ? "-1" : parent.Path) + "," + media.Id;
-            //media.SortOrder = ((MediaRepository) repository).NextChildSortOrder(parentId);
-            //media.Level += levelDelta;
-            PerformMoveMedia(repository, media, userId, trash);
-
-            // BUT media.Path will be updated only when the UOW commits, and
-            //  because we want it now, we have to calculate it by ourselves
-            //paths[media.Id] = media.Path;
-            paths[media.Id] = (parent == null ? (parentId == Constants.System.RecycleBinMedia ? "-1,-21" : "-1") : parent.Path) + "," + media.Id;
-
-            var descendants = GetDescendants(media);
-            foreach (var descendant in descendants)
-            {
-                moves.Add(Tuple.Create(descendant, descendant.Path)); // capture original path
-
-                // update path and level since we do not update parentId
-                descendant.Path = paths[descendant.Id] = paths[descendant.ParentId] + "," + descendant.Id;
-                descendant.Level += levelDelta;
-                PerformMoveMedia(repository, descendant, userId, trash);
-            }
-        }
-
-        private static void PerformMoveMedia(IMediaRepository repository, IMedia media, int userId,
-            bool? trash)
-        {
-            if (trash.HasValue) ((ContentBase) media).Trashed = trash.Value;
-            repository.AddOrUpdate(media);
-        }
-
-        /// <summary>
-        /// Empties the Recycle Bin by deleting all <see cref="IMedia"/> that resides in the bin
-        /// </summary>
-        public void EmptyRecycleBin()
-        {
-            var nodeObjectType = new Guid(Constants.ObjectTypes.Media);
-            var deleted = new List<IMedia>();
-
-            using (ChangeSet.WithAmbient)
-            {
-                WithWriteLocked(repository =>
-                {
-                    // no idea what those events are for, keep a simplified version
-                    if (EmptyingRecycleBin.IsRaisedEventCancelled(new RecycleBinEventArgs(nodeObjectType), this))
-                        return;
-
-                    // emptying the recycle bin means deleting whetever is in there - do it properly!
-                    var query = Query<IMedia>.Builder.Where(x => x.ParentId == Constants.System.RecycleBinMedia);
-                    var medias = repository.GetByQuery(query).ToArray();
-                    foreach (var media in medias)
-                    {
-                        DeleteLocked(media, repository);
-                        deleted.Add(media);
-                    }
-                });
-
-                EmptiedRecycleBin.RaiseEvent(new RecycleBinEventArgs(nodeObjectType, true), this);
-                TreeChanged.RaiseEvent(deleted.Select(x => new TreeChange<IMedia>(x, TreeChangeTypes.Remove)).ToEventArgs(), this);
-            }
-
-            Audit(AuditType.Delete, "Empty Media Recycle Bin performed by user", 0, Constants.System.RecycleBinMedia);
-        }
-
-        #endregion
-
-        #region Others
-
-        /// <summary>
-        /// Sorts a collection of <see cref="IMedia"/> objects by updating the SortOrder according
-        /// to the ordering of items in the passed in <see cref="IEnumerable{T}"/>.
-        /// </summary>
-        /// <param name="items"></param>
-        /// <param name="userId"></param>
-        /// <param name="raiseEvents"></param>
-        /// <returns>True if sorting succeeded, otherwise False</returns>
-        public bool Sort(IEnumerable<IMedia> items, int userId = 0, bool raiseEvents = true)
-        {
-            var itemsA = items.ToArray();
-            if (itemsA.Length == 0) return true;
-
-            //TODO:
-            // firing Saving for all the items, but we're not going to save those that are already
-            // correctly ordered, so we're not going to fire Saved for all the items, and that's not
-            // really consistent - but the only way to be consistent would be to first check which
-            // items we're going to save, then trigger the events... within the UOW transaction...
-            // which is not something we want to do, so what?
-            if (raiseEvents && Saving.IsRaisedEventCancelled(new SaveEventArgs<IMedia>(itemsA), this))
-                return false;
-
-            var saved = new List<IMedia>();
-
-            using (ChangeSet.WithAmbient)
-            {
-                WithWriteLocked(repository =>
-                {
-                    var sortOrder = 0;
-                    foreach (var media in itemsA)
-                    {
-                        // if the current sort order equals that of the media we don't
-                        // need to update it, so just increment the sort order and continue.
-                        if (media.SortOrder == sortOrder)
-                        {
-                            sortOrder++;
-                            continue;
-                        }
-
-                        // else update
-                        media.SortOrder = sortOrder++;
-
-                        // save
-                        saved.Add(media);
-                        repository.AddOrUpdate(media);
-                    }
-                });
-
-                if (raiseEvents)
-                    Saved.RaiseEvent(new SaveEventArgs<IMedia>(itemsA, false), this);
-                TreeChanged.RaiseEvent(saved.Select(x => new TreeChange<IMedia>(x, TreeChangeTypes.RefreshNode)).ToEventArgs(), this);
-            }
-
-            Audit(AuditType.Sort, "Sorting Media performed by user", userId, 0);
-            return true;
-        }
-
-        #endregion
-
-        #region Private Methods
-
-        private void Audit(AuditType type, string message, int userId, int objectId)
-        {
-            var uow = UowProvider.GetUnitOfWork();
-            using (var auditRepo = RepositoryFactory.CreateAuditRepository(uow))
-            {
-                auditRepo.AddOrUpdate(new AuditItem(objectId, message, type, userId));
-                uow.Commit();
-            }
-        }
-
-        #endregion
-
-        #region Event Handlers
-
-        /// <summary>
-        /// Occurs before Delete
-        /// </summary>		
-        public static event TypedEventHandler<IMediaService, DeleteRevisionsEventArgs> DeletingVersions;
-
-        /// <summary>
-        /// Occurs after Delete
-        /// </summary>
-        public static event TypedEventHandler<IMediaService, DeleteRevisionsEventArgs> DeletedVersions;
-
-        /// <summary>
-        /// Occurs before Delete
-        /// </summary>
-        public static event TypedEventHandler<IMediaService, DeleteEventArgs<IMedia>> Deleting;
-
-        /// <summary>
-        /// Occurs after Delete
-        /// </summary>
-        public static event TypedEventHandler<IMediaService, DeleteEventArgs<IMedia>> Deleted;
-
-        /// <summary>
-        /// Occurs before Save
-        /// </summary>
-        public static event TypedEventHandler<IMediaService, SaveEventArgs<IMedia>> Saving;
-
-        /// <summary>
-        /// Occurs after Save
-        /// </summary>
-        public static event TypedEventHandler<IMediaService, SaveEventArgs<IMedia>> Saved;
-
-        /// <summary>
-        /// Occurs before Create
-        /// </summary>
-        [Obsolete("Use the Created event instead, the Creating and Created events both offer the same functionality, Creating event has been deprecated.")]
-        public static event TypedEventHandler<IMediaService, NewEventArgs<IMedia>> Creating;
-
-        /// <summary>
-        /// Occurs after Create
-        /// </summary>
-        /// <remarks>
-        /// Please note that the Media object has been created, but not saved
-        /// so it does not have an identity yet (meaning no Id has been set).
-        /// </remarks>
-        public static event TypedEventHandler<IMediaService, NewEventArgs<IMedia>> Created;
-
-        /// <summary>
-        /// Occurs before Media is moved to Recycle Bin
-        /// </summary>
-        public static event TypedEventHandler<IMediaService, MoveEventArgs<IMedia>> Trashing;
-
-        /// <summary>
-        /// Occurs after Media is moved to Recycle Bin
-        /// </summary>
-        public static event TypedEventHandler<IMediaService, MoveEventArgs<IMedia>> Trashed;
-
-        /// <summary>
-        /// Occurs before Move
-        /// </summary>
-        public static event TypedEventHandler<IMediaService, MoveEventArgs<IMedia>> Moving;
-
-        /// <summary>
-        /// Occurs after Move
-        /// </summary>
-        public static event TypedEventHandler<IMediaService, MoveEventArgs<IMedia>> Moved;
-
-        /// <summary>
-        /// Occurs before the Recycle Bin is emptied
-        /// </summary>
-        public static event TypedEventHandler<IMediaService, RecycleBinEventArgs> EmptyingRecycleBin;
-
-        /// <summary>
-        /// Occurs after the Recycle Bin has been Emptied
-        /// </summary>
-        public static event TypedEventHandler<IMediaService, RecycleBinEventArgs> EmptiedRecycleBin;
-
-        /// <summary>
-        /// Occurs after change.
-        /// </summary>
-        internal static event TypedEventHandler<IMediaService, TreeChange<IMedia>.EventArgs> TreeChanged;
-
-        #endregion
-
-        #region Content Types
-
-        /// <summary>
-        /// Deletes all media of specified type. All children of deleted media is moved to Recycle Bin.
-        /// </summary>
-        /// <remarks>This needs extra care and attention as its potentially a dangerous and extensive operation</remarks>
-        /// <param name="mediaTypeId">Id of the <see cref="IMediaType"/></param>
-        /// <param name="userId">Optional id of the user deleting the media</param>
-        public void DeleteMediaOfType(int mediaTypeId, int userId = 0)
-        {
-            var changes = new List<TreeChange<IMedia>>();
-            var moves = new List<Tuple<IMedia, string>>();
-
-            using (ChangeSet.WithAmbient)
-            {
-                WithWriteLocked(repository =>
-                {
-                    var query = Query<IMedia>.Builder.Where(x => x.ContentTypeId == mediaTypeId);
-                    var medias = repository.GetByQuery(query).ToArray();
-
-                    if (Deleting.IsRaisedEventCancelled(new DeleteEventArgs<IMedia>(medias), this))
-                        return;
-
-                    // order by level, descending, so deepest first - that way, we cannot move
-                    // a media of the deleted type, to the recycle bin (and then delete it...)
-                    foreach (var media in medias.OrderByDescending(x => x.Level))
-                    {
-                        // if current media has children, move them to trash
-                        var m = media;
-                        var childQuery = Query<IMedia>.Builder.Where(x => x.Path.StartsWith(m.Path));
-                        var children = repository.GetByQuery(childQuery);
-                        foreach (var child in children.Where(x => x.ContentTypeId != mediaTypeId))
-                        {
-                            // see MoveToRecycleBin
-                            PerformMoveLocked(child, Constants.System.RecycleBinMedia, null, userId, moves, true, repository);
-                            changes.Add(new TreeChange<IMedia>(media, TreeChangeTypes.RefreshBranch));
-                        }
-
-                        // delete media
-                        // triggers the deleted event (and handles the files)
-                        DeleteLocked(media, repository);
-                        changes.Add(new TreeChange<IMedia>(media, TreeChangeTypes.Remove));
-                    }
-                });
-
-                var moveInfos = moves
-                    .Select(x => new MoveEventInfo<IMedia>(x.Item1, x.Item2, x.Item1.ParentId))
-                    .ToArray();
-                if (moveInfos.Length > 0)
-                    Trashed.RaiseEvent(new MoveEventArgs<IMedia>(false, moveInfos), this);
-                TreeChanged.RaiseEvent(changes.ToEventArgs(), this);
-            }
-
-            Audit(AuditType.Delete,
-                string.Format("Delete Media of Type {0} performed by user", mediaTypeId),
-                userId, Constants.System.Root);
-        }
-
-        private IMediaType GetMediaType(string mediaTypeAlias)
-        {
-            var mediaType = MediaTypeService.Get(mediaTypeAlias);
-            if (mediaType == null)
-                throw new Exception(string.Format("No MediaType matching alias: \"{0}\".", mediaTypeAlias));
-            return mediaType;
-        }
-
-        #endregion
-    }
-}
+using System;
+using System.Collections.Generic;
+using System.Data;
+using System.ComponentModel;
+using System.Globalization;
+using System.Linq;
+using System.Text.RegularExpressions;
+using System.Threading;
+using Umbraco.Core.Cache;
+using Umbraco.Core.Events;
+using Umbraco.Core.IO;
+using Umbraco.Core.Logging;
+using Umbraco.Core.Models;
+using Umbraco.Core.Models.Rdbms;
+using Umbraco.Core.Persistence;
+using Umbraco.Core.Persistence.DatabaseModelDefinitions;
+using Umbraco.Core.Persistence.Querying;
+using Umbraco.Core.Persistence.Repositories;
+using Umbraco.Core.Persistence.UnitOfWork;
+
+namespace Umbraco.Core.Services
+{
+    /// <summary>
+    /// Represents the Media Service, which is an easy access to operations involving <see cref="IMedia"/>
+    /// </summary>
+    public class MediaService : RepositoryService, IMediaService, IMediaServiceOperations
+    {
+        private IMediaTypeService _mediaTypeService;
+
+        #region Constructors
+
+        public MediaService(IDatabaseUnitOfWorkProvider provider, RepositoryFactory repositoryFactory, ILogger logger, IEventMessagesFactory eventMessagesFactory, IDataTypeService dataTypeService, IUserService userService)
+            : base(provider, repositoryFactory, logger, eventMessagesFactory)
+        {
+            // though... these are not used?
+            Mandate.ParameterNotNull(dataTypeService, "dataTypeService");
+            Mandate.ParameterNotNull(userService, "userService");
+
+            _lrepo = new LockingRepository<MediaRepository>(UowProvider,
+                uow => RepositoryFactory.CreateMediaRepository(uow) as MediaRepository,
+                LockingRepositoryLockIds, LockingRepositoryLockIds);
+        }
+
+        internal IMediaTypeService MediaTypeService
+        {
+            get
+            {
+                if (_mediaTypeService == null)
+                    throw new InvalidOperationException("MediaService.MediaTypeService has not been initialized.");
+                return _mediaTypeService;
+            }
+            set { _mediaTypeService = value; }
+        }
+
+        #endregion
+
+        #region Locking
+
+        // constant
+        private static readonly int[] LockingRepositoryLockIds = { Constants.System.MediaTreeLock };
+
+        private readonly LockingRepository<MediaRepository> _lrepo;
+
+        internal void WithReadLocked(Action<MediaRepository> action, bool autoCommit = true)
+        {
+            _lrepo.WithReadLocked(xr => action(xr.Repository), autoCommit);
+        }
+
+        internal TResult WithReadLocked<TResult>(Func<MediaRepository, TResult> func, bool autoCommit = true)
+        {
+            return _lrepo.WithReadLocked(xr => func(xr.Repository), autoCommit);
+        }
+
+        internal void WithWriteLocked(Action<MediaRepository> action, bool autoCommit = true)
+        {
+            _lrepo.WithWriteLocked(xr => action(xr.Repository), autoCommit);
+        }
+
+        #endregion
+
+        #region Count
+
+        public int Count(string contentTypeAlias = null)
+        {
+            return WithReadLocked(repository => repository.Count(contentTypeAlias));
+        }
+
+        public int CountChildren(int parentId, string contentTypeAlias = null)
+        {
+            return WithReadLocked(repository => repository.CountChildren(parentId, contentTypeAlias));
+        }
+
+        public int CountDescendants(int parentId, string contentTypeAlias = null)
+        {
+            return WithReadLocked(repository => repository.CountDescendants(parentId, contentTypeAlias));
+        }
+
+        #endregion
+
+        #region Create
+
+        /// <summary>
+        /// Creates an <see cref="IMedia"/> object using the alias of the <see cref="IMediaType"/>
+        /// that this Media should based on.
+        /// </summary>
+        /// <remarks>
+        /// Note that using this method will simply return a new IMedia without any identity
+        /// as it has not yet been persisted. It is intended as a shortcut to creating new media objects
+        /// that does not invoke a save operation against the database.
+        /// </remarks>
+        /// <param name="name">Name of the Media object</param>
+        /// <param name="parentId">Id of Parent for the new Media item</param>
+        /// <param name="mediaTypeAlias">Alias of the <see cref="IMediaType"/></param>
+        /// <param name="userId">Optional id of the user creating the media item</param>
+        /// <returns><see cref="IMedia"/></returns>
+        public IMedia CreateMedia(string name, int parentId, string mediaTypeAlias, int userId = 0)
+        {
+            var mediaType = GetMediaType(mediaTypeAlias);
+            var media = new Models.Media(name, parentId, mediaType);
+            CreateMedia(media, null, parentId, false, userId, false);
+            return media;
+        }
+
+        /// <summary>
+        /// Creates an <see cref="IMedia"/> object using the alias of the <see cref="IMediaType"/>
+        /// that this Media should based on.
+        /// </summary>
+        /// <remarks>
+        /// Note that using this method will simply return a new IMedia without any identity
+        /// as it has not yet been persisted. It is intended as a shortcut to creating new media objects
+        /// that does not invoke a save operation against the database.
+        /// </remarks>
+        /// <param name="name">Name of the Media object</param>
+        /// <param name="parent">Parent <see cref="IMedia"/> for the new Media item</param>
+        /// <param name="mediaTypeAlias">Alias of the <see cref="IMediaType"/></param>
+        /// <param name="userId">Optional id of the user creating the media item</param>
+        /// <returns><see cref="IMedia"/></returns>
+        public IMedia CreateMedia(string name, IMedia parent, string mediaTypeAlias, int userId = 0)
+        {
+            var mediaType = GetMediaType(mediaTypeAlias);
+            var media = new Models.Media(name, parent, mediaType);
+            CreateMedia(media, null, parent.Id, false, userId, false);
+            return media;
+        }
+
+        /// <summary>
+        /// Creates an <see cref="IMedia"/> object using the alias of the <see cref="IMediaType"/>
+        /// that this Media should based on.
+        /// </summary>
+        /// <remarks>
+        /// This method returns an <see cref="IMedia"/> object that has been persisted to the database
+        /// and therefor has an identity.
+        /// </remarks>
+        /// <param name="name">Name of the Media object</param>
+        /// <param name="parentId">Id of Parent for the new Media item</param>
+        /// <param name="mediaTypeAlias">Alias of the <see cref="IMediaType"/></param>
+        /// <param name="userId">Optional id of the user creating the media item</param>
+        /// <returns><see cref="IMedia"/></returns>
+        public IMedia CreateMediaWithIdentity(string name, int parentId, string mediaTypeAlias, int userId = 0)
+        {
+            var mediaType = GetMediaType(mediaTypeAlias);
+            var media = new Models.Media(name, parentId, mediaType);
+            CreateMedia(media, null, parentId, false, userId, true);
+            return media;
+        }
+
+        /// <summary>
+        /// Creates an <see cref="IMedia"/> object using the alias of the <see cref="IMediaType"/>
+        /// that this Media should based on.
+        /// </summary>
+        /// <remarks>
+        /// This method returns an <see cref="IMedia"/> object that has been persisted to the database
+        /// and therefor has an identity.
+        /// </remarks>
+        /// <param name="name">Name of the Media object</param>
+        /// <param name="parent">Parent <see cref="IMedia"/> for the new Media item</param>
+        /// <param name="mediaTypeAlias">Alias of the <see cref="IMediaType"/></param>
+        /// <param name="userId">Optional id of the user creating the media item</param>
+        /// <returns><see cref="IMedia"/></returns>
+        public IMedia CreateMediaWithIdentity(string name, IMedia parent, string mediaTypeAlias, int userId = 0)
+        {
+            var mediaType = GetMediaType(mediaTypeAlias);
+            var media = new Models.Media(name, parent, mediaType);
+            CreateMedia(media, parent, parent.Id, true, userId, true);
+            return media;
+        }
+
+        private void CreateMedia(Models.Media media, IMedia parent, int parentId, bool withParent, int userId, bool withIdentity)
+        {
+            // NOTE: I really hate the notion of these Creating/Created events - they are so inconsistent, I've only just found
+            // out that in these 'WithIdentity' methods, the Saving/Saved events were not fired, wtf. Anyways, they're added now.
+            var newArgs = withParent
+                ? new NewEventArgs<IMedia>(media, media.ContentType.Alias, parent)
+                : new NewEventArgs<IMedia>(media, media.ContentType.Alias, parentId);
+            // ReSharper disable once CSharpWarnings::CS0618
+            if (Creating.IsRaisedEventCancelled(newArgs, this))
+            {
+                media.WasCancelled = true;
+                return;
+            }
+
+            media.CreatorId = userId;
+
+            if (withIdentity)
+            {
+                if (Saving.IsRaisedEventCancelled(new SaveEventArgs<IMedia>(media), this))
+                {
+                    media.WasCancelled = true;
+                    return;
+                }
+
+                WithWriteLocked(repository => repository.AddOrUpdate(media));
+
+                Saved.RaiseEvent(new SaveEventArgs<IMedia>(media, false), this);
+                TreeChanged.RaiseEvent(new TreeChange<IMedia>(media, TreeChangeTypes.RefreshNode).ToEventArgs(), this);
+            }
+
+            Created.RaiseEvent(new NewEventArgs<IMedia>(media, false, media.ContentType.Alias, parent), this);
+
+            var msg = withIdentity
+                ? "Media '{0}' was created with Id {1}"
+                : "Media '{0}' was created";
+            Audit(AuditType.New, string.Format(msg, media.Name, media.Id), media.CreatorId, media.Id);
+        }
+
+        #endregion
+
+        #region Get, Has, Is
+
+        /// <summary>
+        /// Gets an <see cref="IMedia"/> object by Id
+        /// </summary>
+        /// <param name="id">Id of the Content to retrieve</param>
+        /// <returns><see cref="IMedia"/></returns>
+        public IMedia GetById(int id)
+        {
+            return WithReadLocked(repository => repository.Get(id));
+        }
+
+        /// <summary>
+        /// Gets an <see cref="IMedia"/> object by Id
+        /// </summary>
+        /// <param name="ids">Ids of the Media to retrieve</param>
+        /// <returns><see cref="IMedia"/></returns>
+        public IEnumerable<IMedia> GetByIds(IEnumerable<int> ids)
+        {
+            var idsA = ids.ToArray();
+            return idsA.Length == 0
+                ? Enumerable.Empty<IMedia>()
+                : WithReadLocked(repository => repository.GetAll(idsA));
+        }
+
+        /// <summary>
+        /// Gets an <see cref="IMedia"/> object by its 'UniqueId'
+        /// </summary>
+        /// <param name="key">Guid key of the Media to retrieve</param>
+        /// <returns><see cref="IMedia"/></returns>
+        public IMedia GetById(Guid key)
+        {
+            var query = Query<IMedia>.Builder.Where(x => x.Key == key);
+            return WithReadLocked(repository => repository.GetByQuery(query).SingleOrDefault());
+        }
+
+        /// <summary>
+        /// Gets a collection of <see cref="IMedia"/> objects by the Id of the <see cref="IContentType"/>
+        /// </summary>
+        /// <param name="id">Id of the <see cref="IMediaType"/></param>
+        /// <returns>An Enumerable list of <see cref="IMedia"/> objects</returns>
+        public IEnumerable<IMedia> GetMediaOfMediaType(int id)
+        {
+            var query = Query<IMedia>.Builder.Where(x => x.ContentTypeId == id);
+            return WithReadLocked(repository => repository.GetByQuery(query));
+        }
+
+        /// <summary>
+        /// Gets a collection of <see cref="IMedia"/> objects by Level
+        /// </summary>
+        /// <param name="level">The level to retrieve Media from</param>
+        /// <returns>An Enumerable list of <see cref="IMedia"/> objects</returns>
+        public IEnumerable<IMedia> GetByLevel(int level)
+        {
+            var query = Query<IMedia>.Builder.Where(x => x.Level == level && x.Trashed == false);
+            return WithReadLocked(repository => repository.GetByQuery(query));
+        }
+
+        /// <summary>
+        /// Gets a specific version of an <see cref="IMedia"/> item.
+        /// </summary>
+        /// <param name="versionId">Id of the version to retrieve</param>
+        /// <returns>An <see cref="IMedia"/> item</returns>
+        public IMedia GetByVersion(Guid versionId)
+        {
+            return WithReadLocked(repository => repository.GetByVersion(versionId));
+        }
+
+        /// <summary>
+        /// Gets a collection of an <see cref="IMedia"/> objects versions by Id
+        /// </summary>
+        /// <param name="id"></param>
+        /// <returns>An Enumerable list of <see cref="IMedia"/> objects</returns>
+        public IEnumerable<IMedia> GetVersions(int id)
+        {
+            return WithReadLocked(repository => repository.GetAllVersions(id));
+        }
+
+        /// <summary>
+        /// Gets a collection of <see cref="IMedia"/> objects, which are ancestors of the current media.
+        /// </summary>
+        /// <param name="id">Id of the <see cref="IMedia"/> to retrieve ancestors for</param>
+        /// <returns>An Enumerable list of <see cref="IMedia"/> objects</returns>
+        public IEnumerable<IMedia> GetAncestors(int id)
+        {
+            var media = GetById(id);
+            return GetAncestors(media);
+        }
+
+        /// <summary>
+        /// Gets a collection of <see cref="IMedia"/> objects, which are ancestors of the current media.
+        /// </summary>
+        /// <param name="media"><see cref="IMedia"/> to retrieve ancestors for</param>
+        /// <returns>An Enumerable list of <see cref="IMedia"/> objects</returns>
+        public IEnumerable<IMedia> GetAncestors(IMedia media)
+        {
+            var rootId = Constants.System.Root.ToInvariantString();
+            var ids = media.Path.Split(',')
+                .Where(x => x != rootId && x != media.Id.ToString(CultureInfo.InvariantCulture)).Select(int.Parse).ToArray();
+            if (ids.Any() == false)
+                return new List<IMedia>();
+
+            return WithReadLocked(repository => repository.GetAll(ids));
+        }
+
+        /// <summary>
+        /// Gets a collection of <see cref="IMedia"/> objects by Parent Id
+        /// </summary>
+        /// <param name="id">Id of the Parent to retrieve Children from</param>
+        /// <returns>An Enumerable list of <see cref="IMedia"/> objects</returns>
+        public IEnumerable<IMedia> GetChildren(int id)
+        {
+            var query = Query<IMedia>.Builder.Where(x => x.ParentId == id);
+            return WithReadLocked(repository => repository.GetByQuery(query).OrderBy(x => x.SortOrder));
+        }
+
+        [Obsolete("Use the overload with 'long' parameter types instead")]
+        [EditorBrowsable(EditorBrowsableState.Never)]
+        public IEnumerable<IMedia> GetPagedChildren(int id, int pageIndex, int pageSize, out int totalChildren, string orderBy, Direction orderDirection, string filter = "")
+        {
+            long totalChildren2;
+            var ret = GetPagedChildren(id, Convert.ToInt64(pageIndex), pageSize, out totalChildren2, orderBy, orderDirection, filter);
+            totalChildren = Convert.ToInt32(totalChildren2);
+            return ret;
+        }
+
+        /// <summary>
+        /// Gets a collection of <see cref="IMedia"/> objects by Parent Id
+        /// </summary>
+        /// <param name="id">Id of the Parent to retrieve Children from</param>
+        /// <param name="pageIndex">Page index (zero based)</param>
+        /// <param name="pageSize">Page size</param>
+        /// <param name="totalChildren">Total records query would return without paging</param>
+        /// <param name="orderBy">Field to order by</param>
+        /// <param name="orderDirection">Direction to order by</param>
+        /// <param name="filter">Search text filter</param>
+        /// <returns>An Enumerable list of <see cref="IMedia"/> objects</returns>
+        public IEnumerable<IMedia> GetPagedChildren(int id, long pageIndex, int pageSize, out long totalChildren, string orderBy, Direction orderDirection, string filter = "")
+        {
+            Mandate.ParameterCondition(pageIndex >= 0, "pageIndex");
+            Mandate.ParameterCondition(pageSize > 0, "pageSize");
+
+            var query = Query<IMedia>.Builder;
+            //if the id is -1, then just get all
+            if (id != Constants.System.Root)
+                query.Where(x => x.ParentId == id);
+
+            IEnumerable<IMedia> ret = null;
+            long totalChildren2 = 0;
+            WithReadLocked(repository =>
+            {
+                ret = repository.GetPagedResultsByQuery(query, pageIndex, pageSize, out totalChildren2, orderBy, orderDirection, filter);
+            });
+            totalChildren = totalChildren2;
+            return ret;
+        }
+
+        [Obsolete("Use the overload with 'long' parameter types instead")]
+        [EditorBrowsable(EditorBrowsableState.Never)]
+        public IEnumerable<IMedia> GetPagedDescendants(int id, int pageIndex, int pageSize, out int totalChildren, string orderBy = "Path", Direction orderDirection = Direction.Ascending, string filter = "")
+        {
+            long totalChildren2;
+            var ret = GetPagedDescendants(id, Convert.ToInt64(pageIndex), pageSize, out totalChildren2, orderBy, orderDirection, filter);
+            totalChildren = Convert.ToInt32(totalChildren2);
+            return ret;
+        }
+
+        /// <summary>
+        /// Gets a collection of <see cref="IMedia"/> objects by Parent Id
+        /// </summary>
+        /// <param name="id">Id of the Parent to retrieve Descendants from</param>
+        /// <param name="pageIndex">Page number</param>
+        /// <param name="pageSize">Page size</param>
+        /// <param name="totalChildren">Total records query would return without paging</param>
+        /// <param name="orderBy">Field to order by</param>
+        /// <param name="orderDirection">Direction to order by</param>
+        /// <param name="filter">Search text filter</param>
+        /// <returns>An Enumerable list of <see cref="IMedia"/> objects</returns>
+        public IEnumerable<IMedia> GetPagedDescendants(int id, long pageIndex, int pageSize, out long totalChildren, string orderBy = "Path", Direction orderDirection = Direction.Ascending, string filter = "")
+        {
+            Mandate.ParameterCondition(pageIndex >= 0, "pageIndex");
+            Mandate.ParameterCondition(pageSize > 0, "pageSize");
+
+            var query = Query<IMedia>.Builder;
+            //if the id is -1, then just get all
+            if (id != Constants.System.Root)
+                query.Where(x => x.Path.SqlContains(string.Format(",{0},", id), TextColumnType.NVarchar));
+            
+            IEnumerable<IMedia> ret = null;
+            long totalChildren2 = 0;
+            WithReadLocked(repository =>
+            {
+                ret = repository.GetPagedResultsByQuery(query, pageIndex, pageSize, out totalChildren2, orderBy, orderDirection, filter);
+            });
+            totalChildren = totalChildren2;
+            return ret;
+        }
+
+        /// <summary>
+        /// Gets descendants of a <see cref="IMedia"/> object by its Id
+        /// </summary>
+        /// <param name="id">Id of the Parent to retrieve descendants from</param>
+        /// <returns>An Enumerable flat list of <see cref="IMedia"/> objects</returns>
+        public IEnumerable<IMedia> GetDescendants(int id)
+        {
+            var media = GetById(id);
+            return media == null ? Enumerable.Empty<IMedia>() : GetDescendants(media);
+        }
+
+        /// <summary>
+        /// Gets descendants of a <see cref="IMedia"/> object by its Id
+        /// </summary>
+        /// <param name="media">The Parent <see cref="IMedia"/> object to retrieve descendants from</param>
+        /// <returns>An Enumerable flat list of <see cref="IMedia"/> objects</returns>
+        public IEnumerable<IMedia> GetDescendants(IMedia media)
+        {
+            var pathMatch = media.Path + ",";
+            var query = Query<IMedia>.Builder.Where(x => x.Id != media.Id && x.Path.StartsWith(pathMatch));
+            return WithReadLocked(repository => repository.GetByQuery(query));
+        }
+
+        /// <summary>
+        /// Gets the parent of the current media as an <see cref="IMedia"/> item.
+        /// </summary>
+        /// <param name="id">Id of the <see cref="IMedia"/> to retrieve the parent from</param>
+        /// <returns>Parent <see cref="IMedia"/> object</returns>
+        public IMedia GetParent(int id)
+        {
+            var media = GetById(id);
+            return GetParent(media);
+        }
+
+        /// <summary>
+        /// Gets the parent of the current media as an <see cref="IMedia"/> item.
+        /// </summary>
+        /// <param name="media"><see cref="IMedia"/> to retrieve the parent from</param>
+        /// <returns>Parent <see cref="IMedia"/> object</returns>
+        public IMedia GetParent(IMedia media)
+        {
+            if (media.ParentId == Constants.System.Root || media.ParentId == Constants.System.RecycleBinMedia)
+                return null;
+
+            return GetById(media.ParentId);
+        }
+
+        /// <summary>
+        /// Gets a collection of <see cref="IMedia"/> objects, which reside at the first level / root
+        /// </summary>
+        /// <returns>An Enumerable list of <see cref="IMedia"/> objects</returns>
+        public IEnumerable<IMedia> GetRootMedia()
+        {
+            var query = Query<IMedia>.Builder.Where(x => x.ParentId == -1);
+            return WithReadLocked(repository => repository.GetByQuery(query));
+        }
+
+        /// <summary>
+        /// Gets a collection of an <see cref="IMedia"/> objects, which resides in the Recycle Bin
+        /// </summary>
+        /// <returns>An Enumerable list of <see cref="IMedia"/> objects</returns>
+        public IEnumerable<IMedia> GetMediaInRecycleBin()
+        {
+            var query = Query<IMedia>.Builder.Where(x => x.Path.Contains(Constants.System.RecycleBinMedia.ToInvariantString()));
+            return WithReadLocked(repository => repository.GetByQuery(query));
+        }
+
+        /// <summary>
+        /// Gets an <see cref="IMedia"/> object from the path stored in the 'umbracoFile' property.
+        /// </summary>
+        /// <param name="mediaPath">Path of the media item to retrieve (for example: /media/1024/koala_403x328.jpg)</param>
+        /// <returns><see cref="IMedia"/></returns>
+        public IMedia GetMediaByPath(string mediaPath)
+        {
+            var umbracoFileValue = mediaPath;
+            const string pattern = ".*[_][0-9]+[x][0-9]+[.].*";
+            var isResized = Regex.IsMatch(mediaPath, pattern);
+
+            // If the image has been resized we strip the "_403x328" of the original "/media/1024/koala_403x328.jpg" url.
+            if (isResized)
+            {
+                var underscoreIndex = mediaPath.LastIndexOf('_');
+                var dotIndex = mediaPath.LastIndexOf('.');
+                umbracoFileValue = string.Concat(mediaPath.Substring(0, underscoreIndex), mediaPath.Substring(dotIndex));
+            }
+
+            Func<string, Sql> createSql = url => new Sql().Select("*")
+                                                  .From<PropertyDataDto>()
+                                                  .InnerJoin<PropertyTypeDto>()
+                                                  .On<PropertyDataDto, PropertyTypeDto>(left => left.PropertyTypeId, right => right.Id)
+                                                  .Where<PropertyTypeDto>(x => x.Alias == "umbracoFile")
+                                                  .Where<PropertyDataDto>(x => x.VarChar == url);
+
+            var sql = createSql(umbracoFileValue);
+
+            return WithReadLocked(repository =>
+            {
+                var database = repository.UnitOfWork.Database;
+
+                var propertyDataDto = database.Fetch<PropertyDataDto, PropertyTypeDto>(sql).FirstOrDefault();
+
+                // If the stripped-down url returns null, we try again with the original url. 
+                // Previously, the function would fail on e.g. "my_x_image.jpg"
+                if (propertyDataDto == null)
+                {
+                    sql = createSql(mediaPath);
+                    propertyDataDto = database.Fetch<PropertyDataDto, PropertyTypeDto>(sql).FirstOrDefault();
+                }
+
+                return propertyDataDto == null ? null : GetById(propertyDataDto.NodeId);
+            });
+        }
+
+        /// <summary>
+        /// Checks whether an <see cref="IMedia"/> item has any children
+        /// </summary>
+        /// <param name="id">Id of the <see cref="IMedia"/></param>
+        /// <returns>True if the media has any children otherwise False</returns>
+        public bool HasChildren(int id)
+        {
+            var query = Query<IMedia>.Builder.Where(x => x.ParentId == id);
+            return WithReadLocked(repository => repository.Count(query) > 0);
+        }
+
+        #endregion
+
+        #region Save
+
+        /// <summary>
+        /// Saves a single <see cref="IMedia"/> object
+        /// </summary>
+        /// <param name="media">The <see cref="IMedia"/> to save</param>
+        /// <param name="userId">Id of the User saving the Media</param>
+        /// <param name="raiseEvents">Optional boolean indicating whether or not to raise events.</param>
+        public void Save(IMedia media, int userId = 0, bool raiseEvents = true)
+        {
+            ((IMediaServiceOperations)this).Save (media, userId, raiseEvents);
+        }
+        
+        /// <summary>
+        /// Saves a single <see cref="IMedia"/> object
+        /// </summary>
+        /// <param name="media">The <see cref="IMedia"/> to save</param>
+        /// <param name="userId">Id of the User saving the Media</param>
+        /// <param name="raiseEvents">Optional boolean indicating whether or not to raise events.</param>
+        Attempt<OperationStatus> IMediaServiceOperations.Save(IMedia media, int userId, bool raiseEvents)
+        {
+            var evtMsgs = EventMessagesFactory.Get();
+
+            if (raiseEvents && Saving.IsRaisedEventCancelled(new SaveEventArgs<IMedia>(media, evtMsgs), this))
+                return Attempt.Fail(OperationStatus.Cancelled(evtMsgs));
+            var isNew = media.IsNewEntity();
+
+            WithWriteLocked(repository =>
+            {
+                media.CreatorId = userId;
+                repository.AddOrUpdate(media);
+            });
+
+            if (raiseEvents)
+                Saved.RaiseEvent(new SaveEventArgs<IMedia>(media, false, evtMsgs), this);
+            var changeType = isNew ? TreeChangeTypes.RefreshBranch : TreeChangeTypes.RefreshNode;
+            using (ChangeSet.WithAmbient)
+                TreeChanged.RaiseEvent(new TreeChange<IMedia>(media, changeType).ToEventArgs(), this);
+            Audit(AuditType.Save, "Save Media performed by user", userId, media.Id);
+            return Attempt.Succeed(OperationStatus.Success(evtMsgs));
+        }
+
+        /// <summary>
+        /// Saves a collection of <see cref="IMedia"/> objects
+        /// </summary>
+        /// <param name="medias">Collection of <see cref="IMedia"/> to save</param>
+        /// <param name="userId">Id of the User saving the Media</param>
+        /// <param name="raiseEvents">Optional boolean indicating whether or not to raise events.</param>
+        public void Save(IEnumerable<IMedia> medias, int userId = 0, bool raiseEvents = true)
+        {
+            ((IMediaServiceOperations)this).Save(medias, userId, raiseEvents);
+        }
+        
+        /// <summary>
+        /// Saves a collection of <see cref="IMedia"/> objects
+        /// </summary>
+        /// <param name="medias">Collection of <see cref="IMedia"/> to save</param>
+        /// <param name="userId">Id of the User saving the Media</param>
+        /// <param name="raiseEvents">Optional boolean indicating whether or not to raise events.</param>
+        Attempt<OperationStatus> IMediaServiceOperations.Save(IEnumerable<IMedia> medias, int userId, bool raiseEvents)
+        {
+            var mediasA = medias.ToArray();
+
+            var evtMsgs = EventMessagesFactory.Get();
+            if (raiseEvents && Saving.IsRaisedEventCancelled(new SaveEventArgs<IMedia>(mediasA, evtMsgs), this))
+                return Attempt.Fail(OperationStatus.Cancelled(evtMsgs));
+
+            var treeChanges = mediasA.Select(x => new TreeChange<IMedia>(x,
+                x.IsNewEntity() ? TreeChangeTypes.RefreshBranch : TreeChangeTypes.RefreshNode));
+
+            WithWriteLocked(repository =>
+            {
+                foreach (var media in mediasA)
+                {
+                    media.CreatorId = userId;
+                    repository.AddOrUpdate(media);
+                }
+            });
+
+            if (raiseEvents)
+                Saved.RaiseEvent(new SaveEventArgs<IMedia>(mediasA, false, evtMsgs), this);
+            using (ChangeSet.WithAmbient)
+                TreeChanged.RaiseEvent(treeChanges.ToEventArgs(), this);
+            Audit(AuditType.Save, "Save Media items performed by user", userId, -1);
+            return Attempt.Succeed(OperationStatus.Success(evtMsgs));
+        }
+
+        #endregion
+
+        #region Delete
+
+        /// <summary>
+        /// Permanently deletes an <see cref="IMedia"/> object as well as all of its Children.
+        /// </summary>
+        /// <remarks>
+        /// Please note that this method will completely remove the Media from the database,
+        /// as well as associated media files from the file system.
+        /// </remarks>
+        /// <param name="media">The <see cref="IMedia"/> to delete</param>
+        /// <param name="userId">Id of the User deleting the Media</param>
+        public void Delete(IMedia media, int userId = 0)
+        {
+            ((IMediaServiceOperations) this).Delete(media, userId);
+        }
+        
+        /// <summary>
+        /// Permanently deletes an <see cref="IMedia"/> object as well as all of its Children.
+        /// </summary>
+        /// <remarks>
+        /// Please note that this method will completely remove the Media from the database,
+        /// as well as associated media files from the file system.
+        /// </remarks>
+        /// <param name="media">The <see cref="IMedia"/> to delete</param>
+        /// <param name="userId">Id of the User deleting the Media</param>
+        Attempt<OperationStatus> IMediaServiceOperations.Delete(IMedia media, int userId)
+        {
+            var evtMsgs = EventMessagesFactory.Get();
+
+            if (Deleting.IsRaisedEventCancelled(new DeleteEventArgs<IMedia>(media, evtMsgs), this))
+                return Attempt.Fail(OperationStatus.Cancelled(evtMsgs));
+
+            using (ChangeSet.WithAmbient)
+            {
+                WithWriteLocked(repository => DeleteLocked(media, repository, evtMsgs));
+                TreeChanged.RaiseEvent(new TreeChange<IMedia>(media, TreeChangeTypes.Remove).ToEventArgs(), this);
+            }
+
+            Audit(AuditType.Delete, "Delete Media performed by user", userId, media.Id);
+            return Attempt.Succeed(OperationStatus.Success(evtMsgs));
+        }
+
+        private void DeleteLocked(IMedia media, IMediaRepository repository, EventMessages evtMsgs)
+        {
+            // then recursively delete descendants, bottom-up
+            // just repository.Delete + an event
+            var stack = new Stack<IMedia>();
+            stack.Push(media);
+            var level = 1;
+            while (stack.Count > 0)
+            {
+                var c = stack.Peek();
+                IMedia[] cc;
+                if (c.Level == level)
+                    while ((cc = c.Children().ToArray()).Length > 0)
+                    {
+                        foreach (var ci in cc)
+                            stack.Push(ci);
+                        c = cc[cc.Length - 1];
+                    }
+                c = stack.Pop();
+                level = c.Level;
+
+                repository.Delete(c);
+                var args = new DeleteEventArgs<IMedia>(c, false, evtMsgs); // raise event & get flagged files
+                Deleted.RaiseEvent(args, this);
+                IOHelper.DeleteFiles(args.MediaFilesToDelete, // remove flagged files
+                    (file, e) => Logger.Error<MemberService>("An error occurred while deleting file attached to nodes: " + file, e));
+            }
+        }
+
+        //TODO:
+        // both DeleteVersions methods below have an issue. Sort of. They do NOT take care of files the way
+        // Delete does - for a good reason: the file may be referenced by other, non-deleted, versions. BUT,
+        // if that's not the case, then the file will never be deleted, because when we delete the media,
+        // the version referencing the file will not be there anymore. SO, we can leak files.
+
+        /// <summary>
+        /// Permanently deletes versions from an <see cref="IMedia"/> object prior to a specific date.
+        /// This method will never delete the latest version of a media item.
+        /// </summary>
+        /// <param name="id">Id of the <see cref="IMedia"/> object to delete versions from</param>
+        /// <param name="versionDate">Latest version date</param>
+        /// <param name="userId">Optional Id of the User deleting versions of a Media object</param>
+        public void DeleteVersions(int id, DateTime versionDate, int userId = 0)
+        {
+            if (DeletingVersions.IsRaisedEventCancelled(new DeleteRevisionsEventArgs(id, dateToRetain: versionDate), this))
+                return;
+
+            WithWriteLocked(repository => repository.DeleteVersions(id, versionDate));
+
+            DeletedVersions.RaiseEvent(new DeleteRevisionsEventArgs(id, false, dateToRetain: versionDate), this);
+            Audit(AuditType.Delete, "Delete Media by version date performed by user", userId, Constants.System.Root);
+        }
+
+        /// <summary>
+        /// Permanently deletes specific version(s) from an <see cref="IMedia"/> object.
+        /// This method will never delete the latest version of a media item.
+        /// </summary>
+        /// <param name="id">Id of the <see cref="IMedia"/> object to delete a version from</param>
+        /// <param name="versionId">Id of the version to delete</param>
+        /// <param name="deletePriorVersions">Boolean indicating whether to delete versions prior to the versionId</param>
+        /// <param name="userId">Optional Id of the User deleting versions of a Media object</param>
+        public void DeleteVersion(int id, Guid versionId, bool deletePriorVersions, int userId = 0)
+        {
+            if (DeletingVersions.IsRaisedEventCancelled(new DeleteRevisionsEventArgs(id, /*specificVersion:*/ versionId), this))
+                return;
+
+            WithWriteLocked(repository =>
+            {
+                if (deletePriorVersions)
+                {
+                    //var media = repository.GetByVersion(versionId);
+                    //repository.DeleteVersions(id, media.UpdateDate);
+
+                    var media = GetByVersion(versionId);
+                    DeleteVersions(id, media.UpdateDate, userId);
+                }
+
+                repository.DeleteVersion(versionId);
+            });
+
+            DeletedVersions.RaiseEvent(new DeleteRevisionsEventArgs(id, false, /*specificVersion:*/ versionId), this);
+            Audit(AuditType.Delete, "Delete Media by version performed by user", userId, -1);
+        }
+
+        #endregion
+
+        #region Move, RecycleBin
+
+        /// <summary>
+        /// Deletes an <see cref="IMedia"/> object by moving it to the Recycle Bin
+        /// </summary>
+        /// <param name="media">The <see cref="IMedia"/> to delete</param>
+        /// <param name="userId">Id of the User deleting the Media</param>
+        public void MoveToRecycleBin(IMedia media, int userId = 0)
+        {
+            ((IMediaServiceOperations) this).MoveToRecycleBin(media, userId);
+        }
+
+        /// <summary>
+        /// Deletes an <see cref="IMedia"/> object by moving it to the Recycle Bin
+        /// </summary>
+        /// <param name="media">The <see cref="IMedia"/> to delete</param>
+        /// <param name="userId">Id of the User deleting the Media</param>
+        Attempt<OperationStatus> IMediaServiceOperations.MoveToRecycleBin(IMedia media, int userId)
+        {
+            var moves = new List<Tuple<IMedia, string>>();
+            var evtMsgs = EventMessagesFactory.Get();
+            var returnAttempt = false;
+            var attempt = default(Attempt<OperationStatus>);
+
+            using (ChangeSet.WithAmbient)
+            {
+                WithWriteLocked(repository =>
+                {
+                    var originalPath = media.Path;
+
+                    if (Trashing.IsRaisedEventCancelled(new MoveEventArgs<IMedia>(
+                        new MoveEventInfo<IMedia>(media, originalPath, Constants.System.RecycleBinMedia)), this))
+                    {
+                        attempt = Attempt.Fail(OperationStatus.Cancelled(evtMsgs));
+                        returnAttempt = true;
+                        return;
+                    }
+
+                    PerformMoveLocked(media, Constants.System.RecycleBinMedia, null, userId, moves, true, repository);
+
+                    TreeChanged.RaiseEvent(new TreeChange<IMedia>(media, TreeChangeTypes.RefreshBranch).ToEventArgs(), this);
+                });
+            }
+
+            if (returnAttempt)
+                return attempt;
+
+            var moveInfo = moves
+                .Select(x => new MoveEventInfo<IMedia>(x.Item1, x.Item2, x.Item1.ParentId))
+                .ToArray();
+            Trashed.RaiseEvent(new MoveEventArgs<IMedia>(false, evtMsgs, moveInfo), this);
+            Audit(AuditType.Move, "Move Media to Recycle Bin performed by user", userId, media.Id);
+            
+            return Attempt.Succeed(OperationStatus.Success(evtMsgs));
+        }
+
+        /// <summary>
+        /// Moves an <see cref="IMedia"/> object to a new location
+        /// </summary>
+        /// <param name="media">The <see cref="IMedia"/> to move</param>
+        /// <param name="parentId">Id of the Media's new Parent</param>
+        /// <param name="userId">Id of the User moving the Media</param>
+        public void Move(IMedia media, int parentId, int userId = 0)
+        {
+            // if moving to the recycle bin then use the proper method
+            if (parentId == Constants.System.RecycleBinMedia)
+            {
+                MoveToRecycleBin(media, userId);
+                return;
+            }
+
+            var moves = new List<Tuple<IMedia, string>>();
+
+            using (ChangeSet.WithAmbient)
+            {
+                WithWriteLocked(repository =>
+                {
+                    var parent = parentId == Constants.System.Root ? null : GetById(parentId);
+                    if (parentId != Constants.System.Root && (parent == null || parent.Trashed))
+                        throw new InvalidOperationException("Parent does not exist or is trashed.");
+
+                    if (Moving.IsRaisedEventCancelled(new MoveEventArgs<IMedia>(
+                            new MoveEventInfo<IMedia>(media, media.Path, parentId)), this))
+                        return;
+
+                    // if media was trashed, and since we're not moving to the recycle bin,
+                    // indicate that the trashed status should be changed to false, else just
+                    // leave it unchanged
+                    var trashed = media.Trashed ? false : (bool?)null;
+
+                    PerformMoveLocked(media, parentId, parent, userId, moves, trashed, repository);
+
+                    TreeChanged.RaiseEvent(new TreeChange<IMedia>(media, TreeChangeTypes.RefreshBranch).ToEventArgs(), this);
+                });
+            }
+
+            var moveInfo = moves //changes
+                .Select(x => new MoveEventInfo<IMedia>(x.Item1, x.Item2, x.Item1.ParentId))
+                .ToArray();
+            Moved.RaiseEvent(new MoveEventArgs<IMedia>(false, moveInfo), this);
+            Audit(AuditType.Move, "Move Media performed by user", userId, media.Id);
+        }
+
+        // MUST be called from within WriteLock
+        // trash indicates whether we are trashing, un-trashing, or not changing anything
+        private void PerformMoveLocked(IMedia media, int parentId, IMedia parent, int userId,
+            ICollection<Tuple<IMedia, string>> moves,
+            bool? trash, IMediaRepository repository)
+        {
+            media.ParentId = parentId;
+
+            // get the level delta (old pos to new pos)
+            var levelDelta = parent == null
+                ? 1 - media.Level + (parentId == Constants.System.RecycleBinMedia ? 1 : 0)
+                : parent.Level + 1 - media.Level;
+
+            var paths = new Dictionary<int, string>();
+
+            moves.Add(Tuple.Create(media, media.Path)); // capture original path
+
+            // these will be updated by the repo because we changed parentId
+            //media.Path = (parent == null ? "-1" : parent.Path) + "," + media.Id;
+            //media.SortOrder = ((MediaRepository) repository).NextChildSortOrder(parentId);
+            //media.Level += levelDelta;
+            PerformMoveMedia(repository, media, userId, trash);
+
+            // BUT media.Path will be updated only when the UOW commits, and
+            //  because we want it now, we have to calculate it by ourselves
+            //paths[media.Id] = media.Path;
+            paths[media.Id] = (parent == null ? (parentId == Constants.System.RecycleBinMedia ? "-1,-21" : "-1") : parent.Path) + "," + media.Id;
+
+            var descendants = GetDescendants(media);
+            foreach (var descendant in descendants)
+            {
+                moves.Add(Tuple.Create(descendant, descendant.Path)); // capture original path
+
+                // update path and level since we do not update parentId
+                descendant.Path = paths[descendant.Id] = paths[descendant.ParentId] + "," + descendant.Id;
+                descendant.Level += levelDelta;
+                PerformMoveMedia(repository, descendant, userId, trash);
+            }
+        }
+
+        private static void PerformMoveMedia(IMediaRepository repository, IMedia media, int userId,
+            bool? trash)
+        {
+            if (trash.HasValue) ((ContentBase) media).Trashed = trash.Value;
+            repository.AddOrUpdate(media);
+        }
+
+        /// <summary>
+        /// Empties the Recycle Bin by deleting all <see cref="IMedia"/> that resides in the bin
+        /// </summary>
+        public void EmptyRecycleBin()
+        {
+            var nodeObjectType = new Guid(Constants.ObjectTypes.Media);
+            var deleted = new List<IMedia>();
+            var evtMsgs = EventMessagesFactory.Get();
+
+            using (ChangeSet.WithAmbient)
+            {
+                WithWriteLocked(repository =>
+                {
+                    // no idea what those events are for, keep a simplified version
+                    if (EmptyingRecycleBin.IsRaisedEventCancelled(new RecycleBinEventArgs(nodeObjectType), this))
+                        return;
+
+                    // emptying the recycle bin means deleting whetever is in there - do it properly!
+                    var query = Query<IMedia>.Builder.Where(x => x.ParentId == Constants.System.RecycleBinMedia);
+                    var medias = repository.GetByQuery(query).ToArray();
+                    foreach (var media in medias)
+                    {
+                        DeleteLocked(media, repository, evtMsgs);
+                        deleted.Add(media);
+                    }
+                });
+
+                EmptiedRecycleBin.RaiseEvent(new RecycleBinEventArgs(nodeObjectType, true), this);
+                TreeChanged.RaiseEvent(deleted.Select(x => new TreeChange<IMedia>(x, TreeChangeTypes.Remove)).ToEventArgs(), this);
+            }
+
+            Audit(AuditType.Delete, "Empty Media Recycle Bin performed by user", 0, Constants.System.RecycleBinMedia);
+        }
+
+        #endregion
+
+        #region Others
+
+        /// <summary>
+        /// Sorts a collection of <see cref="IMedia"/> objects by updating the SortOrder according
+        /// to the ordering of items in the passed in <see cref="IEnumerable{T}"/>.
+        /// </summary>
+        /// <param name="items"></param>
+        /// <param name="userId"></param>
+        /// <param name="raiseEvents"></param>
+        /// <returns>True if sorting succeeded, otherwise False</returns>
+        public bool Sort(IEnumerable<IMedia> items, int userId = 0, bool raiseEvents = true)
+        {
+            var itemsA = items.ToArray();
+            if (itemsA.Length == 0) return true;
+
+            //TODO:
+            // firing Saving for all the items, but we're not going to save those that are already
+            // correctly ordered, so we're not going to fire Saved for all the items, and that's not
+            // really consistent - but the only way to be consistent would be to first check which
+            // items we're going to save, then trigger the events... within the UOW transaction...
+            // which is not something we want to do, so what?
+            if (raiseEvents && Saving.IsRaisedEventCancelled(new SaveEventArgs<IMedia>(itemsA), this))
+                return false;
+
+            var saved = new List<IMedia>();
+
+            using (ChangeSet.WithAmbient)
+            {
+                WithWriteLocked(repository =>
+                {
+                    var sortOrder = 0;
+                    foreach (var media in itemsA)
+                    {
+                        // if the current sort order equals that of the media we don't
+                        // need to update it, so just increment the sort order and continue.
+                        if (media.SortOrder == sortOrder)
+                        {
+                            sortOrder++;
+                            continue;
+                        }
+
+                        // else update
+                        media.SortOrder = sortOrder++;
+
+                        // save
+                        saved.Add(media);
+                        repository.AddOrUpdate(media);
+                    }
+                });
+
+                if (raiseEvents)
+                    Saved.RaiseEvent(new SaveEventArgs<IMedia>(itemsA, false), this);
+                TreeChanged.RaiseEvent(saved.Select(x => new TreeChange<IMedia>(x, TreeChangeTypes.RefreshNode)).ToEventArgs(), this);
+            }
+
+            Audit(AuditType.Sort, "Sorting Media performed by user", userId, 0);
+            return true;
+        }
+
+        #endregion
+
+        #region Private Methods
+
+        private void Audit(AuditType type, string message, int userId, int objectId)
+        {
+            var uow = UowProvider.GetUnitOfWork();
+            using (var auditRepo = RepositoryFactory.CreateAuditRepository(uow))
+            {
+                auditRepo.AddOrUpdate(new AuditItem(objectId, message, type, userId));
+                uow.Commit();
+            }
+        }
+
+        #endregion
+
+        #region Event Handlers
+
+        /// <summary>
+        /// Occurs before Delete
+        /// </summary>		
+        public static event TypedEventHandler<IMediaService, DeleteRevisionsEventArgs> DeletingVersions;
+
+        /// <summary>
+        /// Occurs after Delete
+        /// </summary>
+        public static event TypedEventHandler<IMediaService, DeleteRevisionsEventArgs> DeletedVersions;
+
+        /// <summary>
+        /// Occurs before Delete
+        /// </summary>
+        public static event TypedEventHandler<IMediaService, DeleteEventArgs<IMedia>> Deleting;
+
+        /// <summary>
+        /// Occurs after Delete
+        /// </summary>
+        public static event TypedEventHandler<IMediaService, DeleteEventArgs<IMedia>> Deleted;
+
+        /// <summary>
+        /// Occurs before Save
+        /// </summary>
+        public static event TypedEventHandler<IMediaService, SaveEventArgs<IMedia>> Saving;
+
+        /// <summary>
+        /// Occurs after Save
+        /// </summary>
+        public static event TypedEventHandler<IMediaService, SaveEventArgs<IMedia>> Saved;
+
+        /// <summary>
+        /// Occurs before Create
+        /// </summary>
+        [Obsolete("Use the Created event instead, the Creating and Created events both offer the same functionality, Creating event has been deprecated.")]
+        public static event TypedEventHandler<IMediaService, NewEventArgs<IMedia>> Creating;
+
+        /// <summary>
+        /// Occurs after Create
+        /// </summary>
+        /// <remarks>
+        /// Please note that the Media object has been created, but not saved
+        /// so it does not have an identity yet (meaning no Id has been set).
+        /// </remarks>
+        public static event TypedEventHandler<IMediaService, NewEventArgs<IMedia>> Created;
+
+        /// <summary>
+        /// Occurs before Media is moved to Recycle Bin
+        /// </summary>
+        public static event TypedEventHandler<IMediaService, MoveEventArgs<IMedia>> Trashing;
+
+        /// <summary>
+        /// Occurs after Media is moved to Recycle Bin
+        /// </summary>
+        public static event TypedEventHandler<IMediaService, MoveEventArgs<IMedia>> Trashed;
+
+        /// <summary>
+        /// Occurs before Move
+        /// </summary>
+        public static event TypedEventHandler<IMediaService, MoveEventArgs<IMedia>> Moving;
+
+        /// <summary>
+        /// Occurs after Move
+        /// </summary>
+        public static event TypedEventHandler<IMediaService, MoveEventArgs<IMedia>> Moved;
+
+        /// <summary>
+        /// Occurs before the Recycle Bin is emptied
+        /// </summary>
+        public static event TypedEventHandler<IMediaService, RecycleBinEventArgs> EmptyingRecycleBin;
+
+        /// <summary>
+        /// Occurs after the Recycle Bin has been Emptied
+        /// </summary>
+        public static event TypedEventHandler<IMediaService, RecycleBinEventArgs> EmptiedRecycleBin;
+
+        /// <summary>
+        /// Occurs after change.
+        /// </summary>
+        internal static event TypedEventHandler<IMediaService, TreeChange<IMedia>.EventArgs> TreeChanged;
+
+        #endregion
+
+        #region Content Types
+
+        /// <summary>
+        /// Deletes all media of specified type. All children of deleted media is moved to Recycle Bin.
+        /// </summary>
+        /// <remarks>This needs extra care and attention as its potentially a dangerous and extensive operation</remarks>
+        /// <param name="mediaTypeId">Id of the <see cref="IMediaType"/></param>
+        /// <param name="userId">Optional id of the user deleting the media</param>
+        public void DeleteMediaOfType(int mediaTypeId, int userId = 0)
+        {
+            var changes = new List<TreeChange<IMedia>>();
+            var moves = new List<Tuple<IMedia, string>>();
+            var evtMsgs = EventMessagesFactory.Get();
+
+            using (ChangeSet.WithAmbient)
+            {
+                WithWriteLocked(repository =>
+                {
+                    var query = Query<IMedia>.Builder.Where(x => x.ContentTypeId == mediaTypeId);
+                    var medias = repository.GetByQuery(query).ToArray();
+
+                    if (Deleting.IsRaisedEventCancelled(new DeleteEventArgs<IMedia>(medias, evtMsgs), this))
+                        return;
+
+                    // order by level, descending, so deepest first - that way, we cannot move
+                    // a media of the deleted type, to the recycle bin (and then delete it...)
+                    foreach (var media in medias.OrderByDescending(x => x.Level))
+                    {
+                        // if current media has children, move them to trash
+                        var m = media;
+                        var childQuery = Query<IMedia>.Builder.Where(x => x.Path.StartsWith(m.Path));
+                        var children = repository.GetByQuery(childQuery);
+                        foreach (var child in children.Where(x => x.ContentTypeId != mediaTypeId))
+                        {
+                            // see MoveToRecycleBin
+                            PerformMoveLocked(child, Constants.System.RecycleBinMedia, null, userId, moves, true, repository);
+                            changes.Add(new TreeChange<IMedia>(media, TreeChangeTypes.RefreshBranch));
+                        }
+
+                        // delete media
+                        // triggers the deleted event (and handles the files)
+                        DeleteLocked(media, repository, evtMsgs);
+                        changes.Add(new TreeChange<IMedia>(media, TreeChangeTypes.Remove));
+                    }
+                });
+
+                var moveInfos = moves
+                    .Select(x => new MoveEventInfo<IMedia>(x.Item1, x.Item2, x.Item1.ParentId))
+                    .ToArray();
+                if (moveInfos.Length > 0)
+                    Trashed.RaiseEvent(new MoveEventArgs<IMedia>(false, moveInfos), this);
+                TreeChanged.RaiseEvent(changes.ToEventArgs(), this);
+            }
+
+            Audit(AuditType.Delete,
+                string.Format("Delete Media of Type {0} performed by user", mediaTypeId),
+                userId, Constants.System.Root);
+        }
+
+        private IMediaType GetMediaType(string mediaTypeAlias)
+        {
+            var mediaType = MediaTypeService.Get(mediaTypeAlias);
+            if (mediaType == null)
+                throw new Exception(string.Format("No MediaType matching alias: \"{0}\".", mediaTypeAlias));
+            return mediaType;
+        }
+
+        #endregion
+    }
+}