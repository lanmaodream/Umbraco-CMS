using System;
using System.Collections.Generic;
using System.ComponentModel;
using System.Globalization;
using System.IO;
using System.Linq;
using System.Threading;
using System.Xml;
using System.Xml.Linq;
using Umbraco.Core.Events;
using Umbraco.Core.Logging;
using Umbraco.Core.Models;
using Umbraco.Core.Models.Membership;
using Umbraco.Core.Models.Rdbms;
using Umbraco.Core.Persistence;
using Umbraco.Core.Persistence.DatabaseModelDefinitions;
using Umbraco.Core.Persistence.Querying;
using Umbraco.Core.Persistence.Repositories;
using Umbraco.Core.Persistence.UnitOfWork;
using Umbraco.Core.Publishing;

namespace Umbraco.Core.Services
{
    /// <summary>
    /// Represents the Content Service, which is an easy access to operations involving <see cref="IContent"/>
    /// </summary>
    public class ContentService : ScopeRepositoryService, IContentService, IContentServiceOperations
    {
        private readonly IPublishingStrategy2 _publishingStrategy;
        private readonly EntityXmlSerializer _entitySerializer = new EntityXmlSerializer();
        private readonly IDataTypeService _dataTypeService;
        private readonly IUserService _userService;

        //Support recursive locks because some of the methods that require locking call other methods that require locking.
        //for example, the Move method needs to be locked but this calls the Save method which also needs to be locked.
        private static readonly ReaderWriterLockSlim Locker = new ReaderWriterLockSlim(LockRecursionPolicy.SupportsRecursion);

        public ContentService(
            IDatabaseUnitOfWorkProvider provider,
            RepositoryFactory repositoryFactory,
            ILogger logger,
            IEventMessagesFactory eventMessagesFactory,
            IDataTypeService dataTypeService,
            IUserService userService)
            : base(provider, repositoryFactory, logger, eventMessagesFactory)
        {
            if (dataTypeService == null) throw new ArgumentNullException("dataTypeService");
            if (userService == null) throw new ArgumentNullException("userService");
            _publishingStrategy = new PublishingStrategy(UowProvider.ScopeProvider, eventMessagesFactory, logger);
            _dataTypeService = dataTypeService;
            _userService = userService;
        }

        #region Static Queries

        private IQuery<IContent> _notTrashedQuery;

        #endregion

        public int CountPublished(string contentTypeAlias = null)
        {
            using (var uow = UowProvider.GetUnitOfWork(readOnly: true))
            {
                var repository = RepositoryFactory.CreateContentRepository(uow);
                return repository.CountPublished();
            }
        }

        public int Count(string contentTypeAlias = null)
        {
            using (var uow = UowProvider.GetUnitOfWork(readOnly: true))
            {
                var repository = RepositoryFactory.CreateContentRepository(uow);
                return repository.Count(contentTypeAlias);
            }
        }

        public int CountChildren(int parentId, string contentTypeAlias = null)
        {
            using (var uow = UowProvider.GetUnitOfWork(readOnly: true))
            {
                var repository = RepositoryFactory.CreateContentRepository(uow);
                return repository.CountChildren(parentId, contentTypeAlias);
            }
        }

        public int CountDescendants(int parentId, string contentTypeAlias = null)
        {
            using (var uow = UowProvider.GetUnitOfWork(readOnly: true))
            {
                var repository = RepositoryFactory.CreateContentRepository(uow);
                return repository.CountDescendants(parentId, contentTypeAlias);
            }
        }

        /// <summary>
        /// Used to bulk update the permissions set for a content item. This will replace all permissions
        /// assigned to an entity with a list of user id & permission pairs.
        /// </summary>
        /// <param name="permissionSet"></param>
        public void ReplaceContentPermissions(EntityPermissionSet permissionSet)
        {
            using (var uow = UowProvider.GetUnitOfWork())
            {
                var repository = RepositoryFactory.CreateContentRepository(uow);
                repository.ReplaceContentPermissions(permissionSet);
                uow.Commit();
            }
        }

        /// <summary>
        /// Assigns a single permission to the current content item for the specified group ids
        /// </summary>
        /// <param name="entity"></param>
        /// <param name="permission"></param>
        /// <param name="groupIds"></param>
        public void AssignContentPermission(IContent entity, char permission, IEnumerable<int> groupIds)
        {
            using (var uow = UowProvider.GetUnitOfWork())
            {
                var repository = RepositoryFactory.CreateContentRepository(uow);
                repository.AssignEntityPermission(entity, permission, groupIds);
                uow.Commit();
            }
        }

        /// <summary>
        /// Returns implicit/inherited permissions assigned to the content item for all user groups
        /// </summary>
        /// <param name="content"></param>
        /// <returns></returns>
        public EntityPermissionCollection GetPermissionsForEntity(IContent content)
        {
            using (var uow = UowProvider.GetUnitOfWork(readOnly: true))
            {
                var repository = RepositoryFactory.CreateContentRepository(uow);
                return repository.GetPermissionsForEntity(content.Id);
            }
        }

        /// <summary>
        /// Creates an <see cref="IContent"/> object using the alias of the <see cref="IContentType"/>
        /// that this Content should based on.
        /// </summary>
        /// <remarks>
        /// Note that using this method will simply return a new IContent without any identity
        /// as it has not yet been persisted. It is intended as a shortcut to creating new content objects
        /// that does not invoke a save operation against the database.
        /// </remarks>
        /// <param name="name">Name of the Content object</param>
        /// <param name="parentId">Id of Parent for the new Content</param>
        /// <param name="contentTypeAlias">Alias of the <see cref="IContentType"/></param>
        /// <param name="userId">Optional id of the user creating the content</param>
        /// <returns><see cref="IContent"/></returns>
        public IContent CreateContent(string name, Guid parentId, string contentTypeAlias, int userId = 0)
        {
            var parent = GetById(parentId);
            return CreateContent(name, parent, contentTypeAlias, userId);
        }

        /// <summary>
        /// Creates an <see cref="IContent"/> object using the alias of the <see cref="IContentType"/>
        /// that this Content should based on.
        /// </summary>
        /// <remarks>
        /// Note that using this method will simply return a new IContent without any identity
        /// as it has not yet been persisted. It is intended as a shortcut to creating new content objects
        /// that does not invoke a save operation against the database.
        /// </remarks>
        /// <param name="name">Name of the Content object</param>
        /// <param name="parentId">Id of Parent for the new Content</param>
        /// <param name="contentTypeAlias">Alias of the <see cref="IContentType"/></param>
        /// <param name="userId">Optional id of the user creating the content</param>
        /// <returns><see cref="IContent"/></returns>
        public IContent CreateContent(string name, int parentId, string contentTypeAlias, int userId = 0)
        {
            var contentType = FindContentTypeByAlias(contentTypeAlias);
            var content = new Content(name, parentId, contentType);
            var parent = GetById(content.ParentId);
            content.Path = string.Concat(parent.IfNotNull(x => x.Path, content.ParentId.ToString()), ",", content.Id);

            using (var uow = UowProvider.GetUnitOfWork())
            {
                var newEventArgs = new NewEventArgs<IContent>(content, contentTypeAlias, parentId);
                if (uow.Events.DispatchCancelable(Creating, this, newEventArgs))
                {
                    uow.Commit();
                    content.WasCancelled = true;
                    return content;
                }

                content.CreatorId = userId;
                content.WriterId = userId;
                newEventArgs.CanCancel = false;
                uow.Events.Dispatch(Created, this, newEventArgs);

                uow.Commit();
            }

            return content;
        }

        /// <summary>
        /// Creates an <see cref="IContent"/> object using the alias of the <see cref="IContentType"/>
        /// that this Content should based on.
        /// </summary>
        /// <remarks>
        /// Note that using this method will simply return a new IContent without any identity
        /// as it has not yet been persisted. It is intended as a shortcut to creating new content objects
        /// that does not invoke a save operation against the database.
        /// </remarks>
        /// <param name="name">Name of the Content object</param>
        /// <param name="parent">Parent <see cref="IContent"/> object for the new Content</param>
        /// <param name="contentTypeAlias">Alias of the <see cref="IContentType"/></param>
        /// <param name="userId">Optional id of the user creating the content</param>
        /// <returns><see cref="IContent"/></returns>
        public IContent CreateContent(string name, IContent parent, string contentTypeAlias, int userId = 0)
        {
            if (parent == null) throw new ArgumentNullException("parent");

            var contentType = FindContentTypeByAlias(contentTypeAlias);
            var content = new Content(name, parent, contentType);
            content.Path = string.Concat(parent.Path, ",", content.Id);

            using (var uow = UowProvider.GetUnitOfWork())
            {
                var newEventArgs = new NewEventArgs<IContent>(content, contentTypeAlias, parent);
                if (uow.Events.DispatchCancelable(Creating, this, newEventArgs))
                {
                    uow.Commit();
                    content.WasCancelled = true;
                    return content;
                }

                content.CreatorId = userId;
                content.WriterId = userId;
                newEventArgs.CanCancel = false;
                uow.Events.Dispatch(Created, this, newEventArgs);

                uow.Commit();
            }

            return content;
        }

        /// <summary>
        /// Creates and saves an <see cref="IContent"/> object using the alias of the <see cref="IContentType"/>
        /// that this Content should based on.
        /// </summary>
        /// <remarks>
        /// This method returns an <see cref="IContent"/> object that has been persisted to the database
        /// and therefor has an identity.
        /// </remarks>
        /// <param name="name">Name of the Content object</param>
        /// <param name="parentId">Id of Parent for the new Content</param>
        /// <param name="contentTypeAlias">Alias of the <see cref="IContentType"/></param>
        /// <param name="userId">Optional id of the user creating the content</param>
        /// <returns><see cref="IContent"/></returns>
        public IContent CreateContentWithIdentity(string name, int parentId, string contentTypeAlias, int userId = 0)
        {
            var contentType = FindContentTypeByAlias(contentTypeAlias);
            var content = new Content(name, parentId, contentType);

            using (var uow = UowProvider.GetUnitOfWork())
            {
                //NOTE: I really hate the notion of these Creating/Created events - they are so inconsistent, I've only just found
                // out that in these 'WithIdentity' methods, the Saving/Saved events were not fired, wtf. Anyways, they're added now.
                var newEventArgs = new NewEventArgs<IContent>(content, contentTypeAlias, parentId);
                if (uow.Events.DispatchCancelable(Creating, this, newEventArgs))
                {
                    uow.Commit();
                    content.WasCancelled = true;
                    return content;
                }

<<<<<<< HEAD
                if (uow.Events.DispatchCancelable(Saving, this, new SaveEventArgs<IContent>(content), "Saving"))
=======
                var saveEventArgs = new SaveEventArgs<IContent>(content);
                if (uow.Events.DispatchCancelable(Saving, this, saveEventArgs))
>>>>>>> 617a91c5
                {
                    uow.Commit();
                    content.WasCancelled = true;
                    return content;
                }

                var repository = RepositoryFactory.CreateContentRepository(uow);
                content.CreatorId = userId;
                content.WriterId = userId;

                repository.AddOrUpdate(content);
                repository.AddOrUpdatePreviewXml(content, c => _entitySerializer.Serialize(this, _dataTypeService, _userService, c));
<<<<<<< HEAD

                uow.Events.Dispatch(Saved, this, new SaveEventArgs<IContent>(content, false), "Saved");
                uow.Events.Dispatch(Created, this, new NewEventArgs<IContent>(content, false, contentTypeAlias, parentId));
=======
                saveEventArgs.CanCancel = false;
                uow.Events.Dispatch(Saved, this, saveEventArgs);
                newEventArgs.CanCancel = false;
                uow.Events.Dispatch(Created, this, newEventArgs);
>>>>>>> 617a91c5

                Audit(uow, AuditType.New, string.Format("Content '{0}' was created with Id {1}", name, content.Id), content.CreatorId, content.Id);
                uow.Commit();
            }

            return content;
        }

        /// <summary>
        /// Creates and saves an <see cref="IContent"/> object using the alias of the <see cref="IContentType"/>
        /// that this Content should based on.
        /// </summary>
        /// <remarks>
        /// This method returns an <see cref="IContent"/> object that has been persisted to the database
        /// and therefor has an identity.
        /// </remarks>
        /// <param name="name">Name of the Content object</param>
        /// <param name="parent">Parent <see cref="IContent"/> object for the new Content</param>
        /// <param name="contentTypeAlias">Alias of the <see cref="IContentType"/></param>
        /// <param name="userId">Optional id of the user creating the content</param>
        /// <returns><see cref="IContent"/></returns>
        public IContent CreateContentWithIdentity(string name, IContent parent, string contentTypeAlias, int userId = 0)
        {
            if (parent == null) throw new ArgumentNullException("parent");

            var contentType = FindContentTypeByAlias(contentTypeAlias);
            var content = new Content(name, parent, contentType);

            using (var uow = UowProvider.GetUnitOfWork())
            {
                //NOTE: I really hate the notion of these Creating/Created events - they are so inconsistent, I've only just found
                // out that in these 'WithIdentity' methods, the Saving/Saved events were not fired, wtf. Anyways, they're added now.
                var newEventArgs = new NewEventArgs<IContent>(content, contentTypeAlias, parent);
                if (uow.Events.DispatchCancelable(Creating, this, newEventArgs))
                {
                    uow.Commit();
                    content.WasCancelled = true;
                    return content;
                }

<<<<<<< HEAD
                if (uow.Events.DispatchCancelable(Saving, this, new SaveEventArgs<IContent>(content), "Saving"))
=======
                var saveEventArgs = new SaveEventArgs<IContent>(content);
                if (uow.Events.DispatchCancelable(Saving, this, saveEventArgs))
>>>>>>> 617a91c5
                {
                    uow.Commit();
                    content.WasCancelled = true;
                    return content;
                }

                var repository = RepositoryFactory.CreateContentRepository(uow);
                content.CreatorId = userId;
                content.WriterId = userId;

                repository.AddOrUpdate(content);
                repository.AddOrUpdatePreviewXml(content, c => _entitySerializer.Serialize(this, _dataTypeService, _userService, c));
<<<<<<< HEAD

                uow.Events.Dispatch(Saved, this, new SaveEventArgs<IContent>(content, false), "Saved");
                uow.Events.Dispatch(Created, this, new NewEventArgs<IContent>(content, false, contentTypeAlias, parent));
=======
                saveEventArgs.CanCancel = false;
                uow.Events.Dispatch(Saved, this, saveEventArgs);
                newEventArgs.CanCancel = false;
                uow.Events.Dispatch(Created, this, newEventArgs);
>>>>>>> 617a91c5

                Audit(uow, AuditType.New, string.Format("Content '{0}' was created with Id {1}", name, content.Id), content.CreatorId, content.Id);
                uow.Commit();
            }

            return content;
        }

        /// <summary>
        /// Gets an <see cref="IContent"/> object by Id
        /// </summary>
        /// <param name="id">Id of the Content to retrieve</param>
        /// <returns><see cref="IContent"/></returns>
        public IContent GetById(int id)
        {
            using (var uow = UowProvider.GetUnitOfWork(readOnly: true))
            {
                var repository = RepositoryFactory.CreateContentRepository(uow);
                return repository.Get(id);
            }
        }

        /// <summary>
        /// Gets <see cref="IContent"/> objects by Ids
        /// </summary>
        /// <param name="ids">Ids of the Content to retrieve</param>
        /// <returns><see cref="IContent"/></returns>
        public IEnumerable<IContent> GetByIds(IEnumerable<int> ids)
        {
            var idsArray = ids.ToArray();
            if (idsArray.Length == 0) return Enumerable.Empty<IContent>();

            using (var uow = UowProvider.GetUnitOfWork(readOnly: true))
            {
                var repository = RepositoryFactory.CreateContentRepository(uow);

                // ensure that the result has the order based on the ids passed in
                var result = repository.GetAll(idsArray);
                var content = result.ToDictionary(x => x.Id, x => x);

                var sortedResult = idsArray.Select(x =>
                {
                    IContent c;
                    return content.TryGetValue(x, out c) ? c : null;
                }).WhereNotNull();

                return sortedResult;
            }
        }

        /// <summary>
        /// Gets <see cref="IContent"/> objects by Ids
        /// </summary>
        /// <param name="ids">Ids of the Content to retrieve</param>
        /// <returns><see cref="IContent"/></returns>
        public IEnumerable<IContent> GetByIds(IEnumerable<Guid> ids)
        {
            var idsArray = ids.ToArray();
            if (idsArray.Length == 0) return Enumerable.Empty<IContent>();

            using (var uow = UowProvider.GetUnitOfWork(readOnly: true))
            {
                var repository = RepositoryFactory.CreateContentRepository(uow);

                // ensure that the result has the order based on the ids passed in
                var result = repository.GetAll(idsArray);
                var content = result.ToDictionary(x => x.Key, x => x);

                var sortedResult = idsArray.Select(x =>
                {
                    IContent c;
                    return content.TryGetValue(x, out c) ? c : null;
                }).WhereNotNull();

                return sortedResult;
            }
        }

        /// <summary>
        /// Gets an <see cref="IContent"/> object by its 'UniqueId'
        /// </summary>
        /// <param name="key">Guid key of the Content to retrieve</param>
        /// <returns><see cref="IContent"/></returns>
        public IContent GetById(Guid key)
        {
            using (var uow = UowProvider.GetUnitOfWork(readOnly: true))
            {
                var repository = RepositoryFactory.CreateContentRepository(uow);
                return repository.Get(key);
            }
        }

        /// <summary>
        /// Gets a collection of <see cref="IContent"/> objects by the Id of the <see cref="IContentType"/>
        /// </summary>
        /// <param name="id">Id of the <see cref="IContentType"/></param>
        /// <returns>An Enumerable list of <see cref="IContent"/> objects</returns>
        public IEnumerable<IContent> GetContentOfContentType(int id)
        {
            using (var uow = UowProvider.GetUnitOfWork(readOnly: true))
            {
                var repository = RepositoryFactory.CreateContentRepository(uow);
                var query = Query<IContent>.Builder.Where(x => x.ContentTypeId == id);
                return repository.GetByQuery(query);
            }
        }

        internal IEnumerable<IContent> GetPublishedContentOfContentType(int id)
        {
            using (var uow = UowProvider.GetUnitOfWork(readOnly: true))
            {
                var repository = RepositoryFactory.CreateContentRepository(uow);
                var query = Query<IContent>.Builder.Where(x => x.ContentTypeId == id);
                return repository.GetByPublishedVersion(query);
            }
        }

        /// <summary>
        /// Gets a collection of <see cref="IContent"/> objects by Level
        /// </summary>
        /// <param name="level">The level to retrieve Content from</param>
        /// <returns>An Enumerable list of <see cref="IContent"/> objects</returns>
        public IEnumerable<IContent> GetByLevel(int level)
        {
            using (var uow = UowProvider.GetUnitOfWork(readOnly: true))
            {
                var repository = RepositoryFactory.CreateContentRepository(uow);
                var query = Query<IContent>.Builder.Where(x => x.Level == level && x.Path.StartsWith(Constants.System.RecycleBinContent.ToInvariantString()) == false);
                return repository.GetByQuery(query);
            }
        }

        /// <summary>
        /// Gets a specific version of an <see cref="IContent"/> item.
        /// </summary>
        /// <param name="versionId">Id of the version to retrieve</param>
        /// <returns>An <see cref="IContent"/> item</returns>
        public IContent GetByVersion(Guid versionId)
        {
            using (var uow = UowProvider.GetUnitOfWork(readOnly: true))
            {
                var repository = RepositoryFactory.CreateContentRepository(uow);
                return repository.GetByVersion(versionId);
            }
        }


        /// <summary>
        /// Gets a collection of an <see cref="IContent"/> objects versions by Id
        /// </summary>
        /// <param name="id"></param>
        /// <returns>An Enumerable list of <see cref="IContent"/> objects</returns>
        public IEnumerable<IContent> GetVersions(int id)
        {
            using (var uow = UowProvider.GetUnitOfWork(readOnly: true))
            {
                var repository = RepositoryFactory.CreateContentRepository(uow);
                return repository.GetAllVersions(id);
            }
        }

        /// <summary>
        /// Gets a list of all version Ids for the given content item ordered so latest is first
        /// </summary>
        /// <param name="id"></param>
        /// <param name="maxRows">The maximum number of rows to return</param>
        /// <returns></returns>
        public IEnumerable<Guid> GetVersionIds(int id, int maxRows)
        {
            using (var uow = UowProvider.GetUnitOfWork(readOnly: true))
            {
                var repository = RepositoryFactory.CreateContentRepository(uow);
                return repository.GetVersionIds(id, maxRows);
            }
        }

        /// <summary>
        /// Gets a collection of <see cref="IContent"/> objects, which are ancestors of the current content.
        /// </summary>
        /// <param name="id">Id of the <see cref="IContent"/> to retrieve ancestors for</param>
        /// <returns>An Enumerable list of <see cref="IContent"/> objects</returns>
        public IEnumerable<IContent> GetAncestors(int id)
        {
            var content = GetById(id);
            return GetAncestors(content);
        }

        /// <summary>
        /// Gets a collection of <see cref="IContent"/> objects, which are ancestors of the current content.
        /// </summary>
        /// <param name="content"><see cref="IContent"/> to retrieve ancestors for</param>
        /// <returns>An Enumerable list of <see cref="IContent"/> objects</returns>
        public IEnumerable<IContent> GetAncestors(IContent content)
        {
            //null check otherwise we get exceptions
            if (content.Path.IsNullOrWhiteSpace()) return Enumerable.Empty<IContent>();

            var ids = content.Path.Split(',').Where(x => x != Constants.System.Root.ToInvariantString() && x != content.Id.ToString(CultureInfo.InvariantCulture)).Select(int.Parse).ToArray();
            if (ids.Any() == false)
                return new List<IContent>();

            using (var uow = UowProvider.GetUnitOfWork(readOnly: true))
            {
                var repository = RepositoryFactory.CreateContentRepository(uow);
                return repository.GetAll(ids);
            }
        }

        /// <summary>
        /// Gets a collection of <see cref="IContent"/> objects by Parent Id
        /// </summary>
        /// <param name="id">Id of the Parent to retrieve Children from</param>
        /// <returns>An Enumerable list of <see cref="IContent"/> objects</returns>
        public IEnumerable<IContent> GetChildren(int id)
        {
            using (var uow = UowProvider.GetUnitOfWork(readOnly: true))
            {
                var repository = RepositoryFactory.CreateContentRepository(uow);
                var query = Query<IContent>.Builder.Where(x => x.ParentId == id);
                return repository.GetByQuery(query).OrderBy(x => x.SortOrder);
            }
        }

        [Obsolete("Use the overload with 'long' parameter types instead")]
        [EditorBrowsable(EditorBrowsableState.Never)]
        public IEnumerable<IContent> GetPagedChildren(int id, int pageIndex, int pageSize, out int totalChildren,
            string orderBy, Direction orderDirection, string filter = "")
        {
            long total;
            var result = GetPagedChildren(id, Convert.ToInt64(pageIndex), pageSize, out total, orderBy, orderDirection, true, filter);
            totalChildren = Convert.ToInt32(total);
            return result;
        }

        /// <summary>
        /// Gets a collection of <see cref="IContent"/> objects by Parent Id
        /// </summary>
        /// <param name="id">Id of the Parent to retrieve Children from</param>
        /// <param name="pageIndex">Page index (zero based)</param>
        /// <param name="pageSize">Page size</param>
        /// <param name="totalChildren">Total records query would return without paging</param>
        /// <param name="orderBy">Field to order by</param>
        /// <param name="orderDirection">Direction to order by</param>
        /// <param name="filter">Search text filter</param>
        /// <returns>An Enumerable list of <see cref="IContent"/> objects</returns>
        public IEnumerable<IContent> GetPagedChildren(int id, long pageIndex, int pageSize, out long totalChildren,
            string orderBy, Direction orderDirection, string filter = "")
        {
            return GetPagedChildren(id, pageIndex, pageSize, out totalChildren, orderBy, orderDirection, true, filter);
        }

        /// <summary>
        /// Gets a collection of <see cref="IContent"/> objects by Parent Id
        /// </summary>
        /// <param name="id">Id of the Parent to retrieve Children from</param>
        /// <param name="pageIndex">Page index (zero based)</param>
        /// <param name="pageSize">Page size</param>
        /// <param name="totalChildren">Total records query would return without paging</param>
        /// <param name="orderBy">Field to order by</param>
        /// <param name="orderDirection">Direction to order by</param>
        /// <param name="orderBySystemField">Flag to indicate when ordering by system field</param>
        /// <param name="filter">Search text filter</param>
        /// <returns>An Enumerable list of <see cref="IContent"/> objects</returns>
        public IEnumerable<IContent> GetPagedChildren(int id, long pageIndex, int pageSize, out long totalChildren,
            string orderBy, Direction orderDirection, bool orderBySystemField, string filter)
        {
            Mandate.ParameterCondition(pageIndex >= 0, "pageIndex");
            Mandate.ParameterCondition(pageSize > 0, "pageSize");

            using (var uow = UowProvider.GetUnitOfWork(readOnly: true))
            {
                var repository = RepositoryFactory.CreateContentRepository(uow);

                var query = Query<IContent>.Builder;
                // always check for a parent - else it will also get decendants (and then you should use the GetPagedDescendants method)
                query.Where(x => x.ParentId == id);

                IQuery<IContent> filterQuery = null;
                if (filter.IsNullOrWhiteSpace() == false)
                {
                    filterQuery = Query<IContent>.Builder.Where(x => x.Name.Contains(filter));
                }
                return repository.GetPagedResultsByQuery(query, pageIndex, pageSize, out totalChildren, orderBy, orderDirection, orderBySystemField, filterQuery);
            }
        }

        [Obsolete("Use the overload with 'long' parameter types instead")]
        [EditorBrowsable(EditorBrowsableState.Never)]
        public IEnumerable<IContent> GetPagedDescendants(int id, int pageIndex, int pageSize, out int totalChildren, string orderBy = "path", Direction orderDirection = Direction.Ascending, string filter = "")
        {
            long total;
            var result = GetPagedDescendants(id, Convert.ToInt64(pageIndex), pageSize, out total, orderBy, orderDirection, true, filter);
            totalChildren = Convert.ToInt32(total);
            return result;
        }

        /// <summary>
        /// Gets a collection of <see cref="IContent"/> objects by Parent Id
        /// </summary>
        /// <param name="id">Id of the Parent to retrieve Descendants from</param>
        /// <param name="pageIndex">Page number</param>
        /// <param name="pageSize">Page size</param>
        /// <param name="totalChildren">Total records query would return without paging</param>
        /// <param name="orderBy">Field to order by</param>
        /// <param name="orderDirection">Direction to order by</param>
        /// <param name="filter">Search text filter</param>
        /// <returns>An Enumerable list of <see cref="IContent"/> objects</returns>
        public IEnumerable<IContent> GetPagedDescendants(int id, long pageIndex, int pageSize, out long totalChildren, string orderBy = "path", Direction orderDirection = Direction.Ascending, string filter = "")
        {
            return GetPagedDescendants(id, pageIndex, pageSize, out totalChildren, orderBy, orderDirection, true, filter);
        }

        /// <summary>
        /// Gets a collection of <see cref="IContent"/> objects by Parent Id
        /// </summary>
        /// <param name="id">Id of the Parent to retrieve Descendants from</param>
        /// <param name="pageIndex">Page number</param>
        /// <param name="pageSize">Page size</param>
        /// <param name="totalChildren">Total records query would return without paging</param>
        /// <param name="orderBy">Field to order by</param>
        /// <param name="orderDirection">Direction to order by</param>
        /// <param name="orderBySystemField">Flag to indicate when ordering by system field</param>
        /// <param name="filter">Search text filter</param>
        /// <returns>An Enumerable list of <see cref="IContent"/> objects</returns>
        public IEnumerable<IContent> GetPagedDescendants(int id, long pageIndex, int pageSize, out long totalChildren, string orderBy, Direction orderDirection, bool orderBySystemField, string filter)
        {
            Mandate.ParameterCondition(pageIndex >= 0, "pageIndex");
            Mandate.ParameterCondition(pageSize > 0, "pageSize");
            using (var uow = UowProvider.GetUnitOfWork(readOnly: true))
            {
                var repository = RepositoryFactory.CreateContentRepository(uow);

                // get query - if the id is System Root, then just get all
                var query = Query<IContent>.Builder;
                if (id != Constants.System.Root)
                    query.Where(x => x.Path.SqlContains(string.Format(",{0},", id), TextColumnType.NVarchar));

                // get filter
                IQuery<IContent> filterQuery = null;
                if (filter.IsNullOrWhiteSpace() == false)
                    filterQuery = Query<IContent>.Builder.Where(x => x.Name.Contains(filter));

                return repository.GetPagedResultsByQuery(query, pageIndex, pageSize, out totalChildren, orderBy, orderDirection, orderBySystemField, filterQuery);
            }
        }

        /// <summary>
        /// Gets a collection of <see cref="IContent"/> objects by Parent Id
        /// </summary>
        /// <param name="id">Id of the Parent to retrieve Descendants from</param>
        /// <param name="pageIndex">Page number</param>
        /// <param name="pageSize">Page size</param>
        /// <param name="totalChildren">Total records query would return without paging</param>
        /// <param name="orderBy">Field to order by</param>
        /// <param name="orderDirection">Direction to order by</param>
        /// <param name="orderBySystemField">Flag to indicate when ordering by system field</param>
        /// <param name="filter">Search filter</param>
        /// <returns>An Enumerable list of <see cref="IContent"/> objects</returns>
        public IEnumerable<IContent> GetPagedDescendants(int id, long pageIndex, int pageSize, out long totalChildren, string orderBy, Direction orderDirection, bool orderBySystemField, IQuery<IContent> filter)
        {
            Mandate.ParameterCondition(pageIndex >= 0, "pageIndex");
            Mandate.ParameterCondition(pageSize > 0, "pageSize");

            using (var uow = UowProvider.GetUnitOfWork(readOnly: true))
            {
                var repository = RepositoryFactory.CreateContentRepository(uow);

                // get query - if the id is System Root, then just get all
                var query = Query<IContent>.Builder;
                if (id != Constants.System.Root)
                    query.Where(x => x.Path.SqlContains(string.Format(",{0},", id), TextColumnType.NVarchar));

                return repository.GetPagedResultsByQuery(query, pageIndex, pageSize, out totalChildren, orderBy, orderDirection, orderBySystemField, filter);
            }
        }

        /// <summary>
        /// Gets a collection of <see cref="IContent"/> objects by its name or partial name
        /// </summary>
        /// <param name="parentId">Id of the Parent to retrieve Children from</param>
        /// <param name="name">Full or partial name of the children</param>
        /// <returns>An Enumerable list of <see cref="IContent"/> objects</returns>
        public IEnumerable<IContent> GetChildrenByName(int parentId, string name)
        {
            using (var uow = UowProvider.GetUnitOfWork(readOnly: true))
            {
                var repository = RepositoryFactory.CreateContentRepository(uow);

                var query = Query<IContent>.Builder.Where(x => x.ParentId == parentId && x.Name.Contains(name));
                return repository.GetByQuery(query);
            }
        }

        /// <summary>
        /// Gets a collection of <see cref="IContent"/> objects by Parent Id
        /// </summary>
        /// <param name="id">Id of the Parent to retrieve Descendants from</param>
        /// <returns>An Enumerable list of <see cref="IContent"/> objects</returns>
        public IEnumerable<IContent> GetDescendants(int id)
        {
            var content = GetById(id);
            return content == null ? Enumerable.Empty<IContent>() : GetDescendants(content);
        }

        /// <summary>
        /// Gets a collection of <see cref="IContent"/> objects by Parent Id
        /// </summary>
        /// <param name="content"><see cref="IContent"/> item to retrieve Descendants from</param>
        /// <returns>An Enumerable list of <see cref="IContent"/> objects</returns>
        public IEnumerable<IContent> GetDescendants(IContent content)
        {
            //This is a check to ensure that the path is correct for this entity to avoid problems like: http://issues.umbraco.org/issue/U4-9336 due to data corruption
            if (content.ValidatePath() == false)
                throw new InvalidDataException(string.Format("The content item {0} has an invalid path: {1} with parentID: {2}", content.Id, content.Path, content.ParentId));

            using (var uow = UowProvider.GetUnitOfWork(readOnly: true))
            {
                var repository = RepositoryFactory.CreateContentRepository(uow);

                var pathMatch = content.Path + ",";
                var query = Query<IContent>.Builder.Where(x => x.Path.StartsWith(pathMatch) && x.Id != content.Id);
                return repository.GetByQuery(query);
            }
        }

        /// <summary>
        /// Gets the parent of the current content as an <see cref="IContent"/> item.
        /// </summary>
        /// <param name="id">Id of the <see cref="IContent"/> to retrieve the parent from</param>
        /// <returns>Parent <see cref="IContent"/> object</returns>
        public IContent GetParent(int id)
        {
            var content = GetById(id);
            return GetParent(content);
        }

        /// <summary>
        /// Gets the parent of the current content as an <see cref="IContent"/> item.
        /// </summary>
        /// <param name="content"><see cref="IContent"/> to retrieve the parent from</param>
        /// <returns>Parent <see cref="IContent"/> object</returns>
        public IContent GetParent(IContent content)
        {
            if (content.ParentId == Constants.System.Root || content.ParentId == Constants.System.RecycleBinContent)
                return null;

            return GetById(content.ParentId);
        }

        /// <summary>
        /// Gets the published version of an <see cref="IContent"/> item
        /// </summary>
        /// <param name="id">Id of the <see cref="IContent"/> to retrieve version from</param>
        /// <returns>An <see cref="IContent"/> item</returns>
        public IContent GetPublishedVersion(int id)
        {
            var version = GetVersions(id);
            return version.FirstOrDefault(x => x.Published);
        }

        /// <summary>
        /// Gets the published version of a <see cref="IContent"/> item.
        /// </summary>
        /// <param name="content">The content item.</param>
        /// <returns>The published version, if any; otherwise, null.</returns>
        public IContent GetPublishedVersion(IContent content)
        {
            if (content.Published) return content;
            return content.HasPublishedVersion
                ? GetByVersion(content.PublishedVersionGuid)
                : null;
        }

        /// <summary>
        /// Gets a collection of <see cref="IContent"/> objects, which reside at the first level / root
        /// </summary>
        /// <returns>An Enumerable list of <see cref="IContent"/> objects</returns>
        public IEnumerable<IContent> GetRootContent()
        {
            using (var uow = UowProvider.GetUnitOfWork(readOnly: true))
            {
                var repository = RepositoryFactory.CreateContentRepository(uow);

                var query = Query<IContent>.Builder.Where(x => x.ParentId == Constants.System.Root);
                return repository.GetByQuery(query);
            }
        }

        /// <summary>
        /// Gets all published content items
        /// </summary>
        /// <returns></returns>
        internal IEnumerable<IContent> GetAllPublished()
        {
            //create it once if it is needed (no need for locking here)
            if (_notTrashedQuery == null)
            {
                _notTrashedQuery = Query<IContent>.Builder.Where(x => x.Trashed == false);
            }

            using (var uow = UowProvider.GetUnitOfWork(readOnly: true))
            {
                var repository = RepositoryFactory.CreateContentRepository(uow);
                return repository.GetByPublishedVersion(_notTrashedQuery);
            }
        }

        /// <summary>
        /// Gets a collection of <see cref="IContent"/> objects, which has an expiration date less than or equal to today.
        /// </summary>
        /// <returns>An Enumerable list of <see cref="IContent"/> objects</returns>
        public IEnumerable<IContent> GetContentForExpiration()
        {
            using (var uow = UowProvider.GetUnitOfWork(readOnly: true))
            {
                var repository = RepositoryFactory.CreateContentRepository(uow);
                var query = Query<IContent>.Builder.Where(x => x.Published && x.ExpireDate <= DateTime.Now);
                return repository.GetByQuery(query);
            }
        }

        /// <summary>
        /// Gets a collection of <see cref="IContent"/> objects, which has a release date less than or equal to today.
        /// </summary>
        /// <returns>An Enumerable list of <see cref="IContent"/> objects</returns>
        public IEnumerable<IContent> GetContentForRelease()
        {
            using (var uow = UowProvider.GetUnitOfWork(readOnly: true))
            {
                var repository = RepositoryFactory.CreateContentRepository(uow);
                var query = Query<IContent>.Builder.Where(x => x.Published == false && x.ReleaseDate <= DateTime.Now);
                return repository.GetByQuery(query);
            }
        }

        /// <summary>
        /// Gets a collection of an <see cref="IContent"/> objects, which resides in the Recycle Bin
        /// </summary>
        /// <returns>An Enumerable list of <see cref="IContent"/> objects</returns>
        public IEnumerable<IContent> GetContentInRecycleBin()
        {
            using (var uow = UowProvider.GetUnitOfWork(readOnly: true))
            {
                var repository = RepositoryFactory.CreateContentRepository(uow);
                var query = Query<IContent>.Builder.Where(x => x.Path.Contains(Constants.System.RecycleBinContent.ToInvariantString()));
                return repository.GetByQuery(query);
            }
        }



        /// <summary>
        /// Checks whether an <see cref="IContent"/> item has any children
        /// </summary>
        /// <param name="id">Id of the <see cref="IContent"/></param>
        /// <returns>True if the content has any children otherwise False</returns>
        public bool HasChildren(int id)
        {
            return CountChildren(id) > 0;
        }

        internal int CountChildren(int id)
        {
            using (var uow = UowProvider.GetUnitOfWork(readOnly: true))
            {
                var repository = RepositoryFactory.CreateContentRepository(uow);
                var query = Query<IContent>.Builder.Where(x => x.ParentId == id);
                return repository.Count(query);
            }
        }

        /// <summary>
        /// Checks whether an <see cref="IContent"/> item has any published versions
        /// </summary>
        /// <param name="id">Id of the <see cref="IContent"/></param>
        /// <returns>True if the content has any published version otherwise False</returns>
        public bool HasPublishedVersion(int id)
        {
            using (var uow = UowProvider.GetUnitOfWork(readOnly: true))
            {
                var repository = RepositoryFactory.CreateContentRepository(uow);
                var query = Query<IContent>.Builder.Where(x => x.Published == true && x.Id == id && x.Trashed == false);
                return repository.Count(query) > 0;
            }
        }

        /// <summary>
        /// Checks if the passed in <see cref="IContent"/> can be published based on the anscestors publish state.
        /// </summary>
        /// <param name="content"><see cref="IContent"/> to check if anscestors are published</param>
        /// <returns>True if the Content can be published, otherwise False</returns>
        public bool IsPublishable(IContent content)
        {
            //If the passed in content has yet to be saved we "fallback" to checking the Parent
            //because if the Parent is publishable then the current content can be Saved and Published
            if (content.HasIdentity == false)
            {
                var parent = GetById(content.ParentId);
                return IsPublishable(parent, true);
            }

            return IsPublishable(content, false);
        }

        /// <summary>
        /// This will rebuild the xml structures for content in the database.
        /// </summary>
        /// <param name="userId">This is not used for anything</param>
        /// <returns>True if publishing succeeded, otherwise False</returns>
        /// <remarks>
        /// This is used for when a document type alias or a document type property is changed, the xml will need to
        /// be regenerated.
        /// </remarks>
        public bool RePublishAll(int userId = 0)
        {
            try
            {
                RebuildXmlStructures();
                return true;
            }
            catch (Exception ex)
            {
                Logger.Error<ContentService>("An error occurred executing RePublishAll", ex);
                return false;
            }
        }

        /// <summary>
        /// This will rebuild the xml structures for content in the database.
        /// </summary>
        /// <param name="contentTypeIds">
        /// If specified will only rebuild the xml for the content type's specified, otherwise will update the structure
        /// for all published content.
        /// </param>
        internal void RePublishAll(params int[] contentTypeIds)
        {
            try
            {
                RebuildXmlStructures(contentTypeIds);
            }
            catch (Exception ex)
            {
                Logger.Error<ContentService>("An error occurred executing RePublishAll", ex);
            }
        }

        /// <summary>
        /// Publishes a single <see cref="IContent"/> object
        /// </summary>
        /// <param name="content">The <see cref="IContent"/> to publish</param>
        /// <param name="userId">Optional Id of the User issueing the publishing</param>
        /// <returns>True if publishing succeeded, otherwise False</returns>
        public bool Publish(IContent content, int userId = 0)
        {
            var result = SaveAndPublishDo(content, userId);
            Logger.Info<ContentService>("Call was made to ContentService.Publish, use PublishWithStatus instead since that method will provide more detailed information on the outcome");
            return result.Success;
        }

        /// <summary>
        /// Publishes a <see cref="IContent"/> object and all its children
        /// </summary>
        /// <param name="content">The <see cref="IContent"/> to publish along with its children</param>
        /// <param name="userId">Optional Id of the User issueing the publishing</param>
        /// <param name="includeUnpublished"></param>
        /// <returns>The list of statuses for all published items</returns>
        IEnumerable<Attempt<PublishStatus>> IContentServiceOperations.PublishWithChildren(IContent content, int userId, bool includeUnpublished)
        {
            return PublishWithChildrenDo(content, userId, includeUnpublished);
        }

        /// <summary>
        /// Saves and Publishes a single <see cref="IContent"/> object
        /// </summary>
        /// <param name="content">The <see cref="IContent"/> to save and publish</param>
        /// <param name="userId">Optional Id of the User issueing the publishing</param>
        /// <param name="raiseEvents">Optional boolean indicating whether or not to raise save events.</param>
        /// <returns>True if publishing succeeded, otherwise False</returns>
        Attempt<PublishStatus> IContentServiceOperations.SaveAndPublish(IContent content, int userId, bool raiseEvents)
        {
            return SaveAndPublishDo(content, userId, raiseEvents);
        }

        /// <summary>
        /// Deletes an <see cref="IContent"/> object by moving it to the Recycle Bin
        /// </summary>
        /// <remarks>Move an item to the Recycle Bin will result in the item being unpublished</remarks>
        /// <param name="content">The <see cref="IContent"/> to delete</param>
        /// <param name="userId">Optional Id of the User deleting the Content</param>
        Attempt<OperationStatus> IContentServiceOperations.MoveToRecycleBin(IContent content, int userId)
        {
            return MoveToRecycleBinDo(content, userId, false);
        }

        /// <summary>
        /// Deletes an <see cref="IContent"/> object by moving it to the Recycle Bin
        /// </summary>
        /// <remarks>Move an item to the Recycle Bin will result in the item being unpublished</remarks>
        /// <param name="content">The <see cref="IContent"/> to delete</param>
        /// <param name="userId">Optional Id of the User deleting the Content</param>
        /// <param name="ignoreDescendants">
        /// A boolean indicating to ignore this item's descendant list from also being moved to the recycle bin. This is required for the DeleteContentOfTypes method
        /// because it has already looked up all descendant nodes that will need to be recycled
        /// TODO: Fix all of this, it will require a reasonable refactor and most of this stuff should be done at the repo level instead of service sub operations
        /// </param>
        private Attempt<OperationStatus> MoveToRecycleBinDo(IContent content, int userId, bool ignoreDescendants)
        {
            var evtMsgs = EventMessagesFactory.Get();
            using (new WriteLock(Locker))
            {
                using (var uow = UowProvider.GetUnitOfWork())
                {
                    //Hack: this ensures that the entity's path is valid and if not it fixes/persists it
                    //see: http://issues.umbraco.org/issue/U4-9336
                    content.EnsureValidPath(Logger, entity => GetById(entity.ParentId), QuickUpdate);
                    var originalPath = content.Path;
                    var moveEventInfo = new MoveEventInfo<IContent>(content, originalPath, Constants.System.RecycleBinContent);
                    var moveEventArgs = new MoveEventArgs<IContent>(evtMsgs, moveEventInfo);
                    if (uow.Events.DispatchCancelable(Trashing, this, moveEventArgs, "Trashing"))
                    {
                        uow.Commit();
                        return OperationStatus.Cancelled(evtMsgs);
                    }
                    var moveInfo = new List<MoveEventInfo<IContent>>
                    {
                        moveEventInfo
                    };

                    //get descendents to process of the content item that is being moved to trash - must be done before changing the state below
                    //must be processed with shallowest levels first
                    var descendants = ignoreDescendants ? Enumerable.Empty<IContent>() : GetDescendants(content).OrderBy(x => x.Level);

                    //Do the updates for this item
                    var repository = RepositoryFactory.CreateContentRepository(uow);
                    //Make sure that published content is unpublished before being moved to the Recycle Bin
                    if (HasPublishedVersion(content.Id))
                    {
                        //TODO: this shouldn't be a 'sub operation', and if it needs to be it cannot raise events and cannot be cancelled!
                        UnPublish(content, userId);
                    }
                    content.WriterId = userId;
                    content.ChangeTrashedState(true);
                    repository.AddOrUpdate(content);

                    //Loop through descendants to update their trash state, but ensuring structure by keeping the ParentId
                    foreach (var descendant in descendants)
                    {
                        //TODO: this shouldn't be a 'sub operation', and if it needs to be it cannot raise events and cannot be cancelled!
                        UnPublish(descendant, userId);
                        descendant.WriterId = userId;
                        descendant.ChangeTrashedState(true, descendant.ParentId);
                        repository.AddOrUpdate(descendant);
                        
                        moveInfo.Add(new MoveEventInfo<IContent>(descendant, descendant.Path, descendant.ParentId));
                    }

                    moveEventArgs.CanCancel = false;
                    moveEventArgs.MoveInfoCollection = moveInfo;
                    uow.Events.Dispatch(Trashed, this, moveEventArgs, "Trashed");

                    Audit(uow, AuditType.Move, "Move Content to Recycle Bin performed by user", userId, content.Id);
                    uow.Commit();
                }

                return OperationStatus.Success(evtMsgs);
            }
        }

        /// <summary>
        /// UnPublishes a single <see cref="IContent"/> object
        /// </summary>
        /// <param name="content">The <see cref="IContent"/> to publish</param>
        /// <param name="userId">Optional Id of the User issueing the publishing</param>
        /// <returns>True if unpublishing succeeded, otherwise False</returns>
        Attempt<UnPublishStatus> IContentServiceOperations.UnPublish(IContent content, int userId)
        {
            return UnPublishDo(content, false, userId);
        }

        /// <summary>
        /// Publishes a single <see cref="IContent"/> object
        /// </summary>
        /// <param name="content">The <see cref="IContent"/> to publish</param>
        /// <param name="userId">Optional Id of the User issueing the publishing</param>
        /// <returns>True if publishing succeeded, otherwise False</returns>
        public Attempt<PublishStatus> PublishWithStatus(IContent content, int userId = 0)
        {
            return ((IContentServiceOperations)this).Publish(content, userId);
        }

        /// <summary>
        /// Publishes a <see cref="IContent"/> object and all its children
        /// </summary>
        /// <param name="content">The <see cref="IContent"/> to publish along with its children</param>
        /// <param name="userId">Optional Id of the User issueing the publishing</param>
        /// <returns>True if publishing succeeded, otherwise False</returns>
        [Obsolete("Use PublishWithChildrenWithStatus instead, that method will provide more detailed information on the outcome and also allows the includeUnpublished flag")]
        public bool PublishWithChildren(IContent content, int userId = 0)
        {
            var result = PublishWithChildrenDo(content, userId, true);

            //This used to just return false only when the parent content failed, otherwise would always return true so we'll
            // do the same thing for the moment
            if (result.All(x => x.Result.ContentItem.Id != content.Id))
                return false;

            return result.Single(x => x.Result.ContentItem.Id == content.Id).Success;
        }

        /// <summary>
        /// Publishes a <see cref="IContent"/> object and all its children
        /// </summary>
        /// <param name="content">The <see cref="IContent"/> to publish along with its children</param>
        /// <param name="userId">Optional Id of the User issueing the publishing</param>
        /// <param name="includeUnpublished">set to true if you want to also publish children that are currently unpublished</param>
        /// <returns>True if publishing succeeded, otherwise False</returns>
        public IEnumerable<Attempt<PublishStatus>> PublishWithChildrenWithStatus(IContent content, int userId = 0, bool includeUnpublished = false)
        {
            return ((IContentServiceOperations)this).PublishWithChildren(content, userId, includeUnpublished);
        }

        /// <summary>
        /// UnPublishes a single <see cref="IContent"/> object
        /// </summary>
        /// <param name="content">The <see cref="IContent"/> to publish</param>
        /// <param name="userId">Optional Id of the User issueing the publishing</param>
        /// <returns>True if unpublishing succeeded, otherwise False</returns>
        public bool UnPublish(IContent content, int userId = 0)
        {
            var attempt = ((IContentServiceOperations)this).UnPublish(content, userId);
            LogHelper.Debug<ContentService>(string.Format("Result of unpublish attempt: {0}", attempt.Result.StatusType));
            return attempt.Success;
        }

        /// <summary>
        /// Saves and Publishes a single <see cref="IContent"/> object
        /// </summary>
        /// <param name="content">The <see cref="IContent"/> to save and publish</param>
        /// <param name="userId">Optional Id of the User issueing the publishing</param>
        /// <param name="raiseEvents">Optional boolean indicating whether or not to raise save events.</param>
        /// <returns>True if publishing succeeded, otherwise False</returns>
        [Obsolete("Use SaveAndPublishWithStatus instead, that method will provide more detailed information on the outcome")]
        public bool SaveAndPublish(IContent content, int userId = 0, bool raiseEvents = true)
        {
            var result = SaveAndPublishDo(content, userId, raiseEvents);
            return result.Success;
        }

        /// <summary>
        /// Saves and Publishes a single <see cref="IContent"/> object
        /// </summary>
        /// <param name="content">The <see cref="IContent"/> to save and publish</param>
        /// <param name="userId">Optional Id of the User issueing the publishing</param>
        /// <param name="raiseEvents">Optional boolean indicating whether or not to raise save events.</param>
        /// <returns>True if publishing succeeded, otherwise False</returns>
        public Attempt<PublishStatus> SaveAndPublishWithStatus(IContent content, int userId = 0, bool raiseEvents = true)
        {
            return ((IContentServiceOperations)this).SaveAndPublish(content, userId, raiseEvents);
        }

        public IContent GetBlueprintById(int id)
        {
            using (var uow = UowProvider.GetUnitOfWork(readOnly: true))
            {
                var repository = RepositoryFactory.CreateContentBlueprintRepository(uow);
                var blueprint = repository.Get(id);
                if (blueprint != null)
                    ((Content) blueprint).IsBlueprint = true;
                return blueprint;
            }
        }

        public IContent GetBlueprintById(Guid id)
        {
            using (var uow = UowProvider.GetUnitOfWork(readOnly: true))
            {
                var repository = RepositoryFactory.CreateContentBlueprintRepository(uow);
                var blueprint = repository.Get(id);
                if (blueprint != null)
                    ((Content)blueprint).IsBlueprint = true;
                return blueprint;
            }
        }

        public void SaveBlueprint(IContent content, int userId = 0)
        {
            //always ensure the blueprint is at the root
            if (content.ParentId != -1)
                content.ParentId = -1;

            ((Content) content).IsBlueprint = true;

            using (new WriteLock(Locker))
            {
                using (var uow = UowProvider.GetUnitOfWork())
                {
                    if (string.IsNullOrWhiteSpace(content.Name))
                    {
                        throw new ArgumentException("Cannot save content blueprint with empty name.");
                    }

                    var repository = RepositoryFactory.CreateContentBlueprintRepository(uow);

                    if (content.HasIdentity == false)
                    {
                        content.CreatorId = userId;
                    }
                    content.WriterId = userId;

                    repository.AddOrUpdate(content);

                    uow.Events.Dispatch(SavedBlueprint, this, new SaveEventArgs<IContent>(content), "SavedBlueprint");

                    uow.Commit();
                }
            }
        }

        public void DeleteBlueprint(IContent content, int userId = 0)
        {
            using (new WriteLock(Locker))
            {
                using (var uow = UowProvider.GetUnitOfWork())
                {
                    var repository = RepositoryFactory.CreateContentBlueprintRepository(uow);
                    repository.Delete(content);
                    uow.Events.Dispatch(DeletedBlueprint, this, new DeleteEventArgs<IContent>(content), "DeletedBlueprint");
                    uow.Commit();
                }
            }
        }

        public IContent CreateContentFromBlueprint(IContent blueprint, string name, int userId = 0)
        {
            if (blueprint == null) throw new ArgumentNullException("blueprint");

            var contentType = blueprint.ContentType;
            var content = new Content(name, -1, contentType);
            content.Path = string.Concat(content.ParentId.ToString(), ",", content.Id);

            content.CreatorId = userId;
            content.WriterId = userId;

            foreach (var property in blueprint.Properties)
                content.SetValue(property.Alias, property.Value);

            return content;
        }

        /// <summary>
        /// Saves a single <see cref="IContent"/> object
        /// </summary>
        /// <param name="content">The <see cref="IContent"/> to save</param>
        /// <param name="userId">Optional Id of the User saving the Content</param>
        /// <param name="raiseEvents">Optional boolean indicating whether or not to raise events.</param>
        public void Save(IContent content, int userId = 0, bool raiseEvents = true)
        {
            ((IContentServiceOperations)this).Save(content, userId, raiseEvents);
        }

        /// <summary>
        /// Saves a collection of <see cref="IContent"/> objects.
        /// </summary>
        /// <param name="contents">Collection of <see cref="IContent"/> to save</param>
        /// <param name="userId">Optional Id of the User saving the Content</param>
        /// <param name="raiseEvents">Optional boolean indicating whether or not to raise events.</param>
        Attempt<OperationStatus> IContentServiceOperations.Save(IEnumerable<IContent> contents, int userId, bool raiseEvents)
        {
            var asArray = contents.ToArray();

            var evtMsgs = EventMessagesFactory.Get();

            using (var uow = UowProvider.GetUnitOfWork())
            {
<<<<<<< HEAD
                if (raiseEvents && uow.Events.DispatchCancelable(Saving, this, new SaveEventArgs<IContent>(asArray, evtMsgs), "Saving"))
=======
                var saveEventArgs = new SaveEventArgs<IContent>(asArray, evtMsgs);
                if (raiseEvents && uow.Events.DispatchCancelable(Saving, this, saveEventArgs))
>>>>>>> 617a91c5
                {
                    uow.Commit();
                    return OperationStatus.Cancelled(evtMsgs);
                }

                // todo - understand what's a lock in a scope?
                // (though, these locks are refactored in v8)
                using (new WriteLock(Locker))
                {
                    var containsNew = asArray.Any(x => x.HasIdentity == false);
                    var repository = RepositoryFactory.CreateContentRepository(uow);

                    if (containsNew)
                    {
                        foreach (var content in asArray)
                        {
                            content.WriterId = userId;

                            //Only change the publish state if the "previous" version was actually published
                            if (content.Published)
                                content.ChangePublishedState(PublishedState.Saved);

                            repository.AddOrUpdate(content);
                            //add or update preview
                            repository.AddOrUpdatePreviewXml(content, c => _entitySerializer.Serialize(this, _dataTypeService, _userService, c));
                        }
                    }
                    else
                    {
                        foreach (var content in asArray)
                        {
                            content.WriterId = userId;
                            repository.AddOrUpdate(content);
                            //add or update preview
                            repository.AddOrUpdatePreviewXml(content, c => _entitySerializer.Serialize(this, _dataTypeService, _userService, c));
                        }
                    }
                }

                if (raiseEvents)
<<<<<<< HEAD
                    uow.Events.Dispatch(Saved, this, new SaveEventArgs<IContent>(asArray, false, evtMsgs), "Saved");
=======
                {
                    saveEventArgs.CanCancel = false;
                    uow.Events.Dispatch(Saved, this, saveEventArgs);
                }
>>>>>>> 617a91c5

                Audit(uow, AuditType.Save, "Bulk Save content performed by user", userId == -1 ? 0 : userId, Constants.System.Root);
                uow.Commit();

                return OperationStatus.Success(evtMsgs);
            }
        }

        /// <summary>
        /// Permanently deletes an <see cref="IContent"/> object.
        /// </summary>
        /// <remarks>
        /// This method will also delete associated media files, child content and possibly associated domains.
        /// </remarks>
        /// <remarks>Please note that this method will completely remove the Content from the database</remarks>
        /// <param name="content">The <see cref="IContent"/> to delete</param>
        /// <param name="userId">Optional Id of the User deleting the Content</param>
        Attempt<OperationStatus> IContentServiceOperations.Delete(IContent content, int userId)
        {
            var evtMsgs = EventMessagesFactory.Get();

            using (new WriteLock(Locker))
            {
                using (var uow = UowProvider.GetUnitOfWork())
                {
                    var deleteEventArgs = new DeleteEventArgs<IContent>(content, evtMsgs);
                    if (uow.Events.DispatchCancelable(Deleting, this, deleteEventArgs, "Deleting"))
                    {
                        uow.Commit();
                        return OperationStatus.Cancelled(evtMsgs);
                    }

                    //Make sure that published content is unpublished before being deleted
                    if (HasPublishedVersion(content.Id))
                    {
                        UnPublish(content, userId);
                    }

                    //Delete children before deleting the 'possible parent'
                    var children = GetChildren(content.Id);
                    foreach (var child in children)
                    {
                        Delete(child, userId);
                    }

                    var repository = RepositoryFactory.CreateContentRepository(uow);

                    repository.Delete(content);

                    deleteEventArgs.CanCancel = false;
                    uow.Events.Dispatch(Deleted, this, deleteEventArgs, "Deleted");

                    Audit(uow, AuditType.Delete, "Delete Content performed by user", userId, content.Id);
                    uow.Commit();
                }

                return OperationStatus.Success(evtMsgs);
            }
        }

        /// <summary>
        /// Publishes a single <see cref="IContent"/> object
        /// </summary>
        /// <param name="content">The <see cref="IContent"/> to publish</param>
        /// <param name="userId">Optional Id of the User issueing the publishing</param>
        /// <returns>The published status attempt</returns>
        Attempt<PublishStatus> IContentServiceOperations.Publish(IContent content, int userId)
        {
            return SaveAndPublishDo(content, userId);
        }

        /// <summary>
        /// Saves a single <see cref="IContent"/> object
        /// </summary>
        /// <param name="content">The <see cref="IContent"/> to save</param>
        /// <param name="userId">Optional Id of the User saving the Content</param>
        /// <param name="raiseEvents">Optional boolean indicating whether or not to raise events.</param>
        Attempt<OperationStatus> IContentServiceOperations.Save(IContent content, int userId, bool raiseEvents)
        {
            return Save(content, true, userId, raiseEvents);
        }

        /// <summary>
        /// Saves a collection of <see cref="IContent"/> objects.
        /// </summary>
        /// <remarks>
        /// If the collection of content contains new objects that references eachother by Id or ParentId,
        /// then use the overload Save method with a collection of Lazy <see cref="IContent"/>.
        /// </remarks>
        /// <param name="contents">Collection of <see cref="IContent"/> to save</param>
        /// <param name="userId">Optional Id of the User saving the Content</param>
        /// <param name="raiseEvents">Optional boolean indicating whether or not to raise events.</param>
        public void Save(IEnumerable<IContent> contents, int userId = 0, bool raiseEvents = true)
        {
            ((IContentServiceOperations)this).Save(contents, userId, raiseEvents);
        }

        /// <summary>
        /// Deletes all content of the specified types. All Descendants of deleted content that is not of these types is moved to Recycle Bin.
        /// </summary>
        /// <param name="contentTypeIds">Id of the <see cref="IContentType"/></param>
        /// <param name="userId">Optional Id of the user issueing the delete operation</param>
        public void DeleteContentOfTypes(IEnumerable<int> contentTypeIds, int userId = 0)
        {
            using (new WriteLock(Locker))
            using (var uow = UowProvider.GetUnitOfWork())
            {
                var repository = RepositoryFactory.CreateContentRepository(uow);

                //track the 'root' items of the collection of nodes discovered to delete, we need to use
                //these items to lookup descendants that are not of this doc type so they can be transfered
                //to the recycle bin
                IDictionary<string, IContent> rootItems;
                var contentToDelete = this.TrackDeletionsForDeleteContentOfTypes(contentTypeIds, repository, out rootItems).ToArray();

                if (uow.Events.DispatchCancelable(Deleting, this, new DeleteEventArgs<IContent>(contentToDelete), "Deleting"))
                {
                    uow.Commit();
                    return;
                }

                //Determine the items that will need to be recycled (that are children of these content items but not of these content types)
                var contentToRecycle = this.TrackTrashedForDeleteContentOfTypes(contentTypeIds, rootItems, repository);

                //move each item to the bin starting with the deepest items
                foreach (var child in contentToRecycle.OrderByDescending(x => x.Level))
                {
                    MoveToRecycleBinDo(child, userId, true);
                }

                foreach (var content in contentToDelete)
                {
                    Delete(content, userId);
                }

                Audit(uow, AuditType.Delete,
                    string.Format("Delete Content of Types {0} performed by user", string.Join(",", contentTypeIds)),
                    userId, Constants.System.Root);
                uow.Commit();
            }
        }

        /// <summary>
        /// Deletes all content of specified type. All children of deleted content is moved to Recycle Bin.
        /// </summary>
        /// <remarks>This needs extra care and attention as its potentially a dangerous and extensive operation</remarks>
        /// <param name="contentTypeId">Id of the <see cref="IContentType"/></param>
        /// <param name="userId">Optional Id of the user issueing the delete operation</param>
        public void DeleteContentOfType(int contentTypeId, int userId = 0)
        {
            DeleteContentOfTypes(new[] {contentTypeId}, userId);
        }

        /// <summary>
        /// Permanently deletes an <see cref="IContent"/> object as well as all of its Children.
        /// </summary>
        /// <remarks>
        /// This method will also delete associated media files, child content and possibly associated domains.
        /// </remarks>
        /// <remarks>Please note that this method will completely remove the Content from the database</remarks>
        /// <param name="content">The <see cref="IContent"/> to delete</param>
        /// <param name="userId">Optional Id of the User deleting the Content</param>
        public void Delete(IContent content, int userId = 0)
        {
            ((IContentServiceOperations)this).Delete(content, userId);
        }

        /// <summary>
        /// Permanently deletes versions from an <see cref="IContent"/> object prior to a specific date.
        /// This method will never delete the latest version of a content item.
        /// </summary>
        /// <param name="id">Id of the <see cref="IContent"/> object to delete versions from</param>
        /// <param name="versionDate">Latest version date</param>
        /// <param name="userId">Optional Id of the User deleting versions of a Content object</param>
        public void DeleteVersions(int id, DateTime versionDate, int userId = 0)
        {
            using (var uow = UowProvider.GetUnitOfWork())
            {
                var deleteRevisionsEventArgs = new DeleteRevisionsEventArgs(id, dateToRetain: versionDate);
                if (uow.Events.DispatchCancelable(DeletingVersions, this, deleteRevisionsEventArgs, "DeletingVersions"))
                {
                    uow.Commit();
                    return;
                }

                var repository = RepositoryFactory.CreateContentRepository(uow);
                repository.DeleteVersions(id, versionDate);
                deleteRevisionsEventArgs.CanCancel = false;
                uow.Events.Dispatch(DeletedVersions, this, deleteRevisionsEventArgs, "DeletedVersions");

                Audit(uow, AuditType.Delete, "Delete Content by version date performed by user", userId, Constants.System.Root);
                uow.Commit();
            }
        }

        /// <summary>
        /// Permanently deletes specific version(s) from an <see cref="IContent"/> object.
        /// This method will never delete the latest version of a content item.
        /// </summary>
        /// <param name="id">Id of the <see cref="IContent"/> object to delete a version from</param>
        /// <param name="versionId">Id of the version to delete</param>
        /// <param name="deletePriorVersions">Boolean indicating whether to delete versions prior to the versionId</param>
        /// <param name="userId">Optional Id of the User deleting versions of a Content object</param>
        public void DeleteVersion(int id, Guid versionId, bool deletePriorVersions, int userId = 0)
        {
            using (new WriteLock(Locker))
            {
                using (var uow = UowProvider.GetUnitOfWork())
                {
                    if (uow.Events.DispatchCancelable(DeletingVersions, this, new DeleteRevisionsEventArgs(id, specificVersion: versionId), "DeletingVersions"))
                    {
                        uow.Commit();
                        return;
                    }

                    if (deletePriorVersions)
                    {
                        var content = GetByVersion(versionId);
                        DeleteVersions(id, content.UpdateDate, userId);
                    }

                    var repository = RepositoryFactory.CreateContentRepository(uow);
                    repository.DeleteVersion(versionId);

                    uow.Events.Dispatch(DeletedVersions, this, new DeleteRevisionsEventArgs(id, false, specificVersion: versionId), "DeletedVersions");

                    Audit(uow, AuditType.Delete, "Delete Content by version performed by user", userId, Constants.System.Root);
                    uow.Commit();
                }
            }
        }

        /// <summary>
        /// Deletes an <see cref="IContent"/> object by moving it to the Recycle Bin
        /// </summary>
        /// <remarks>Move an item to the Recycle Bin will result in the item being unpublished</remarks>
        /// <param name="content">The <see cref="IContent"/> to delete</param>
        /// <param name="userId">Optional Id of the User deleting the Content</param>
        public void MoveToRecycleBin(IContent content, int userId = 0)
        {
            ((IContentServiceOperations)this).MoveToRecycleBin(content, userId);
        }

        /// <summary>
        /// Moves an <see cref="IContent"/> object to a new location by changing its parent id.
        /// </summary>
        /// <remarks>
        /// If the <see cref="IContent"/> object is already published it will be
        /// published after being moved to its new location. Otherwise it'll just
        /// be saved with a new parent id.
        /// </remarks>
        /// <param name="content">The <see cref="IContent"/> to move</param>
        /// <param name="parentId">Id of the Content's new Parent</param>
        /// <param name="userId">Optional Id of the User moving the Content</param>
        public void Move(IContent content, int parentId, int userId = 0)
        {
            using (new WriteLock(Locker))
            {
                //This ensures that the correct method is called if this method is used to Move to recycle bin.
                if (parentId == Constants.System.RecycleBinContent)
                {
                    MoveToRecycleBin(content, userId);
                    return;
                }

                using (var uow = UowProvider.GetUnitOfWork())
                {
                    var moveEventInfo = new MoveEventInfo<IContent>(content, content.Path, parentId);
                    var moveEventArgs = new MoveEventArgs<IContent>(moveEventInfo);
                    if (uow.Events.DispatchCancelable(Moving, this, moveEventArgs, "Moving"))
                    {
                        uow.Commit();
                        return;
                    }

                    //used to track all the moved entities to be given to the event
                    var moveInfo = new List<MoveEventInfo<IContent>>();

                    //call private method that does the recursive moving
                    PerformMove(content, parentId, userId, moveInfo);

                    moveEventArgs.MoveInfoCollection = moveInfo;
                    moveEventArgs.CanCancel = false;
                    uow.Events.Dispatch(Moved, this, moveEventArgs, "Moved");

                    Audit(uow, AuditType.Move, "Move Content performed by user", userId, content.Id);
                    uow.Commit();
                }
            }
        }

        /// <summary>
        /// Empties the Recycle Bin by deleting all <see cref="IContent"/> that resides in the bin
        /// </summary>
        public void EmptyRecycleBin()
        {
            using (new WriteLock(Locker))
            {
                var nodeObjectType = new Guid(Constants.ObjectTypes.Document);

                using (var uow = UowProvider.GetUnitOfWork())
                {
                    var repository = RepositoryFactory.CreateContentRepository(uow);

                    //Create a dictionary of ids -> dictionary of property aliases + values
                    var entities = repository.GetEntitiesInRecycleBin()
                        .ToDictionary(
                            key => key.Id,
                            val => (IEnumerable<Property>)val.Properties);

                    var files = ((ContentRepository)repository).GetFilesInRecycleBinForUploadField();

                    var recycleBinEventArgs = new RecycleBinEventArgs(nodeObjectType, entities, files);
                    if (uow.Events.DispatchCancelable(EmptyingRecycleBin, this, recycleBinEventArgs))
                    {
                        uow.Commit();
                        return;
                    }

                    var success = repository.EmptyRecycleBin();
                    recycleBinEventArgs.CanCancel = false;
                    recycleBinEventArgs.RecycleBinEmptiedSuccessfully = success;
                    uow.Events.Dispatch(EmptiedRecycleBin, this, recycleBinEventArgs);

                    Audit(uow, AuditType.Delete, "Empty Content Recycle Bin performed by user", 0, Constants.System.RecycleBinContent);
                    uow.Commit();
                }
            }
        }

        /// <summary>
        /// Copies an <see cref="IContent"/> object by creating a new Content object of the same type and copies all data from the current
        /// to the new copy which is returned. Recursively copies all children.
        /// </summary>
        /// <param name="content">The <see cref="IContent"/> to copy</param>
        /// <param name="parentId">Id of the Content's new Parent</param>
        /// <param name="relateToOriginal">Boolean indicating whether the copy should be related to the original</param>
        /// <param name="userId">Optional Id of the User copying the Content</param>
        /// <returns>The newly created <see cref="IContent"/> object</returns>
        public IContent Copy(IContent content, int parentId, bool relateToOriginal, int userId = 0)
        {
            return Copy(content, parentId, relateToOriginal, true, userId);
        }

        /// <summary>
        /// Copies an <see cref="IContent"/> object by creating a new Content object of the same type and copies all data from the current
        /// to the new copy which is returned.
        /// </summary>
        /// <param name="content">The <see cref="IContent"/> to copy</param>
        /// <param name="parentId">Id of the Content's new Parent</param>
        /// <param name="relateToOriginal">Boolean indicating whether the copy should be related to the original</param>
        /// <param name="recursive">A value indicating whether to recursively copy children.</param>
        /// <param name="userId">Optional Id of the User copying the Content</param>
        /// <returns>The newly created <see cref="IContent"/> object</returns>
        public IContent Copy(IContent content, int parentId, bool relateToOriginal, bool recursive, int userId = 0)
        {
            //TODO: This all needs to be managed correctly so that the logic is submitted in one
            // transaction, the CRUD needs to be moved to the repo

            using (new WriteLock(Locker))
            {
                var copy = content.DeepCloneWithResetIdentities();
                copy.ParentId = parentId;

                // A copy should never be set to published automatically even if the original was.
                copy.ChangePublishedState(PublishedState.Unpublished);

                using (var uow = UowProvider.GetUnitOfWork())
                {
                    var copyEventArgs = new CopyEventArgs<IContent>(content, copy, true, parentId, relateToOriginal);
                    if (uow.Events.DispatchCancelable(Copying, this, copyEventArgs))
                    {
                        uow.Commit();
                        return null;
                    }

                    var repository = RepositoryFactory.CreateContentRepository(uow);

                    // Update the create author and last edit author
                    copy.CreatorId = userId;
                    copy.WriterId = userId;

                    //get the current permissions, if there are any explicit ones they need to be copied
                    var currentPermissions = GetPermissionsForEntity(content);
                    currentPermissions.RemoveWhere(p => p.IsDefaultPermissions);

                    repository.AddOrUpdate(copy);
                    repository.AddOrUpdatePreviewXml(copy, c => _entitySerializer.Serialize(this, _dataTypeService, _userService, c));

                    //add permissions
                    if (currentPermissions.Count > 0)
                    {
                        var permissionSet = new ContentPermissionSet(copy, currentPermissions);
                        repository.AddOrUpdatePermissions(permissionSet);
                    }

                    uow.Commit(); // todo - this should flush, not commit

                    //Special case for the associated tags
                    //TODO: Move this to the repository layer in a single transaction!
                    //don't copy tags data in tags table if the item is in the recycle bin
                    if (parentId != Constants.System.RecycleBinContent)
                    {
                        var tags = uow.Database.Fetch<TagRelationshipDto>("WHERE nodeId = @Id", new { Id = content.Id });
                        foreach (var tag in tags)
                            uow.Database.Insert(new TagRelationshipDto
                            {
                                NodeId = copy.Id, TagId = tag.TagId, PropertyTypeId = tag.PropertyTypeId
                            });
                    }
                    uow.Commit(); // todo - this should flush, not commit

                    if (recursive)
                    {
                        //Look for children and copy those as well
                        var children = GetChildren(content.Id);
                        foreach (var child in children)
                        {
                            //TODO: This shouldn't recurse back to this method, it should be done in a private method
                            // that doesn't have a nested lock and so we can perform the entire operation in one commit.
                            Copy(child, copy.Id, relateToOriginal, true, userId);
                        }
                    }
                    copyEventArgs.CanCancel = false;
                    uow.Events.Dispatch(Copied, this, copyEventArgs);
                    Audit(uow, AuditType.Copy, "Copy Content performed by user", content.WriterId, content.Id);
                    uow.Commit();
                }

                return copy;
            }
        }


        /// <summary>
        /// Sends an <see cref="IContent"/> to Publication, which executes handlers and events for the 'Send to Publication' action.
        /// </summary>
        /// <param name="content">The <see cref="IContent"/> to send to publication</param>
        /// <param name="userId">Optional Id of the User issueing the send to publication</param>
        /// <returns>True if sending publication was succesfull otherwise false</returns>
        public bool SendToPublication(IContent content, int userId = 0)
        {
            using (var uow = UowProvider.GetUnitOfWork())
            {
                var sendToPublishEventArgs = new SendToPublishEventArgs<IContent>(content);
                if (uow.Events.DispatchCancelable(SendingToPublish, this, sendToPublishEventArgs))
                {
                    uow.Commit();
                    return false;
                }

                //Save before raising event
                Save(content, userId);
                sendToPublishEventArgs.CanCancel = false;
                uow.Events.Dispatch(SentToPublish, this, sendToPublishEventArgs);

                Audit(uow, AuditType.SendToPublish, "Send to Publish performed by user", content.WriterId, content.Id);
                uow.Commit();

                return true;
            }
        }

        /// <summary>
        /// Rollback an <see cref="IContent"/> object to a previous version.
        /// This will create a new version, which is a copy of all the old data.
        /// </summary>
        /// <remarks>
        /// The way data is stored actually only allows us to rollback on properties
        /// and not data like Name and Alias of the Content.
        /// </remarks>
        /// <param name="id">Id of the <see cref="IContent"/>being rolled back</param>
        /// <param name="versionId">Id of the version to rollback to</param>
        /// <param name="userId">Optional Id of the User issueing the rollback of the Content</param>
        /// <returns>The newly created <see cref="IContent"/> object</returns>
        public IContent Rollback(int id, Guid versionId, int userId = 0)
        {
            var content = GetByVersion(versionId);

            using (var uow = UowProvider.GetUnitOfWork())
            {
                var rollbackEventArgs = new RollbackEventArgs<IContent>(content);
                if (uow.Events.DispatchCancelable(RollingBack, this, rollbackEventArgs))
                {
                    uow.Commit();
                    return content;
                }

                var repository = RepositoryFactory.CreateContentRepository(uow);

                content.WriterId = userId;
                content.CreatorId = userId;
                content.ChangePublishedState(PublishedState.Unpublished);

                repository.AddOrUpdate(content);
                repository.AddOrUpdatePreviewXml(content, c => _entitySerializer.Serialize(this, _dataTypeService, _userService, c));
                rollbackEventArgs.CanCancel = false;
                uow.Events.Dispatch(RolledBack, this, rollbackEventArgs);

                Audit(uow, AuditType.RollBack, "Content rollback performed by user", content.WriterId, content.Id);
                uow.Commit();
            }

            return content;
        }

        /// <summary>
        /// Sorts a collection of <see cref="IContent"/> objects by updating the SortOrder according
        /// to the ordering of items in the passed in <see cref="IEnumerable{T}"/>.
        /// </summary>
        /// <remarks>
        /// Using this method will ensure that the Published-state is maintained upon sorting
        /// so the cache is updated accordingly - as needed.
        /// </remarks>
        /// <param name="items"></param>
        /// <param name="userId"></param>
        /// <param name="raiseEvents"></param>
        /// <returns>True if sorting succeeded, otherwise False</returns>
        public bool Sort(IEnumerable<IContent> items, int userId = 0, bool raiseEvents = true)
        {
            var shouldBePublished = new List<IContent>();
            var shouldBeSaved = new List<IContent>();

            using (new WriteLock(Locker))
            {
                using (var uow = UowProvider.GetUnitOfWork())
                {
                    var asArray = items.ToArray();
<<<<<<< HEAD
                    if (raiseEvents && uow.Events.DispatchCancelable(Saving, this, new SaveEventArgs<IContent>(asArray), "Saving"))
=======
                    var saveEventArgs = new SaveEventArgs<IContent>(asArray);
                    if (raiseEvents && uow.Events.DispatchCancelable(Saving, this, saveEventArgs))
>>>>>>> 617a91c5
                    {
                        uow.Commit();
                        return false;
                    }

                    var repository = RepositoryFactory.CreateContentRepository(uow);

                    var i = 0;
                    foreach (var content in asArray)
                    {
                        //If the current sort order equals that of the content
                        //we don't need to update it, so just increment the sort order
                        //and continue.
                        if (content.SortOrder == i)
                        {
                            i++;
                            continue;
                        }

                        content.SortOrder = i;
                        content.WriterId = userId;
                        i++;

                        if (content.Published)
                        {
                            //TODO: This should not be an inner operation, but if we do this, it cannot raise events and cannot be cancellable!
                            var published = _publishingStrategy.Publish(uow, content, userId).Success;
                            shouldBePublished.Add(content);
                        }
                        else
                            shouldBeSaved.Add(content);

                        repository.AddOrUpdate(content);
                        //add or update a preview
                        repository.AddOrUpdatePreviewXml(content, c => _entitySerializer.Serialize(this, _dataTypeService, _userService, c));
                    }

                    foreach (var content in shouldBePublished)
                    {
                        //Create and Save ContentXml DTO
                        repository.AddOrUpdateContentXml(content, c => _entitySerializer.Serialize(this, _dataTypeService, _userService, c));
                    }

                    if (raiseEvents)
<<<<<<< HEAD
                        uow.Events.Dispatch(Saved, this, new SaveEventArgs<IContent>(asArray, false), "Saved");
=======
                    {
                        saveEventArgs.CanCancel = false;
                        uow.Events.Dispatch(Saved, this, saveEventArgs);
                    }
>>>>>>> 617a91c5

                    if (shouldBePublished.Any())
                    {
                        //TODO: This should not be an inner operation, but if we do this, it cannot raise events and cannot be cancellable!
                        _publishingStrategy.PublishingFinalized(uow, shouldBePublished, false);
                    }

                    Audit(uow, AuditType.Sort, "Sorting content performed by user", userId, 0);
                    uow.Commit();
                }
            }

            return true;
        }

        public IEnumerable<IContent> GetBlueprintsForContentTypes(params int[] documentTypeIds)
        {
            using (var uow = UowProvider.GetUnitOfWork(readOnly: true))
            {
                var repository = RepositoryFactory.CreateContentBlueprintRepository(uow);

                var query = new Query<IContent>();
                if (documentTypeIds.Length > 0)
                {
                    query.Where(x => documentTypeIds.Contains(x.ContentTypeId));
                }
                return repository.GetByQuery(query).Select(x =>
                {
                    ((Content) x).IsBlueprint = true;
                    return x;
                });
            }
        }

        /// <summary>
        /// Gets paged content descendants as XML by path
        /// </summary>
        /// <param name="path">Path starts with</param>
        /// <param name="pageIndex">Page number</param>
        /// <param name="pageSize">Page size</param>
        /// <param name="totalRecords">Total records the query would return without paging</param>
        /// <returns>A paged enumerable of XML entries of content items</returns>
        public IEnumerable<XElement> GetPagedXmlEntries(string path, long pageIndex, int pageSize, out long totalRecords)
        {
            Mandate.ParameterCondition(pageIndex >= 0, "pageIndex");
            Mandate.ParameterCondition(pageSize > 0, "pageSize");

            using (var uow = UowProvider.GetUnitOfWork(readOnly: true))
            {
                var repository = RepositoryFactory.CreateContentRepository(uow);
                var contents = repository.GetPagedXmlEntriesByPath(path, pageIndex, pageSize,
                    //This order by is VERY important! This allows us to figure out what is implicitly not published, see ContentRepository.BuildXmlCache and
                    // UmbracoContentIndexer.PerformIndexAll which uses the logic based on this sort order
                    new[] { "level", "parentID", "sortOrder" },
                    out totalRecords);
                return contents;
            }
        }

        /// <summary>
        /// This builds the Xml document used for the XML cache
        /// </summary>
        /// <returns></returns>
        public XmlDocument BuildXmlCache()
        {
            using (var uow = UowProvider.GetUnitOfWork())
            {
                var repository = RepositoryFactory.CreateContentRepository(uow);
                var result = repository.BuildXmlCache();
                uow.Commit();
                return result;
            }
        }

        /// <summary>
        /// Rebuilds all xml content in the cmsContentXml table for all documents
        /// </summary>
        /// <param name="contentTypeIds">
        /// Only rebuild the xml structures for the content type ids passed in, if none then rebuilds the structures
        /// for all content
        /// </param>
        public void RebuildXmlStructures(params int[] contentTypeIds)
        {
            using (var uow = UowProvider.GetUnitOfWork())
            {
                var repository = RepositoryFactory.CreateContentRepository(uow);

                repository.RebuildXmlStructures(
                    content => _entitySerializer.Serialize(this, _dataTypeService, _userService, content),
                    contentTypeIds: contentTypeIds.Length == 0 ? null : contentTypeIds);

                Audit(uow, AuditType.Publish, "ContentService.RebuildXmlStructures completed, the xml has been regenerated in the database", 0, Constants.System.Root);
                uow.Commit();
            }
        }

        #region Internal Methods

        /// <summary>
        /// Gets a collection of <see cref="IContent"/> descendants by the first Parent.
        /// </summary>
        /// <param name="content"><see cref="IContent"/> item to retrieve Descendants from</param>
        /// <returns>An Enumerable list of <see cref="IContent"/> objects</returns>
        internal IEnumerable<IContent> GetPublishedDescendants(IContent content)
        {
            using (var uow = UowProvider.GetUnitOfWork(readOnly: true))
            {
                var repository = RepositoryFactory.CreateContentRepository(uow);

                var query = Query<IContent>.Builder.Where(x => x.Id != content.Id && x.Path.StartsWith(content.Path) && x.Trashed == false);
                return repository.GetByPublishedVersion(query);
            }
        }

        #endregion

        #region Private Methods

        /// <summary>
        /// Hack: This is used to fix some data if an entity's properties are invalid/corrupt
        /// </summary>
        /// <param name="content"></param>
        private void QuickUpdate(IContent content)
        {
            if (content == null) throw new ArgumentNullException("content");
            if (content.HasIdentity == false) throw new InvalidOperationException("Cannot update an entity without an Identity");

            using (var uow = UowProvider.GetUnitOfWork())
            {
                var repository = RepositoryFactory.CreateContentRepository(uow);
                repository.AddOrUpdate(content);
                uow.Commit();
            }
        }

        private void Audit(IScopeUnitOfWork uow, AuditType type, string message, int userId, int objectId)
        {
            var auditRepo = RepositoryFactory.CreateAuditRepository(uow);
            auditRepo.AddOrUpdate(new AuditItem(objectId, message, type, userId));
        }

        //TODO: All of this needs to be moved to the repository
        private void PerformMove(IContent content, int parentId, int userId, ICollection<MoveEventInfo<IContent>> moveInfo)
        {
            //add a tracking item to use in the Moved event
            moveInfo.Add(new MoveEventInfo<IContent>(content, content.Path, parentId));

            content.WriterId = userId;
            if (parentId == Constants.System.Root)
            {
                content.Path = string.Concat(Constants.System.Root, ",", content.Id);
                content.Level = 1;
            }
            else
            {
                var parent = GetById(parentId);
                content.Path = string.Concat(parent.Path, ",", content.Id);
                content.Level = parent.Level + 1;
            }

            //If Content is being moved away from Recycle Bin, its state should be un-trashed
            if (content.Trashed && parentId != Constants.System.RecycleBinContent)
            {
                content.ChangeTrashedState(false, parentId);
            }
            else
            {
                content.ParentId = parentId;
            }

            //If Content is published, it should be (re)published from its new location
            if (content.Published)
            {
                //If Content is Publishable its saved and published
                //otherwise we save the content without changing the publish state, and generate new xml because the Path, Level and Parent has changed.
                if (IsPublishable(content))
                {
                    //TODO: This is raising events, probably not desirable as this costs performance for event listeners like Examine
                    SaveAndPublish(content, userId);
                }
                else
                {
                    //TODO: This is raising events, probably not desirable as this costs performance for event listeners like Examine
                    Save(content, false, userId);

                    //TODO: This shouldn't be here! This needs to be part of the repository logic but in order to fix this we need to
                    // change how this method calls "Save" as it needs to save using an internal method
                    using (var uow = UowProvider.GetUnitOfWork())
                    {
                        var xml = _entitySerializer.Serialize(this, _dataTypeService, _userService, content);

                        var poco = new ContentXmlDto { NodeId = content.Id, Xml = xml.ToDataString() };
                        var exists =
                            uow.Database.FirstOrDefault<ContentXmlDto>("WHERE nodeId = @Id", new { Id = content.Id }) !=
                            null;
                        int result = exists
                                         ? uow.Database.Update(poco)
                                         : Convert.ToInt32(uow.Database.Insert(poco));
                        uow.Commit();
                    }
                }
            }
            else
            {
                //TODO: This is raising events, probably not desirable as this costs performance for event listeners like Examine
                Save(content, userId);
            }

            //Ensure that Path and Level is updated on children
            var children = GetChildren(content.Id).ToArray();
            if (children.Any())
            {
                foreach (var child in children)
                {
                    PerformMove(child, content.Id, userId, moveInfo);
                }
            }
        }

        /// <summary>
        /// Publishes a <see cref="IContent"/> object and all its children
        /// </summary>
        /// <param name="content">The <see cref="IContent"/> to publish along with its children</param>
        /// <param name="userId">Optional Id of the User issueing the publishing</param>
        /// <param name="includeUnpublished">If set to true, this will also publish descendants that are completely unpublished, normally this will only publish children that have previously been published</param>
        /// <returns>
        /// A list of publish statues. If the parent document is not valid or cannot be published because it's parent(s) is not published
        /// then the list will only contain one status item, otherwise it will contain status items for it and all of it's descendants that
        /// are to be published.
        /// </returns>
        private IEnumerable<Attempt<PublishStatus>> PublishWithChildrenDo(
            IContent content, int userId = 0, bool includeUnpublished = false)
        {
            if (content == null) throw new ArgumentNullException("content");

            var evtMsgs = EventMessagesFactory.Get();

            using (new WriteLock(Locker))
            {
                //Hack: this ensures that the entity's path is valid and if not it fixes/persists it
                //see: http://issues.umbraco.org/issue/U4-9336
                content.EnsureValidPath(Logger, entity => GetById(entity.ParentId), QuickUpdate);

                var result = new List<Attempt<PublishStatus>>();

                //Check if parent is published (although not if its a root node) - if parent isn't published this Content cannot be published
                if (content.ParentId != Constants.System.Root && content.ParentId != Constants.System.RecycleBinContent && IsPublishable(content) == false)
                {
                    Logger.Info<ContentService>(
                        string.Format(
                            "Content '{0}' with Id '{1}' could not be published because its parent or one of its ancestors is not published.",
                            content.Name, content.Id));
                    result.Add(Attempt.Fail(new PublishStatus(content, PublishStatusType.FailedPathNotPublished, evtMsgs)));
                    return result;
                }

                //Content contains invalid property values and can therefore not be published - fire event?
                if (!content.IsValid())
                {
                    Logger.Info<ContentService>(
                        string.Format("Content '{0}' with Id '{1}' could not be published because of invalid properties.",
                                      content.Name, content.Id));
                    result.Add(
                        Attempt.Fail(
                            new PublishStatus(content, PublishStatusType.FailedContentInvalid, evtMsgs)
                            {
                                InvalidProperties = ((ContentBase)content).LastInvalidProperties
                            }));
                    return result;
                }

                //Consider creating a Path query instead of recursive method:
                //var query = Query<IContent>.Builder.Where(x => x.Path.StartsWith(content.Path));

                var updated = new List<IContent>();
                var list = new List<IContent>();
                list.Add(content); //include parent item
                list.AddRange(GetDescendants(content));

                var internalStrategy = _publishingStrategy;

                using (var uow = UowProvider.GetUnitOfWork())
                {
                    //Publish and then update the database with new status
                    var publishedOutcome = internalStrategy.PublishWithChildren(uow, list, userId, includeUnpublished).ToArray();
                    var published = publishedOutcome
                        .Where(x => x.Success || x.Result.StatusType == PublishStatusType.SuccessAlreadyPublished)
                        // ensure proper order (for events) - cannot publish a child before its parent!
                        .OrderBy(x => x.Result.ContentItem.Level)
                        .ThenBy(x => x.Result.ContentItem.SortOrder);

                    var repository = RepositoryFactory.CreateContentRepository(uow);

                    //NOTE The Publish with subpages-dialog was used more as a republish-type-thing, so we'll have to include PublishStatusType.SuccessAlreadyPublished
                    //in the updated-list, so the Published event is triggered with the expected set of pages and the xml is updated.
                    foreach (var item in published)
                    {
                        item.Result.ContentItem.WriterId = userId;
                        repository.AddOrUpdate(item.Result.ContentItem);
                        //add or update a preview
                        repository.AddOrUpdatePreviewXml(item.Result.ContentItem, c => _entitySerializer.Serialize(this, _dataTypeService, _userService, c));
                        //add or update the published xml
                        repository.AddOrUpdateContentXml(item.Result.ContentItem, c => _entitySerializer.Serialize(this, _dataTypeService, _userService, c));
                        updated.Add(item.Result.ContentItem);
                    }

                    //Save xml to db and call following method to fire event:
                    _publishingStrategy.PublishingFinalized(uow, updated, false);

                    Audit(uow, AuditType.Publish, "Publish with Children performed by user", userId, content.Id);
                    uow.Commit();

                    return publishedOutcome;
                }
            }
        }

        /// <summary>
        /// UnPublishes a single <see cref="IContent"/> object
        /// </summary>
        /// <param name="content">The <see cref="IContent"/> to publish</param>
        /// <param name="omitCacheRefresh">Optional boolean to avoid having the cache refreshed when calling this Unpublish method. By default this method will update the cache.</param>
        /// <param name="userId">Optional Id of the User issueing the publishing</param>
        /// <returns>True if unpublishing succeeded, otherwise False</returns>
        private Attempt<UnPublishStatus> UnPublishDo(IContent content, bool omitCacheRefresh = false, int userId = 0)
        {
            var newest = GetById(content.Id); // ensure we have the newest version
            if (content.Version != newest.Version) // but use the original object if it's already the newest version
                content = newest;

            var evtMsgs = EventMessagesFactory.Get();

            var published = content.Published ? content : GetPublishedVersion(content.Id); // get the published version
            if (published == null)
            {
                return Attempt.Succeed(new UnPublishStatus(content, UnPublishedStatusType.SuccessAlreadyUnPublished, evtMsgs)); // already unpublished
            }

            using (var uow = UowProvider.GetUnitOfWork())
            {
                var unpublished = _publishingStrategy.UnPublish(uow, content, userId);
                if (unpublished == false)
                {
                    uow.Commit();
                    return Attempt.Fail(new UnPublishStatus(content, UnPublishedStatusType.FailedCancelledByEvent, evtMsgs));
                }

                var repository = RepositoryFactory.CreateContentRepository(uow);

                content.WriterId = userId;
                repository.AddOrUpdate(content);
                // is published is not newest, reset the published flag on published version
                if (published.Version != content.Version)
                    repository.ClearPublished(published);
                repository.DeleteContentXml(content);

                //Delete xml from db? and call following method to fire event through PublishingStrategy to update cache
                if (omitCacheRefresh == false)
                    _publishingStrategy.UnPublishingFinalized(uow, content);

                Audit(uow, AuditType.UnPublish, "UnPublish performed by user", userId, content.Id);
                uow.Commit();
            }

            return Attempt.Succeed(new UnPublishStatus(content, UnPublishedStatusType.Success, evtMsgs));
        }

        /// <summary>
        /// Saves and Publishes a single <see cref="IContent"/> object
        /// </summary>
        /// <param name="content">The <see cref="IContent"/> to save and publish</param>
        /// <param name="userId">Optional Id of the User issueing the publishing</param>
        /// <param name="raiseEvents">Optional boolean indicating whether or not to raise save events.</param>
        /// <returns>True if publishing succeeded, otherwise False</returns>
        private Attempt<PublishStatus> SaveAndPublishDo(IContent content, int userId = 0, bool raiseEvents = true)
        {
            var evtMsgs = EventMessagesFactory.Get();

            using (new WriteLock(Locker))
            {
                using (var uow = UowProvider.GetUnitOfWork())
                {
<<<<<<< HEAD
                    if (raiseEvents && uow.Events.DispatchCancelable(Saving, this, new SaveEventArgs<IContent>(content, evtMsgs), "Saving"))
=======
                    var saveEventArgs = new SaveEventArgs<IContent>(content, evtMsgs);
                    if (raiseEvents && uow.Events.DispatchCancelable(Saving, this, saveEventArgs))
>>>>>>> 617a91c5
                    {
                        uow.Commit();
                        return Attempt.Fail(new PublishStatus(content, PublishStatusType.FailedCancelledByEvent, evtMsgs));
                    }

                    //Has this content item previously been published? If so, we don't need to refresh the children
                    var previouslyPublished = content.HasIdentity && HasPublishedVersion(content.Id); //content might not have an id
                    var publishStatus = new PublishStatus(content, PublishStatusType.Success, evtMsgs); //initially set to success

                    //Check if parent is published (although not if its a root node) - if parent isn't published this Content cannot be published
                    publishStatus.StatusType = CheckAndLogIsPublishable(content);
                    //if it is not successful, then check if the props are valid
                    if ((int)publishStatus.StatusType < 10)
                    {
                        //Content contains invalid property values and can therefore not be published - fire event?
                        publishStatus.StatusType = CheckAndLogIsValid(content);
                        //set the invalid properties (if there are any)
                        publishStatus.InvalidProperties = ((ContentBase)content).LastInvalidProperties;
                    }
                    //if we're still successful, then publish using the strategy
                    if (publishStatus.StatusType == PublishStatusType.Success)
                    {
                        //Publish and then update the database with new status
                        var publishResult = _publishingStrategy.Publish(uow, content, userId);
                        //set the status type to the publish result
                        publishStatus.StatusType = publishResult.Result.StatusType;
                    }

                    //we are successfully published if our publishStatus is still Successful
                    bool published = publishStatus.StatusType == PublishStatusType.Success;

                    var repository = RepositoryFactory.CreateContentRepository(uow);

                    if (published == false)
                    {
                        content.ChangePublishedState(PublishedState.Saved);
                    }
                    //Since this is the Save and Publish method, the content should be saved even though the publish fails or isn't allowed
                    if (content.HasIdentity == false)
                    {
                        content.CreatorId = userId;
                    }
                    content.WriterId = userId;

                    repository.AddOrUpdate(content);
                    repository.AddOrUpdatePreviewXml(content, c => _entitySerializer.Serialize(this, _dataTypeService, _userService, c));

                    if (published)
                    {
                        //Content Xml
                        repository.AddOrUpdateContentXml(content, c => _entitySerializer.Serialize(this, _dataTypeService, _userService, c));
                    }

                    if (raiseEvents)
<<<<<<< HEAD
                        uow.Events.Dispatch(Saved, this, new SaveEventArgs<IContent>(content, false, evtMsgs), "Saved");
=======
                    {
                        saveEventArgs.CanCancel = false;
                        uow.Events.Dispatch(Saved, this, saveEventArgs);
                    }
>>>>>>> 617a91c5

                    //Save xml to db and call following method to fire event through PublishingStrategy to update cache
                    if (published)
                    {
                        _publishingStrategy.PublishingFinalized(uow, content);
                    }

                    //We need to check if children and their publish state to ensure that we 'republish' content that was previously published
                    if (published && previouslyPublished == false && HasChildren(content.Id))
                    {
                    //TODO: Horrible for performance if there are lots of descendents! We should page if anything but this is crazy
                        var descendants = GetPublishedDescendants(content);
                        _publishingStrategy.PublishingFinalized(uow, descendants, false);
                    }

                    Audit(uow, AuditType.Publish, "Save and Publish performed by user", userId, content.Id);
                    uow.Commit();

                    return Attempt.If(publishStatus.StatusType == PublishStatusType.Success, publishStatus);
                }
            }
        }

        /// <summary>
        /// Saves a single <see cref="IContent"/> object
        /// </summary>
        /// <param name="content">The <see cref="IContent"/> to save</param>
        /// <param name="changeState">Boolean indicating whether or not to change the Published state upon saving</param>
        /// <param name="userId">Optional Id of the User saving the Content</param>
        /// <param name="raiseEvents">Optional boolean indicating whether or not to raise events.</param>
        private Attempt<OperationStatus> Save(IContent content, bool changeState, int userId = 0, bool raiseEvents = true)
        {
            var evtMsgs = EventMessagesFactory.Get();

            using (new WriteLock(Locker))
            {
                using (var uow = UowProvider.GetUnitOfWork())
                {
<<<<<<< HEAD
                    if (raiseEvents && uow.Events.DispatchCancelable(Saving, this, new SaveEventArgs<IContent>(content, evtMsgs), "Saving"))
=======
                    var saveEventArgs = new SaveEventArgs<IContent>(content, evtMsgs);
                    if (raiseEvents && uow.Events.DispatchCancelable(Saving, this, saveEventArgs))
>>>>>>> 617a91c5
                    {
                        uow.Commit();
                        return OperationStatus.Cancelled(evtMsgs);
                    }

                    if (string.IsNullOrWhiteSpace(content.Name))
                    {
                        throw new ArgumentException("Cannot save content with empty name.");
                    }

                    var repository = RepositoryFactory.CreateContentRepository(uow);

                    if (content.HasIdentity == false)
                    {
                        content.CreatorId = userId;
                    }
                    content.WriterId = userId;

                    //Only change the publish state if the "previous" version was actually published or marked as unpublished
                    if (changeState && (content.Published || ((Content)content).PublishedState == PublishedState.Unpublished))
                        content.ChangePublishedState(PublishedState.Saved);

                    repository.AddOrUpdate(content);

                    //Generate a new preview
                    repository.AddOrUpdatePreviewXml(content, c => _entitySerializer.Serialize(this, _dataTypeService, _userService, c));

                    if (raiseEvents)
<<<<<<< HEAD
                        uow.Events.Dispatch(Saved, this, new SaveEventArgs<IContent>(content, false, evtMsgs), "Saved");
=======
                    {
                        saveEventArgs.CanCancel = false;
                        uow.Events.Dispatch(Saved, this, saveEventArgs);
                    }
>>>>>>> 617a91c5

                    Audit(uow, AuditType.Save, "Save Content performed by user", userId, content.Id);
                    uow.Commit();
                }

                return OperationStatus.Success(evtMsgs);
            }
        }

        /// <summary>
        /// Checks if the passed in <see cref="IContent"/> can be published based on the anscestors publish state.
        /// </summary>
        /// <remarks>
        /// Check current is only used when falling back to checking the Parent of non-saved content, as
        /// non-saved content doesn't have a valid path yet.
        /// </remarks>
        /// <param name="content"><see cref="IContent"/> to check if anscestors are published</param>
        /// <param name="checkCurrent">Boolean indicating whether the passed in content should also be checked for published versions</param>
        /// <returns>True if the Content can be published, otherwise False</returns>
        private bool IsPublishable(IContent content, bool checkCurrent)
        {
            var ids = content.Path.Split(',').Select(int.Parse).ToList();
            foreach (var id in ids)
            {
                //If Id equals that of the recycle bin we return false because nothing in the bin can be published
                if (id == Constants.System.RecycleBinContent)
                    return false;

                //We don't check the System Root, so just continue
                if (id == Constants.System.Root) continue;

                //If the current id equals that of the passed in content and if current shouldn't be checked we skip it.
                if (checkCurrent == false && id == content.Id) continue;

                //Check if the content for the current id is published - escape the loop if we encounter content that isn't published
                var hasPublishedVersion = HasPublishedVersion(id);
                if (hasPublishedVersion == false)
                    return false;
            }

            return true;
        }

        private PublishStatusType CheckAndLogIsPublishable(IContent content)
        {
            //Check if parent is published (although not if its a root node) - if parent isn't published this Content cannot be published
            if (content.ParentId != Constants.System.Root && content.ParentId != Constants.System.RecycleBinContent && IsPublishable(content) == false)
            {
                Logger.Info<ContentService>(
                    string.Format(
                        "Content '{0}' with Id '{1}' could not be published because its parent is not published.",
                        content.Name, content.Id));
                return PublishStatusType.FailedPathNotPublished;
            }

            if (content.ExpireDate.HasValue && content.ExpireDate.Value > DateTime.MinValue && DateTime.Now > content.ExpireDate.Value)
            {
                Logger.Info<ContentService>(
                    string.Format(
                        "Content '{0}' with Id '{1}' has expired and could not be published.",
                        content.Name, content.Id));
                return PublishStatusType.FailedHasExpired;
            }

            if (content.ReleaseDate.HasValue && content.ReleaseDate.Value > DateTime.MinValue && content.ReleaseDate.Value > DateTime.Now)
            {
                Logger.Info<ContentService>(
                    string.Format(
                        "Content '{0}' with Id '{1}' is awaiting release and could not be published.",
                        content.Name, content.Id));
                return PublishStatusType.FailedAwaitingRelease;
            }

            return PublishStatusType.Success;
        }

        private PublishStatusType CheckAndLogIsValid(IContent content)
        {
            //Content contains invalid property values and can therefore not be published - fire event?
            if (content.IsValid() == false)
            {
                Logger.Info<ContentService>(
                    string.Format(
                        "Content '{0}' with Id '{1}' could not be published because of invalid properties.",
                        content.Name, content.Id));
                return PublishStatusType.FailedContentInvalid;
            }

            return PublishStatusType.Success;
        }

        private IContentType FindContentTypeByAlias(string contentTypeAlias)
        {
            using (var uow = UowProvider.GetUnitOfWork(readOnly: true))
            {
                var repository = RepositoryFactory.CreateContentTypeRepository(uow);

                var query = Query<IContentType>.Builder.Where(x => x.Alias == contentTypeAlias);
                var types = repository.GetByQuery(query);

                if (types.Any() == false)
                    throw new Exception(
                        string.Format("No ContentType matching the passed in Alias: '{0}' was found",
                                      contentTypeAlias));

                var contentType = types.First();

                if (contentType == null)
                    throw new Exception(string.Format("ContentType matching the passed in Alias: '{0}' was null",
                                                      contentTypeAlias));
                return contentType;
            }
        }

        #endregion

        #region Proxy Event Handlers
        /// <summary>
        /// Occurs before publish.
        /// </summary>
        /// <remarks>Proxy to the real event on the <see cref="PublishingStrategy"/></remarks>
        public static event TypedEventHandler<IPublishingStrategy, PublishEventArgs<IContent>> Publishing
        {
            add { PublishingStrategy.Publishing += value; }
            remove { PublishingStrategy.Publishing -= value; }
        }

        /// <summary>
        /// Occurs after publish.
        /// </summary>
        /// <remarks>Proxy to the real event on the <see cref="PublishingStrategy"/></remarks>
        public static event TypedEventHandler<IPublishingStrategy, PublishEventArgs<IContent>> Published
        {
            add { PublishingStrategy.Published += value; }
            remove { PublishingStrategy.Published -= value; }
        }
        /// <summary>
        /// Occurs before unpublish.
        /// </summary>
        /// <remarks>Proxy to the real event on the <see cref="PublishingStrategy"/></remarks>
        public static event TypedEventHandler<IPublishingStrategy, PublishEventArgs<IContent>> UnPublishing
        {
            add { PublishingStrategy.UnPublishing += value; }
            remove { PublishingStrategy.UnPublishing -= value; }
        }

        /// <summary>
        /// Occurs after unpublish.
        /// </summary>
        /// <remarks>Proxy to the real event on the <see cref="PublishingStrategy"/></remarks>
        public static event TypedEventHandler<IPublishingStrategy, PublishEventArgs<IContent>> UnPublished
        {
            add { PublishingStrategy.UnPublished += value; }
            remove { PublishingStrategy.UnPublished -= value; }
        }
        #endregion

        #region Event Handlers
        /// <summary>
        /// Occurs before Delete
        /// </summary>
        public static event TypedEventHandler<IContentService, DeleteEventArgs<IContent>> Deleting;

        /// <summary>
        /// Occurs after Delete
        /// </summary>
        public static event TypedEventHandler<IContentService, DeleteEventArgs<IContent>> Deleted;

        /// <summary>
        /// Occurs before Delete Versions
        /// </summary>
        public static event TypedEventHandler<IContentService, DeleteRevisionsEventArgs> DeletingVersions;

        /// <summary>
        /// Occurs after Delete Versions
        /// </summary>
        public static event TypedEventHandler<IContentService, DeleteRevisionsEventArgs> DeletedVersions;

        /// <summary>
        /// Occurs before Save
        /// </summary>
        public static event TypedEventHandler<IContentService, SaveEventArgs<IContent>> Saving;

        /// <summary>
        /// Occurs after Save
        /// </summary>
        public static event TypedEventHandler<IContentService, SaveEventArgs<IContent>> Saved;

        /// <summary>
        /// Occurs before Create
        /// </summary>
        [Obsolete("Use the Created event instead, the Creating and Created events both offer the same functionality, Creating event has been deprecated.")]
        public static event TypedEventHandler<IContentService, NewEventArgs<IContent>> Creating;

        /// <summary>
        /// Occurs after Create
        /// </summary>
        /// <remarks>
        /// Please note that the Content object has been created, but might not have been saved
        /// so it does not have an identity yet (meaning no Id has been set).
        /// </remarks>
        public static event TypedEventHandler<IContentService, NewEventArgs<IContent>> Created;

        /// <summary>
        /// Occurs before Copy
        /// </summary>
        public static event TypedEventHandler<IContentService, CopyEventArgs<IContent>> Copying;

        /// <summary>
        /// Occurs after Copy
        /// </summary>
        public static event TypedEventHandler<IContentService, CopyEventArgs<IContent>> Copied;

        /// <summary>
        /// Occurs before Content is moved to Recycle Bin
        /// </summary>
        public static event TypedEventHandler<IContentService, MoveEventArgs<IContent>> Trashing;

        /// <summary>
        /// Occurs after Content is moved to Recycle Bin
        /// </summary>
        public static event TypedEventHandler<IContentService, MoveEventArgs<IContent>> Trashed;

        /// <summary>
        /// Occurs before Move
        /// </summary>
        public static event TypedEventHandler<IContentService, MoveEventArgs<IContent>> Moving;

        /// <summary>
        /// Occurs after Move
        /// </summary>
        public static event TypedEventHandler<IContentService, MoveEventArgs<IContent>> Moved;

        /// <summary>
        /// Occurs before Rollback
        /// </summary>
        public static event TypedEventHandler<IContentService, RollbackEventArgs<IContent>> RollingBack;

        /// <summary>
        /// Occurs after Rollback
        /// </summary>
        public static event TypedEventHandler<IContentService, RollbackEventArgs<IContent>> RolledBack;

        /// <summary>
        /// Occurs before Send to Publish
        /// </summary>
        public static event TypedEventHandler<IContentService, SendToPublishEventArgs<IContent>> SendingToPublish;

        /// <summary>
        /// Occurs after Send to Publish
        /// </summary>
        public static event TypedEventHandler<IContentService, SendToPublishEventArgs<IContent>> SentToPublish;

        /// <summary>
        /// Occurs before the Recycle Bin is emptied
        /// </summary>
        public static event TypedEventHandler<IContentService, RecycleBinEventArgs> EmptyingRecycleBin;

        /// <summary>
        /// Occurs after the Recycle Bin has been Emptied
        /// </summary>
        public static event TypedEventHandler<IContentService, RecycleBinEventArgs> EmptiedRecycleBin;

        /// <summary>
        /// Occurs after a blueprint has been saved.
        /// </summary>
        public static event TypedEventHandler<IContentService, SaveEventArgs<IContent>> SavedBlueprint;

        /// <summary>
        /// Occurs after a blueprint has been deleted.
        /// </summary>
        public static event TypedEventHandler<IContentService, DeleteEventArgs<IContent>> DeletedBlueprint;

        #endregion
    }
}<|MERGE_RESOLUTION|>--- conflicted
+++ resolved
@@ -1,2791 +1,2739 @@
-using System;
-using System.Collections.Generic;
-using System.ComponentModel;
-using System.Globalization;
-using System.IO;
-using System.Linq;
-using System.Threading;
-using System.Xml;
-using System.Xml.Linq;
-using Umbraco.Core.Events;
-using Umbraco.Core.Logging;
-using Umbraco.Core.Models;
-using Umbraco.Core.Models.Membership;
-using Umbraco.Core.Models.Rdbms;
-using Umbraco.Core.Persistence;
-using Umbraco.Core.Persistence.DatabaseModelDefinitions;
-using Umbraco.Core.Persistence.Querying;
-using Umbraco.Core.Persistence.Repositories;
-using Umbraco.Core.Persistence.UnitOfWork;
-using Umbraco.Core.Publishing;
-
-namespace Umbraco.Core.Services
-{
-    /// <summary>
-    /// Represents the Content Service, which is an easy access to operations involving <see cref="IContent"/>
-    /// </summary>
-    public class ContentService : ScopeRepositoryService, IContentService, IContentServiceOperations
-    {
-        private readonly IPublishingStrategy2 _publishingStrategy;
-        private readonly EntityXmlSerializer _entitySerializer = new EntityXmlSerializer();
-        private readonly IDataTypeService _dataTypeService;
-        private readonly IUserService _userService;
-
-        //Support recursive locks because some of the methods that require locking call other methods that require locking.
-        //for example, the Move method needs to be locked but this calls the Save method which also needs to be locked.
-        private static readonly ReaderWriterLockSlim Locker = new ReaderWriterLockSlim(LockRecursionPolicy.SupportsRecursion);
-
-        public ContentService(
-            IDatabaseUnitOfWorkProvider provider,
-            RepositoryFactory repositoryFactory,
-            ILogger logger,
-            IEventMessagesFactory eventMessagesFactory,
-            IDataTypeService dataTypeService,
-            IUserService userService)
-            : base(provider, repositoryFactory, logger, eventMessagesFactory)
-        {
-            if (dataTypeService == null) throw new ArgumentNullException("dataTypeService");
-            if (userService == null) throw new ArgumentNullException("userService");
-            _publishingStrategy = new PublishingStrategy(UowProvider.ScopeProvider, eventMessagesFactory, logger);
-            _dataTypeService = dataTypeService;
-            _userService = userService;
-        }
-
-        #region Static Queries
-
-        private IQuery<IContent> _notTrashedQuery;
-
-        #endregion
-
-        public int CountPublished(string contentTypeAlias = null)
-        {
-            using (var uow = UowProvider.GetUnitOfWork(readOnly: true))
-            {
-                var repository = RepositoryFactory.CreateContentRepository(uow);
-                return repository.CountPublished();
-            }
-        }
-
-        public int Count(string contentTypeAlias = null)
-        {
-            using (var uow = UowProvider.GetUnitOfWork(readOnly: true))
-            {
-                var repository = RepositoryFactory.CreateContentRepository(uow);
-                return repository.Count(contentTypeAlias);
-            }
-        }
-
-        public int CountChildren(int parentId, string contentTypeAlias = null)
-        {
-            using (var uow = UowProvider.GetUnitOfWork(readOnly: true))
-            {
-                var repository = RepositoryFactory.CreateContentRepository(uow);
-                return repository.CountChildren(parentId, contentTypeAlias);
-            }
-        }
-
-        public int CountDescendants(int parentId, string contentTypeAlias = null)
-        {
-            using (var uow = UowProvider.GetUnitOfWork(readOnly: true))
-            {
-                var repository = RepositoryFactory.CreateContentRepository(uow);
-                return repository.CountDescendants(parentId, contentTypeAlias);
-            }
-        }
-
-        /// <summary>
-        /// Used to bulk update the permissions set for a content item. This will replace all permissions
-        /// assigned to an entity with a list of user id & permission pairs.
-        /// </summary>
-        /// <param name="permissionSet"></param>
-        public void ReplaceContentPermissions(EntityPermissionSet permissionSet)
-        {
-            using (var uow = UowProvider.GetUnitOfWork())
-            {
-                var repository = RepositoryFactory.CreateContentRepository(uow);
-                repository.ReplaceContentPermissions(permissionSet);
-                uow.Commit();
-            }
-        }
-
-        /// <summary>
-        /// Assigns a single permission to the current content item for the specified group ids
-        /// </summary>
-        /// <param name="entity"></param>
-        /// <param name="permission"></param>
-        /// <param name="groupIds"></param>
-        public void AssignContentPermission(IContent entity, char permission, IEnumerable<int> groupIds)
-        {
-            using (var uow = UowProvider.GetUnitOfWork())
-            {
-                var repository = RepositoryFactory.CreateContentRepository(uow);
-                repository.AssignEntityPermission(entity, permission, groupIds);
-                uow.Commit();
-            }
-        }
-
-        /// <summary>
-        /// Returns implicit/inherited permissions assigned to the content item for all user groups
-        /// </summary>
-        /// <param name="content"></param>
-        /// <returns></returns>
-        public EntityPermissionCollection GetPermissionsForEntity(IContent content)
-        {
-            using (var uow = UowProvider.GetUnitOfWork(readOnly: true))
-            {
-                var repository = RepositoryFactory.CreateContentRepository(uow);
-                return repository.GetPermissionsForEntity(content.Id);
-            }
-        }
-
-        /// <summary>
-        /// Creates an <see cref="IContent"/> object using the alias of the <see cref="IContentType"/>
-        /// that this Content should based on.
-        /// </summary>
-        /// <remarks>
-        /// Note that using this method will simply return a new IContent without any identity
-        /// as it has not yet been persisted. It is intended as a shortcut to creating new content objects
-        /// that does not invoke a save operation against the database.
-        /// </remarks>
-        /// <param name="name">Name of the Content object</param>
-        /// <param name="parentId">Id of Parent for the new Content</param>
-        /// <param name="contentTypeAlias">Alias of the <see cref="IContentType"/></param>
-        /// <param name="userId">Optional id of the user creating the content</param>
-        /// <returns><see cref="IContent"/></returns>
-        public IContent CreateContent(string name, Guid parentId, string contentTypeAlias, int userId = 0)
-        {
-            var parent = GetById(parentId);
-            return CreateContent(name, parent, contentTypeAlias, userId);
-        }
-
-        /// <summary>
-        /// Creates an <see cref="IContent"/> object using the alias of the <see cref="IContentType"/>
-        /// that this Content should based on.
-        /// </summary>
-        /// <remarks>
-        /// Note that using this method will simply return a new IContent without any identity
-        /// as it has not yet been persisted. It is intended as a shortcut to creating new content objects
-        /// that does not invoke a save operation against the database.
-        /// </remarks>
-        /// <param name="name">Name of the Content object</param>
-        /// <param name="parentId">Id of Parent for the new Content</param>
-        /// <param name="contentTypeAlias">Alias of the <see cref="IContentType"/></param>
-        /// <param name="userId">Optional id of the user creating the content</param>
-        /// <returns><see cref="IContent"/></returns>
-        public IContent CreateContent(string name, int parentId, string contentTypeAlias, int userId = 0)
-        {
-            var contentType = FindContentTypeByAlias(contentTypeAlias);
-            var content = new Content(name, parentId, contentType);
-            var parent = GetById(content.ParentId);
-            content.Path = string.Concat(parent.IfNotNull(x => x.Path, content.ParentId.ToString()), ",", content.Id);
-
-            using (var uow = UowProvider.GetUnitOfWork())
-            {
-                var newEventArgs = new NewEventArgs<IContent>(content, contentTypeAlias, parentId);
-                if (uow.Events.DispatchCancelable(Creating, this, newEventArgs))
-                {
-                    uow.Commit();
-                    content.WasCancelled = true;
-                    return content;
-                }
-
-                content.CreatorId = userId;
-                content.WriterId = userId;
-                newEventArgs.CanCancel = false;
-                uow.Events.Dispatch(Created, this, newEventArgs);
-
-                uow.Commit();
-            }
-
-            return content;
-        }
-
-        /// <summary>
-        /// Creates an <see cref="IContent"/> object using the alias of the <see cref="IContentType"/>
-        /// that this Content should based on.
-        /// </summary>
-        /// <remarks>
-        /// Note that using this method will simply return a new IContent without any identity
-        /// as it has not yet been persisted. It is intended as a shortcut to creating new content objects
-        /// that does not invoke a save operation against the database.
-        /// </remarks>
-        /// <param name="name">Name of the Content object</param>
-        /// <param name="parent">Parent <see cref="IContent"/> object for the new Content</param>
-        /// <param name="contentTypeAlias">Alias of the <see cref="IContentType"/></param>
-        /// <param name="userId">Optional id of the user creating the content</param>
-        /// <returns><see cref="IContent"/></returns>
-        public IContent CreateContent(string name, IContent parent, string contentTypeAlias, int userId = 0)
-        {
-            if (parent == null) throw new ArgumentNullException("parent");
-
-            var contentType = FindContentTypeByAlias(contentTypeAlias);
-            var content = new Content(name, parent, contentType);
-            content.Path = string.Concat(parent.Path, ",", content.Id);
-
-            using (var uow = UowProvider.GetUnitOfWork())
-            {
-                var newEventArgs = new NewEventArgs<IContent>(content, contentTypeAlias, parent);
-                if (uow.Events.DispatchCancelable(Creating, this, newEventArgs))
-                {
-                    uow.Commit();
-                    content.WasCancelled = true;
-                    return content;
-                }
-
-                content.CreatorId = userId;
-                content.WriterId = userId;
-                newEventArgs.CanCancel = false;
-                uow.Events.Dispatch(Created, this, newEventArgs);
-
-                uow.Commit();
-            }
-
-            return content;
-        }
-
-        /// <summary>
-        /// Creates and saves an <see cref="IContent"/> object using the alias of the <see cref="IContentType"/>
-        /// that this Content should based on.
-        /// </summary>
-        /// <remarks>
-        /// This method returns an <see cref="IContent"/> object that has been persisted to the database
-        /// and therefor has an identity.
-        /// </remarks>
-        /// <param name="name">Name of the Content object</param>
-        /// <param name="parentId">Id of Parent for the new Content</param>
-        /// <param name="contentTypeAlias">Alias of the <see cref="IContentType"/></param>
-        /// <param name="userId">Optional id of the user creating the content</param>
-        /// <returns><see cref="IContent"/></returns>
-        public IContent CreateContentWithIdentity(string name, int parentId, string contentTypeAlias, int userId = 0)
-        {
-            var contentType = FindContentTypeByAlias(contentTypeAlias);
-            var content = new Content(name, parentId, contentType);
-
-            using (var uow = UowProvider.GetUnitOfWork())
-            {
-                //NOTE: I really hate the notion of these Creating/Created events - they are so inconsistent, I've only just found
-                // out that in these 'WithIdentity' methods, the Saving/Saved events were not fired, wtf. Anyways, they're added now.
-                var newEventArgs = new NewEventArgs<IContent>(content, contentTypeAlias, parentId);
-                if (uow.Events.DispatchCancelable(Creating, this, newEventArgs))
-                {
-                    uow.Commit();
-                    content.WasCancelled = true;
-                    return content;
-                }
-
-<<<<<<< HEAD
-                if (uow.Events.DispatchCancelable(Saving, this, new SaveEventArgs<IContent>(content), "Saving"))
-=======
-                var saveEventArgs = new SaveEventArgs<IContent>(content);
-                if (uow.Events.DispatchCancelable(Saving, this, saveEventArgs))
->>>>>>> 617a91c5
-                {
-                    uow.Commit();
-                    content.WasCancelled = true;
-                    return content;
-                }
-
-                var repository = RepositoryFactory.CreateContentRepository(uow);
-                content.CreatorId = userId;
-                content.WriterId = userId;
-
-                repository.AddOrUpdate(content);
-                repository.AddOrUpdatePreviewXml(content, c => _entitySerializer.Serialize(this, _dataTypeService, _userService, c));
-<<<<<<< HEAD
-
-                uow.Events.Dispatch(Saved, this, new SaveEventArgs<IContent>(content, false), "Saved");
-                uow.Events.Dispatch(Created, this, new NewEventArgs<IContent>(content, false, contentTypeAlias, parentId));
-=======
-                saveEventArgs.CanCancel = false;
-                uow.Events.Dispatch(Saved, this, saveEventArgs);
-                newEventArgs.CanCancel = false;
-                uow.Events.Dispatch(Created, this, newEventArgs);
->>>>>>> 617a91c5
-
-                Audit(uow, AuditType.New, string.Format("Content '{0}' was created with Id {1}", name, content.Id), content.CreatorId, content.Id);
-                uow.Commit();
-            }
-
-            return content;
-        }
-
-        /// <summary>
-        /// Creates and saves an <see cref="IContent"/> object using the alias of the <see cref="IContentType"/>
-        /// that this Content should based on.
-        /// </summary>
-        /// <remarks>
-        /// This method returns an <see cref="IContent"/> object that has been persisted to the database
-        /// and therefor has an identity.
-        /// </remarks>
-        /// <param name="name">Name of the Content object</param>
-        /// <param name="parent">Parent <see cref="IContent"/> object for the new Content</param>
-        /// <param name="contentTypeAlias">Alias of the <see cref="IContentType"/></param>
-        /// <param name="userId">Optional id of the user creating the content</param>
-        /// <returns><see cref="IContent"/></returns>
-        public IContent CreateContentWithIdentity(string name, IContent parent, string contentTypeAlias, int userId = 0)
-        {
-            if (parent == null) throw new ArgumentNullException("parent");
-
-            var contentType = FindContentTypeByAlias(contentTypeAlias);
-            var content = new Content(name, parent, contentType);
-
-            using (var uow = UowProvider.GetUnitOfWork())
-            {
-                //NOTE: I really hate the notion of these Creating/Created events - they are so inconsistent, I've only just found
-                // out that in these 'WithIdentity' methods, the Saving/Saved events were not fired, wtf. Anyways, they're added now.
-                var newEventArgs = new NewEventArgs<IContent>(content, contentTypeAlias, parent);
-                if (uow.Events.DispatchCancelable(Creating, this, newEventArgs))
-                {
-                    uow.Commit();
-                    content.WasCancelled = true;
-                    return content;
-                }
-
-<<<<<<< HEAD
-                if (uow.Events.DispatchCancelable(Saving, this, new SaveEventArgs<IContent>(content), "Saving"))
-=======
-                var saveEventArgs = new SaveEventArgs<IContent>(content);
-                if (uow.Events.DispatchCancelable(Saving, this, saveEventArgs))
->>>>>>> 617a91c5
-                {
-                    uow.Commit();
-                    content.WasCancelled = true;
-                    return content;
-                }
-
-                var repository = RepositoryFactory.CreateContentRepository(uow);
-                content.CreatorId = userId;
-                content.WriterId = userId;
-
-                repository.AddOrUpdate(content);
-                repository.AddOrUpdatePreviewXml(content, c => _entitySerializer.Serialize(this, _dataTypeService, _userService, c));
-<<<<<<< HEAD
-
-                uow.Events.Dispatch(Saved, this, new SaveEventArgs<IContent>(content, false), "Saved");
-                uow.Events.Dispatch(Created, this, new NewEventArgs<IContent>(content, false, contentTypeAlias, parent));
-=======
-                saveEventArgs.CanCancel = false;
-                uow.Events.Dispatch(Saved, this, saveEventArgs);
-                newEventArgs.CanCancel = false;
-                uow.Events.Dispatch(Created, this, newEventArgs);
->>>>>>> 617a91c5
-
-                Audit(uow, AuditType.New, string.Format("Content '{0}' was created with Id {1}", name, content.Id), content.CreatorId, content.Id);
-                uow.Commit();
-            }
-
-            return content;
-        }
-
-        /// <summary>
-        /// Gets an <see cref="IContent"/> object by Id
-        /// </summary>
-        /// <param name="id">Id of the Content to retrieve</param>
-        /// <returns><see cref="IContent"/></returns>
-        public IContent GetById(int id)
-        {
-            using (var uow = UowProvider.GetUnitOfWork(readOnly: true))
-            {
-                var repository = RepositoryFactory.CreateContentRepository(uow);
-                return repository.Get(id);
-            }
-        }
-
-        /// <summary>
-        /// Gets <see cref="IContent"/> objects by Ids
-        /// </summary>
-        /// <param name="ids">Ids of the Content to retrieve</param>
-        /// <returns><see cref="IContent"/></returns>
-        public IEnumerable<IContent> GetByIds(IEnumerable<int> ids)
-        {
-            var idsArray = ids.ToArray();
-            if (idsArray.Length == 0) return Enumerable.Empty<IContent>();
-
-            using (var uow = UowProvider.GetUnitOfWork(readOnly: true))
-            {
-                var repository = RepositoryFactory.CreateContentRepository(uow);
-
-                // ensure that the result has the order based on the ids passed in
-                var result = repository.GetAll(idsArray);
-                var content = result.ToDictionary(x => x.Id, x => x);
-
-                var sortedResult = idsArray.Select(x =>
-                {
-                    IContent c;
-                    return content.TryGetValue(x, out c) ? c : null;
-                }).WhereNotNull();
-
-                return sortedResult;
-            }
-        }
-
-        /// <summary>
-        /// Gets <see cref="IContent"/> objects by Ids
-        /// </summary>
-        /// <param name="ids">Ids of the Content to retrieve</param>
-        /// <returns><see cref="IContent"/></returns>
-        public IEnumerable<IContent> GetByIds(IEnumerable<Guid> ids)
-        {
-            var idsArray = ids.ToArray();
-            if (idsArray.Length == 0) return Enumerable.Empty<IContent>();
-
-            using (var uow = UowProvider.GetUnitOfWork(readOnly: true))
-            {
-                var repository = RepositoryFactory.CreateContentRepository(uow);
-
-                // ensure that the result has the order based on the ids passed in
-                var result = repository.GetAll(idsArray);
-                var content = result.ToDictionary(x => x.Key, x => x);
-
-                var sortedResult = idsArray.Select(x =>
-                {
-                    IContent c;
-                    return content.TryGetValue(x, out c) ? c : null;
-                }).WhereNotNull();
-
-                return sortedResult;
-            }
-        }
-
-        /// <summary>
-        /// Gets an <see cref="IContent"/> object by its 'UniqueId'
-        /// </summary>
-        /// <param name="key">Guid key of the Content to retrieve</param>
-        /// <returns><see cref="IContent"/></returns>
-        public IContent GetById(Guid key)
-        {
-            using (var uow = UowProvider.GetUnitOfWork(readOnly: true))
-            {
-                var repository = RepositoryFactory.CreateContentRepository(uow);
-                return repository.Get(key);
-            }
-        }
-
-        /// <summary>
-        /// Gets a collection of <see cref="IContent"/> objects by the Id of the <see cref="IContentType"/>
-        /// </summary>
-        /// <param name="id">Id of the <see cref="IContentType"/></param>
-        /// <returns>An Enumerable list of <see cref="IContent"/> objects</returns>
-        public IEnumerable<IContent> GetContentOfContentType(int id)
-        {
-            using (var uow = UowProvider.GetUnitOfWork(readOnly: true))
-            {
-                var repository = RepositoryFactory.CreateContentRepository(uow);
-                var query = Query<IContent>.Builder.Where(x => x.ContentTypeId == id);
-                return repository.GetByQuery(query);
-            }
-        }
-
-        internal IEnumerable<IContent> GetPublishedContentOfContentType(int id)
-        {
-            using (var uow = UowProvider.GetUnitOfWork(readOnly: true))
-            {
-                var repository = RepositoryFactory.CreateContentRepository(uow);
-                var query = Query<IContent>.Builder.Where(x => x.ContentTypeId == id);
-                return repository.GetByPublishedVersion(query);
-            }
-        }
-
-        /// <summary>
-        /// Gets a collection of <see cref="IContent"/> objects by Level
-        /// </summary>
-        /// <param name="level">The level to retrieve Content from</param>
-        /// <returns>An Enumerable list of <see cref="IContent"/> objects</returns>
-        public IEnumerable<IContent> GetByLevel(int level)
-        {
-            using (var uow = UowProvider.GetUnitOfWork(readOnly: true))
-            {
-                var repository = RepositoryFactory.CreateContentRepository(uow);
-                var query = Query<IContent>.Builder.Where(x => x.Level == level && x.Path.StartsWith(Constants.System.RecycleBinContent.ToInvariantString()) == false);
-                return repository.GetByQuery(query);
-            }
-        }
-
-        /// <summary>
-        /// Gets a specific version of an <see cref="IContent"/> item.
-        /// </summary>
-        /// <param name="versionId">Id of the version to retrieve</param>
-        /// <returns>An <see cref="IContent"/> item</returns>
-        public IContent GetByVersion(Guid versionId)
-        {
-            using (var uow = UowProvider.GetUnitOfWork(readOnly: true))
-            {
-                var repository = RepositoryFactory.CreateContentRepository(uow);
-                return repository.GetByVersion(versionId);
-            }
-        }
-
-
-        /// <summary>
-        /// Gets a collection of an <see cref="IContent"/> objects versions by Id
-        /// </summary>
-        /// <param name="id"></param>
-        /// <returns>An Enumerable list of <see cref="IContent"/> objects</returns>
-        public IEnumerable<IContent> GetVersions(int id)
-        {
-            using (var uow = UowProvider.GetUnitOfWork(readOnly: true))
-            {
-                var repository = RepositoryFactory.CreateContentRepository(uow);
-                return repository.GetAllVersions(id);
-            }
-        }
-
-        /// <summary>
-        /// Gets a list of all version Ids for the given content item ordered so latest is first
-        /// </summary>
-        /// <param name="id"></param>
-        /// <param name="maxRows">The maximum number of rows to return</param>
-        /// <returns></returns>
-        public IEnumerable<Guid> GetVersionIds(int id, int maxRows)
-        {
-            using (var uow = UowProvider.GetUnitOfWork(readOnly: true))
-            {
-                var repository = RepositoryFactory.CreateContentRepository(uow);
-                return repository.GetVersionIds(id, maxRows);
-            }
-        }
-
-        /// <summary>
-        /// Gets a collection of <see cref="IContent"/> objects, which are ancestors of the current content.
-        /// </summary>
-        /// <param name="id">Id of the <see cref="IContent"/> to retrieve ancestors for</param>
-        /// <returns>An Enumerable list of <see cref="IContent"/> objects</returns>
-        public IEnumerable<IContent> GetAncestors(int id)
-        {
-            var content = GetById(id);
-            return GetAncestors(content);
-        }
-
-        /// <summary>
-        /// Gets a collection of <see cref="IContent"/> objects, which are ancestors of the current content.
-        /// </summary>
-        /// <param name="content"><see cref="IContent"/> to retrieve ancestors for</param>
-        /// <returns>An Enumerable list of <see cref="IContent"/> objects</returns>
-        public IEnumerable<IContent> GetAncestors(IContent content)
-        {
-            //null check otherwise we get exceptions
-            if (content.Path.IsNullOrWhiteSpace()) return Enumerable.Empty<IContent>();
-
-            var ids = content.Path.Split(',').Where(x => x != Constants.System.Root.ToInvariantString() && x != content.Id.ToString(CultureInfo.InvariantCulture)).Select(int.Parse).ToArray();
-            if (ids.Any() == false)
-                return new List<IContent>();
-
-            using (var uow = UowProvider.GetUnitOfWork(readOnly: true))
-            {
-                var repository = RepositoryFactory.CreateContentRepository(uow);
-                return repository.GetAll(ids);
-            }
-        }
-
-        /// <summary>
-        /// Gets a collection of <see cref="IContent"/> objects by Parent Id
-        /// </summary>
-        /// <param name="id">Id of the Parent to retrieve Children from</param>
-        /// <returns>An Enumerable list of <see cref="IContent"/> objects</returns>
-        public IEnumerable<IContent> GetChildren(int id)
-        {
-            using (var uow = UowProvider.GetUnitOfWork(readOnly: true))
-            {
-                var repository = RepositoryFactory.CreateContentRepository(uow);
-                var query = Query<IContent>.Builder.Where(x => x.ParentId == id);
-                return repository.GetByQuery(query).OrderBy(x => x.SortOrder);
-            }
-        }
-
-        [Obsolete("Use the overload with 'long' parameter types instead")]
-        [EditorBrowsable(EditorBrowsableState.Never)]
-        public IEnumerable<IContent> GetPagedChildren(int id, int pageIndex, int pageSize, out int totalChildren,
-            string orderBy, Direction orderDirection, string filter = "")
-        {
-            long total;
-            var result = GetPagedChildren(id, Convert.ToInt64(pageIndex), pageSize, out total, orderBy, orderDirection, true, filter);
-            totalChildren = Convert.ToInt32(total);
-            return result;
-        }
-
-        /// <summary>
-        /// Gets a collection of <see cref="IContent"/> objects by Parent Id
-        /// </summary>
-        /// <param name="id">Id of the Parent to retrieve Children from</param>
-        /// <param name="pageIndex">Page index (zero based)</param>
-        /// <param name="pageSize">Page size</param>
-        /// <param name="totalChildren">Total records query would return without paging</param>
-        /// <param name="orderBy">Field to order by</param>
-        /// <param name="orderDirection">Direction to order by</param>
-        /// <param name="filter">Search text filter</param>
-        /// <returns>An Enumerable list of <see cref="IContent"/> objects</returns>
-        public IEnumerable<IContent> GetPagedChildren(int id, long pageIndex, int pageSize, out long totalChildren,
-            string orderBy, Direction orderDirection, string filter = "")
-        {
-            return GetPagedChildren(id, pageIndex, pageSize, out totalChildren, orderBy, orderDirection, true, filter);
-        }
-
-        /// <summary>
-        /// Gets a collection of <see cref="IContent"/> objects by Parent Id
-        /// </summary>
-        /// <param name="id">Id of the Parent to retrieve Children from</param>
-        /// <param name="pageIndex">Page index (zero based)</param>
-        /// <param name="pageSize">Page size</param>
-        /// <param name="totalChildren">Total records query would return without paging</param>
-        /// <param name="orderBy">Field to order by</param>
-        /// <param name="orderDirection">Direction to order by</param>
-        /// <param name="orderBySystemField">Flag to indicate when ordering by system field</param>
-        /// <param name="filter">Search text filter</param>
-        /// <returns>An Enumerable list of <see cref="IContent"/> objects</returns>
-        public IEnumerable<IContent> GetPagedChildren(int id, long pageIndex, int pageSize, out long totalChildren,
-            string orderBy, Direction orderDirection, bool orderBySystemField, string filter)
-        {
-            Mandate.ParameterCondition(pageIndex >= 0, "pageIndex");
-            Mandate.ParameterCondition(pageSize > 0, "pageSize");
-
-            using (var uow = UowProvider.GetUnitOfWork(readOnly: true))
-            {
-                var repository = RepositoryFactory.CreateContentRepository(uow);
-
-                var query = Query<IContent>.Builder;
-                // always check for a parent - else it will also get decendants (and then you should use the GetPagedDescendants method)
-                query.Where(x => x.ParentId == id);
-
-                IQuery<IContent> filterQuery = null;
-                if (filter.IsNullOrWhiteSpace() == false)
-                {
-                    filterQuery = Query<IContent>.Builder.Where(x => x.Name.Contains(filter));
-                }
-                return repository.GetPagedResultsByQuery(query, pageIndex, pageSize, out totalChildren, orderBy, orderDirection, orderBySystemField, filterQuery);
-            }
-        }
-
-        [Obsolete("Use the overload with 'long' parameter types instead")]
-        [EditorBrowsable(EditorBrowsableState.Never)]
-        public IEnumerable<IContent> GetPagedDescendants(int id, int pageIndex, int pageSize, out int totalChildren, string orderBy = "path", Direction orderDirection = Direction.Ascending, string filter = "")
-        {
-            long total;
-            var result = GetPagedDescendants(id, Convert.ToInt64(pageIndex), pageSize, out total, orderBy, orderDirection, true, filter);
-            totalChildren = Convert.ToInt32(total);
-            return result;
-        }
-
-        /// <summary>
-        /// Gets a collection of <see cref="IContent"/> objects by Parent Id
-        /// </summary>
-        /// <param name="id">Id of the Parent to retrieve Descendants from</param>
-        /// <param name="pageIndex">Page number</param>
-        /// <param name="pageSize">Page size</param>
-        /// <param name="totalChildren">Total records query would return without paging</param>
-        /// <param name="orderBy">Field to order by</param>
-        /// <param name="orderDirection">Direction to order by</param>
-        /// <param name="filter">Search text filter</param>
-        /// <returns>An Enumerable list of <see cref="IContent"/> objects</returns>
-        public IEnumerable<IContent> GetPagedDescendants(int id, long pageIndex, int pageSize, out long totalChildren, string orderBy = "path", Direction orderDirection = Direction.Ascending, string filter = "")
-        {
-            return GetPagedDescendants(id, pageIndex, pageSize, out totalChildren, orderBy, orderDirection, true, filter);
-        }
-
-        /// <summary>
-        /// Gets a collection of <see cref="IContent"/> objects by Parent Id
-        /// </summary>
-        /// <param name="id">Id of the Parent to retrieve Descendants from</param>
-        /// <param name="pageIndex">Page number</param>
-        /// <param name="pageSize">Page size</param>
-        /// <param name="totalChildren">Total records query would return without paging</param>
-        /// <param name="orderBy">Field to order by</param>
-        /// <param name="orderDirection">Direction to order by</param>
-        /// <param name="orderBySystemField">Flag to indicate when ordering by system field</param>
-        /// <param name="filter">Search text filter</param>
-        /// <returns>An Enumerable list of <see cref="IContent"/> objects</returns>
-        public IEnumerable<IContent> GetPagedDescendants(int id, long pageIndex, int pageSize, out long totalChildren, string orderBy, Direction orderDirection, bool orderBySystemField, string filter)
-        {
-            Mandate.ParameterCondition(pageIndex >= 0, "pageIndex");
-            Mandate.ParameterCondition(pageSize > 0, "pageSize");
-            using (var uow = UowProvider.GetUnitOfWork(readOnly: true))
-            {
-                var repository = RepositoryFactory.CreateContentRepository(uow);
-
-                // get query - if the id is System Root, then just get all
-                var query = Query<IContent>.Builder;
-                if (id != Constants.System.Root)
-                    query.Where(x => x.Path.SqlContains(string.Format(",{0},", id), TextColumnType.NVarchar));
-
-                // get filter
-                IQuery<IContent> filterQuery = null;
-                if (filter.IsNullOrWhiteSpace() == false)
-                    filterQuery = Query<IContent>.Builder.Where(x => x.Name.Contains(filter));
-
-                return repository.GetPagedResultsByQuery(query, pageIndex, pageSize, out totalChildren, orderBy, orderDirection, orderBySystemField, filterQuery);
-            }
-        }
-
-        /// <summary>
-        /// Gets a collection of <see cref="IContent"/> objects by Parent Id
-        /// </summary>
-        /// <param name="id">Id of the Parent to retrieve Descendants from</param>
-        /// <param name="pageIndex">Page number</param>
-        /// <param name="pageSize">Page size</param>
-        /// <param name="totalChildren">Total records query would return without paging</param>
-        /// <param name="orderBy">Field to order by</param>
-        /// <param name="orderDirection">Direction to order by</param>
-        /// <param name="orderBySystemField">Flag to indicate when ordering by system field</param>
-        /// <param name="filter">Search filter</param>
-        /// <returns>An Enumerable list of <see cref="IContent"/> objects</returns>
-        public IEnumerable<IContent> GetPagedDescendants(int id, long pageIndex, int pageSize, out long totalChildren, string orderBy, Direction orderDirection, bool orderBySystemField, IQuery<IContent> filter)
-        {
-            Mandate.ParameterCondition(pageIndex >= 0, "pageIndex");
-            Mandate.ParameterCondition(pageSize > 0, "pageSize");
-
-            using (var uow = UowProvider.GetUnitOfWork(readOnly: true))
-            {
-                var repository = RepositoryFactory.CreateContentRepository(uow);
-
-                // get query - if the id is System Root, then just get all
-                var query = Query<IContent>.Builder;
-                if (id != Constants.System.Root)
-                    query.Where(x => x.Path.SqlContains(string.Format(",{0},", id), TextColumnType.NVarchar));
-
-                return repository.GetPagedResultsByQuery(query, pageIndex, pageSize, out totalChildren, orderBy, orderDirection, orderBySystemField, filter);
-            }
-        }
-
-        /// <summary>
-        /// Gets a collection of <see cref="IContent"/> objects by its name or partial name
-        /// </summary>
-        /// <param name="parentId">Id of the Parent to retrieve Children from</param>
-        /// <param name="name">Full or partial name of the children</param>
-        /// <returns>An Enumerable list of <see cref="IContent"/> objects</returns>
-        public IEnumerable<IContent> GetChildrenByName(int parentId, string name)
-        {
-            using (var uow = UowProvider.GetUnitOfWork(readOnly: true))
-            {
-                var repository = RepositoryFactory.CreateContentRepository(uow);
-
-                var query = Query<IContent>.Builder.Where(x => x.ParentId == parentId && x.Name.Contains(name));
-                return repository.GetByQuery(query);
-            }
-        }
-
-        /// <summary>
-        /// Gets a collection of <see cref="IContent"/> objects by Parent Id
-        /// </summary>
-        /// <param name="id">Id of the Parent to retrieve Descendants from</param>
-        /// <returns>An Enumerable list of <see cref="IContent"/> objects</returns>
-        public IEnumerable<IContent> GetDescendants(int id)
-        {
-            var content = GetById(id);
-            return content == null ? Enumerable.Empty<IContent>() : GetDescendants(content);
-        }
-
-        /// <summary>
-        /// Gets a collection of <see cref="IContent"/> objects by Parent Id
-        /// </summary>
-        /// <param name="content"><see cref="IContent"/> item to retrieve Descendants from</param>
-        /// <returns>An Enumerable list of <see cref="IContent"/> objects</returns>
-        public IEnumerable<IContent> GetDescendants(IContent content)
-        {
-            //This is a check to ensure that the path is correct for this entity to avoid problems like: http://issues.umbraco.org/issue/U4-9336 due to data corruption
-            if (content.ValidatePath() == false)
-                throw new InvalidDataException(string.Format("The content item {0} has an invalid path: {1} with parentID: {2}", content.Id, content.Path, content.ParentId));
-
-            using (var uow = UowProvider.GetUnitOfWork(readOnly: true))
-            {
-                var repository = RepositoryFactory.CreateContentRepository(uow);
-
-                var pathMatch = content.Path + ",";
-                var query = Query<IContent>.Builder.Where(x => x.Path.StartsWith(pathMatch) && x.Id != content.Id);
-                return repository.GetByQuery(query);
-            }
-        }
-
-        /// <summary>
-        /// Gets the parent of the current content as an <see cref="IContent"/> item.
-        /// </summary>
-        /// <param name="id">Id of the <see cref="IContent"/> to retrieve the parent from</param>
-        /// <returns>Parent <see cref="IContent"/> object</returns>
-        public IContent GetParent(int id)
-        {
-            var content = GetById(id);
-            return GetParent(content);
-        }
-
-        /// <summary>
-        /// Gets the parent of the current content as an <see cref="IContent"/> item.
-        /// </summary>
-        /// <param name="content"><see cref="IContent"/> to retrieve the parent from</param>
-        /// <returns>Parent <see cref="IContent"/> object</returns>
-        public IContent GetParent(IContent content)
-        {
-            if (content.ParentId == Constants.System.Root || content.ParentId == Constants.System.RecycleBinContent)
-                return null;
-
-            return GetById(content.ParentId);
-        }
-
-        /// <summary>
-        /// Gets the published version of an <see cref="IContent"/> item
-        /// </summary>
-        /// <param name="id">Id of the <see cref="IContent"/> to retrieve version from</param>
-        /// <returns>An <see cref="IContent"/> item</returns>
-        public IContent GetPublishedVersion(int id)
-        {
-            var version = GetVersions(id);
-            return version.FirstOrDefault(x => x.Published);
-        }
-
-        /// <summary>
-        /// Gets the published version of a <see cref="IContent"/> item.
-        /// </summary>
-        /// <param name="content">The content item.</param>
-        /// <returns>The published version, if any; otherwise, null.</returns>
-        public IContent GetPublishedVersion(IContent content)
-        {
-            if (content.Published) return content;
-            return content.HasPublishedVersion
-                ? GetByVersion(content.PublishedVersionGuid)
-                : null;
-        }
-
-        /// <summary>
-        /// Gets a collection of <see cref="IContent"/> objects, which reside at the first level / root
-        /// </summary>
-        /// <returns>An Enumerable list of <see cref="IContent"/> objects</returns>
-        public IEnumerable<IContent> GetRootContent()
-        {
-            using (var uow = UowProvider.GetUnitOfWork(readOnly: true))
-            {
-                var repository = RepositoryFactory.CreateContentRepository(uow);
-
-                var query = Query<IContent>.Builder.Where(x => x.ParentId == Constants.System.Root);
-                return repository.GetByQuery(query);
-            }
-        }
-
-        /// <summary>
-        /// Gets all published content items
-        /// </summary>
-        /// <returns></returns>
-        internal IEnumerable<IContent> GetAllPublished()
-        {
-            //create it once if it is needed (no need for locking here)
-            if (_notTrashedQuery == null)
-            {
-                _notTrashedQuery = Query<IContent>.Builder.Where(x => x.Trashed == false);
-            }
-
-            using (var uow = UowProvider.GetUnitOfWork(readOnly: true))
-            {
-                var repository = RepositoryFactory.CreateContentRepository(uow);
-                return repository.GetByPublishedVersion(_notTrashedQuery);
-            }
-        }
-
-        /// <summary>
-        /// Gets a collection of <see cref="IContent"/> objects, which has an expiration date less than or equal to today.
-        /// </summary>
-        /// <returns>An Enumerable list of <see cref="IContent"/> objects</returns>
-        public IEnumerable<IContent> GetContentForExpiration()
-        {
-            using (var uow = UowProvider.GetUnitOfWork(readOnly: true))
-            {
-                var repository = RepositoryFactory.CreateContentRepository(uow);
-                var query = Query<IContent>.Builder.Where(x => x.Published && x.ExpireDate <= DateTime.Now);
-                return repository.GetByQuery(query);
-            }
-        }
-
-        /// <summary>
-        /// Gets a collection of <see cref="IContent"/> objects, which has a release date less than or equal to today.
-        /// </summary>
-        /// <returns>An Enumerable list of <see cref="IContent"/> objects</returns>
-        public IEnumerable<IContent> GetContentForRelease()
-        {
-            using (var uow = UowProvider.GetUnitOfWork(readOnly: true))
-            {
-                var repository = RepositoryFactory.CreateContentRepository(uow);
-                var query = Query<IContent>.Builder.Where(x => x.Published == false && x.ReleaseDate <= DateTime.Now);
-                return repository.GetByQuery(query);
-            }
-        }
-
-        /// <summary>
-        /// Gets a collection of an <see cref="IContent"/> objects, which resides in the Recycle Bin
-        /// </summary>
-        /// <returns>An Enumerable list of <see cref="IContent"/> objects</returns>
-        public IEnumerable<IContent> GetContentInRecycleBin()
-        {
-            using (var uow = UowProvider.GetUnitOfWork(readOnly: true))
-            {
-                var repository = RepositoryFactory.CreateContentRepository(uow);
-                var query = Query<IContent>.Builder.Where(x => x.Path.Contains(Constants.System.RecycleBinContent.ToInvariantString()));
-                return repository.GetByQuery(query);
-            }
-        }
-
-
-
-        /// <summary>
-        /// Checks whether an <see cref="IContent"/> item has any children
-        /// </summary>
-        /// <param name="id">Id of the <see cref="IContent"/></param>
-        /// <returns>True if the content has any children otherwise False</returns>
-        public bool HasChildren(int id)
-        {
-            return CountChildren(id) > 0;
-        }
-
-        internal int CountChildren(int id)
-        {
-            using (var uow = UowProvider.GetUnitOfWork(readOnly: true))
-            {
-                var repository = RepositoryFactory.CreateContentRepository(uow);
-                var query = Query<IContent>.Builder.Where(x => x.ParentId == id);
-                return repository.Count(query);
-            }
-        }
-
-        /// <summary>
-        /// Checks whether an <see cref="IContent"/> item has any published versions
-        /// </summary>
-        /// <param name="id">Id of the <see cref="IContent"/></param>
-        /// <returns>True if the content has any published version otherwise False</returns>
-        public bool HasPublishedVersion(int id)
-        {
-            using (var uow = UowProvider.GetUnitOfWork(readOnly: true))
-            {
-                var repository = RepositoryFactory.CreateContentRepository(uow);
-                var query = Query<IContent>.Builder.Where(x => x.Published == true && x.Id == id && x.Trashed == false);
-                return repository.Count(query) > 0;
-            }
-        }
-
-        /// <summary>
-        /// Checks if the passed in <see cref="IContent"/> can be published based on the anscestors publish state.
-        /// </summary>
-        /// <param name="content"><see cref="IContent"/> to check if anscestors are published</param>
-        /// <returns>True if the Content can be published, otherwise False</returns>
-        public bool IsPublishable(IContent content)
-        {
-            //If the passed in content has yet to be saved we "fallback" to checking the Parent
-            //because if the Parent is publishable then the current content can be Saved and Published
-            if (content.HasIdentity == false)
-            {
-                var parent = GetById(content.ParentId);
-                return IsPublishable(parent, true);
-            }
-
-            return IsPublishable(content, false);
-        }
-
-        /// <summary>
-        /// This will rebuild the xml structures for content in the database.
-        /// </summary>
-        /// <param name="userId">This is not used for anything</param>
-        /// <returns>True if publishing succeeded, otherwise False</returns>
-        /// <remarks>
-        /// This is used for when a document type alias or a document type property is changed, the xml will need to
-        /// be regenerated.
-        /// </remarks>
-        public bool RePublishAll(int userId = 0)
-        {
-            try
-            {
-                RebuildXmlStructures();
-                return true;
-            }
-            catch (Exception ex)
-            {
-                Logger.Error<ContentService>("An error occurred executing RePublishAll", ex);
-                return false;
-            }
-        }
-
-        /// <summary>
-        /// This will rebuild the xml structures for content in the database.
-        /// </summary>
-        /// <param name="contentTypeIds">
-        /// If specified will only rebuild the xml for the content type's specified, otherwise will update the structure
-        /// for all published content.
-        /// </param>
-        internal void RePublishAll(params int[] contentTypeIds)
-        {
-            try
-            {
-                RebuildXmlStructures(contentTypeIds);
-            }
-            catch (Exception ex)
-            {
-                Logger.Error<ContentService>("An error occurred executing RePublishAll", ex);
-            }
-        }
-
-        /// <summary>
-        /// Publishes a single <see cref="IContent"/> object
-        /// </summary>
-        /// <param name="content">The <see cref="IContent"/> to publish</param>
-        /// <param name="userId">Optional Id of the User issueing the publishing</param>
-        /// <returns>True if publishing succeeded, otherwise False</returns>
-        public bool Publish(IContent content, int userId = 0)
-        {
-            var result = SaveAndPublishDo(content, userId);
-            Logger.Info<ContentService>("Call was made to ContentService.Publish, use PublishWithStatus instead since that method will provide more detailed information on the outcome");
-            return result.Success;
-        }
-
-        /// <summary>
-        /// Publishes a <see cref="IContent"/> object and all its children
-        /// </summary>
-        /// <param name="content">The <see cref="IContent"/> to publish along with its children</param>
-        /// <param name="userId">Optional Id of the User issueing the publishing</param>
-        /// <param name="includeUnpublished"></param>
-        /// <returns>The list of statuses for all published items</returns>
-        IEnumerable<Attempt<PublishStatus>> IContentServiceOperations.PublishWithChildren(IContent content, int userId, bool includeUnpublished)
-        {
-            return PublishWithChildrenDo(content, userId, includeUnpublished);
-        }
-
-        /// <summary>
-        /// Saves and Publishes a single <see cref="IContent"/> object
-        /// </summary>
-        /// <param name="content">The <see cref="IContent"/> to save and publish</param>
-        /// <param name="userId">Optional Id of the User issueing the publishing</param>
-        /// <param name="raiseEvents">Optional boolean indicating whether or not to raise save events.</param>
-        /// <returns>True if publishing succeeded, otherwise False</returns>
-        Attempt<PublishStatus> IContentServiceOperations.SaveAndPublish(IContent content, int userId, bool raiseEvents)
-        {
-            return SaveAndPublishDo(content, userId, raiseEvents);
-        }
-
-        /// <summary>
-        /// Deletes an <see cref="IContent"/> object by moving it to the Recycle Bin
-        /// </summary>
-        /// <remarks>Move an item to the Recycle Bin will result in the item being unpublished</remarks>
-        /// <param name="content">The <see cref="IContent"/> to delete</param>
-        /// <param name="userId">Optional Id of the User deleting the Content</param>
-        Attempt<OperationStatus> IContentServiceOperations.MoveToRecycleBin(IContent content, int userId)
-        {
-            return MoveToRecycleBinDo(content, userId, false);
-        }
-
-        /// <summary>
-        /// Deletes an <see cref="IContent"/> object by moving it to the Recycle Bin
-        /// </summary>
-        /// <remarks>Move an item to the Recycle Bin will result in the item being unpublished</remarks>
-        /// <param name="content">The <see cref="IContent"/> to delete</param>
-        /// <param name="userId">Optional Id of the User deleting the Content</param>
-        /// <param name="ignoreDescendants">
-        /// A boolean indicating to ignore this item's descendant list from also being moved to the recycle bin. This is required for the DeleteContentOfTypes method
-        /// because it has already looked up all descendant nodes that will need to be recycled
-        /// TODO: Fix all of this, it will require a reasonable refactor and most of this stuff should be done at the repo level instead of service sub operations
-        /// </param>
-        private Attempt<OperationStatus> MoveToRecycleBinDo(IContent content, int userId, bool ignoreDescendants)
-        {
-            var evtMsgs = EventMessagesFactory.Get();
-            using (new WriteLock(Locker))
-            {
-                using (var uow = UowProvider.GetUnitOfWork())
-                {
-                    //Hack: this ensures that the entity's path is valid and if not it fixes/persists it
-                    //see: http://issues.umbraco.org/issue/U4-9336
-                    content.EnsureValidPath(Logger, entity => GetById(entity.ParentId), QuickUpdate);
-                    var originalPath = content.Path;
-                    var moveEventInfo = new MoveEventInfo<IContent>(content, originalPath, Constants.System.RecycleBinContent);
-                    var moveEventArgs = new MoveEventArgs<IContent>(evtMsgs, moveEventInfo);
-                    if (uow.Events.DispatchCancelable(Trashing, this, moveEventArgs, "Trashing"))
-                    {
-                        uow.Commit();
-                        return OperationStatus.Cancelled(evtMsgs);
-                    }
-                    var moveInfo = new List<MoveEventInfo<IContent>>
-                    {
-                        moveEventInfo
-                    };
-
-                    //get descendents to process of the content item that is being moved to trash - must be done before changing the state below
-                    //must be processed with shallowest levels first
-                    var descendants = ignoreDescendants ? Enumerable.Empty<IContent>() : GetDescendants(content).OrderBy(x => x.Level);
-
-                    //Do the updates for this item
-                    var repository = RepositoryFactory.CreateContentRepository(uow);
-                    //Make sure that published content is unpublished before being moved to the Recycle Bin
-                    if (HasPublishedVersion(content.Id))
-                    {
-                        //TODO: this shouldn't be a 'sub operation', and if it needs to be it cannot raise events and cannot be cancelled!
-                        UnPublish(content, userId);
-                    }
-                    content.WriterId = userId;
-                    content.ChangeTrashedState(true);
-                    repository.AddOrUpdate(content);
-
-                    //Loop through descendants to update their trash state, but ensuring structure by keeping the ParentId
-                    foreach (var descendant in descendants)
-                    {
-                        //TODO: this shouldn't be a 'sub operation', and if it needs to be it cannot raise events and cannot be cancelled!
-                        UnPublish(descendant, userId);
-                        descendant.WriterId = userId;
-                        descendant.ChangeTrashedState(true, descendant.ParentId);
-                        repository.AddOrUpdate(descendant);
-                        
-                        moveInfo.Add(new MoveEventInfo<IContent>(descendant, descendant.Path, descendant.ParentId));
-                    }
-
-                    moveEventArgs.CanCancel = false;
-                    moveEventArgs.MoveInfoCollection = moveInfo;
-                    uow.Events.Dispatch(Trashed, this, moveEventArgs, "Trashed");
-
-                    Audit(uow, AuditType.Move, "Move Content to Recycle Bin performed by user", userId, content.Id);
-                    uow.Commit();
-                }
-
-                return OperationStatus.Success(evtMsgs);
-            }
-        }
-
-        /// <summary>
-        /// UnPublishes a single <see cref="IContent"/> object
-        /// </summary>
-        /// <param name="content">The <see cref="IContent"/> to publish</param>
-        /// <param name="userId">Optional Id of the User issueing the publishing</param>
-        /// <returns>True if unpublishing succeeded, otherwise False</returns>
-        Attempt<UnPublishStatus> IContentServiceOperations.UnPublish(IContent content, int userId)
-        {
-            return UnPublishDo(content, false, userId);
-        }
-
-        /// <summary>
-        /// Publishes a single <see cref="IContent"/> object
-        /// </summary>
-        /// <param name="content">The <see cref="IContent"/> to publish</param>
-        /// <param name="userId">Optional Id of the User issueing the publishing</param>
-        /// <returns>True if publishing succeeded, otherwise False</returns>
-        public Attempt<PublishStatus> PublishWithStatus(IContent content, int userId = 0)
-        {
-            return ((IContentServiceOperations)this).Publish(content, userId);
-        }
-
-        /// <summary>
-        /// Publishes a <see cref="IContent"/> object and all its children
-        /// </summary>
-        /// <param name="content">The <see cref="IContent"/> to publish along with its children</param>
-        /// <param name="userId">Optional Id of the User issueing the publishing</param>
-        /// <returns>True if publishing succeeded, otherwise False</returns>
-        [Obsolete("Use PublishWithChildrenWithStatus instead, that method will provide more detailed information on the outcome and also allows the includeUnpublished flag")]
-        public bool PublishWithChildren(IContent content, int userId = 0)
-        {
-            var result = PublishWithChildrenDo(content, userId, true);
-
-            //This used to just return false only when the parent content failed, otherwise would always return true so we'll
-            // do the same thing for the moment
-            if (result.All(x => x.Result.ContentItem.Id != content.Id))
-                return false;
-
-            return result.Single(x => x.Result.ContentItem.Id == content.Id).Success;
-        }
-
-        /// <summary>
-        /// Publishes a <see cref="IContent"/> object and all its children
-        /// </summary>
-        /// <param name="content">The <see cref="IContent"/> to publish along with its children</param>
-        /// <param name="userId">Optional Id of the User issueing the publishing</param>
-        /// <param name="includeUnpublished">set to true if you want to also publish children that are currently unpublished</param>
-        /// <returns>True if publishing succeeded, otherwise False</returns>
-        public IEnumerable<Attempt<PublishStatus>> PublishWithChildrenWithStatus(IContent content, int userId = 0, bool includeUnpublished = false)
-        {
-            return ((IContentServiceOperations)this).PublishWithChildren(content, userId, includeUnpublished);
-        }
-
-        /// <summary>
-        /// UnPublishes a single <see cref="IContent"/> object
-        /// </summary>
-        /// <param name="content">The <see cref="IContent"/> to publish</param>
-        /// <param name="userId">Optional Id of the User issueing the publishing</param>
-        /// <returns>True if unpublishing succeeded, otherwise False</returns>
-        public bool UnPublish(IContent content, int userId = 0)
-        {
-            var attempt = ((IContentServiceOperations)this).UnPublish(content, userId);
-            LogHelper.Debug<ContentService>(string.Format("Result of unpublish attempt: {0}", attempt.Result.StatusType));
-            return attempt.Success;
-        }
-
-        /// <summary>
-        /// Saves and Publishes a single <see cref="IContent"/> object
-        /// </summary>
-        /// <param name="content">The <see cref="IContent"/> to save and publish</param>
-        /// <param name="userId">Optional Id of the User issueing the publishing</param>
-        /// <param name="raiseEvents">Optional boolean indicating whether or not to raise save events.</param>
-        /// <returns>True if publishing succeeded, otherwise False</returns>
-        [Obsolete("Use SaveAndPublishWithStatus instead, that method will provide more detailed information on the outcome")]
-        public bool SaveAndPublish(IContent content, int userId = 0, bool raiseEvents = true)
-        {
-            var result = SaveAndPublishDo(content, userId, raiseEvents);
-            return result.Success;
-        }
-
-        /// <summary>
-        /// Saves and Publishes a single <see cref="IContent"/> object
-        /// </summary>
-        /// <param name="content">The <see cref="IContent"/> to save and publish</param>
-        /// <param name="userId">Optional Id of the User issueing the publishing</param>
-        /// <param name="raiseEvents">Optional boolean indicating whether or not to raise save events.</param>
-        /// <returns>True if publishing succeeded, otherwise False</returns>
-        public Attempt<PublishStatus> SaveAndPublishWithStatus(IContent content, int userId = 0, bool raiseEvents = true)
-        {
-            return ((IContentServiceOperations)this).SaveAndPublish(content, userId, raiseEvents);
-        }
-
-        public IContent GetBlueprintById(int id)
-        {
-            using (var uow = UowProvider.GetUnitOfWork(readOnly: true))
-            {
-                var repository = RepositoryFactory.CreateContentBlueprintRepository(uow);
-                var blueprint = repository.Get(id);
-                if (blueprint != null)
-                    ((Content) blueprint).IsBlueprint = true;
-                return blueprint;
-            }
-        }
-
-        public IContent GetBlueprintById(Guid id)
-        {
-            using (var uow = UowProvider.GetUnitOfWork(readOnly: true))
-            {
-                var repository = RepositoryFactory.CreateContentBlueprintRepository(uow);
-                var blueprint = repository.Get(id);
-                if (blueprint != null)
-                    ((Content)blueprint).IsBlueprint = true;
-                return blueprint;
-            }
-        }
-
-        public void SaveBlueprint(IContent content, int userId = 0)
-        {
-            //always ensure the blueprint is at the root
-            if (content.ParentId != -1)
-                content.ParentId = -1;
-
-            ((Content) content).IsBlueprint = true;
-
-            using (new WriteLock(Locker))
-            {
-                using (var uow = UowProvider.GetUnitOfWork())
-                {
-                    if (string.IsNullOrWhiteSpace(content.Name))
-                    {
-                        throw new ArgumentException("Cannot save content blueprint with empty name.");
-                    }
-
-                    var repository = RepositoryFactory.CreateContentBlueprintRepository(uow);
-
-                    if (content.HasIdentity == false)
-                    {
-                        content.CreatorId = userId;
-                    }
-                    content.WriterId = userId;
-
-                    repository.AddOrUpdate(content);
-
-                    uow.Events.Dispatch(SavedBlueprint, this, new SaveEventArgs<IContent>(content), "SavedBlueprint");
-
-                    uow.Commit();
-                }
-            }
-        }
-
-        public void DeleteBlueprint(IContent content, int userId = 0)
-        {
-            using (new WriteLock(Locker))
-            {
-                using (var uow = UowProvider.GetUnitOfWork())
-                {
-                    var repository = RepositoryFactory.CreateContentBlueprintRepository(uow);
-                    repository.Delete(content);
-                    uow.Events.Dispatch(DeletedBlueprint, this, new DeleteEventArgs<IContent>(content), "DeletedBlueprint");
-                    uow.Commit();
-                }
-            }
-        }
-
-        public IContent CreateContentFromBlueprint(IContent blueprint, string name, int userId = 0)
-        {
-            if (blueprint == null) throw new ArgumentNullException("blueprint");
-
-            var contentType = blueprint.ContentType;
-            var content = new Content(name, -1, contentType);
-            content.Path = string.Concat(content.ParentId.ToString(), ",", content.Id);
-
-            content.CreatorId = userId;
-            content.WriterId = userId;
-
-            foreach (var property in blueprint.Properties)
-                content.SetValue(property.Alias, property.Value);
-
-            return content;
-        }
-
-        /// <summary>
-        /// Saves a single <see cref="IContent"/> object
-        /// </summary>
-        /// <param name="content">The <see cref="IContent"/> to save</param>
-        /// <param name="userId">Optional Id of the User saving the Content</param>
-        /// <param name="raiseEvents">Optional boolean indicating whether or not to raise events.</param>
-        public void Save(IContent content, int userId = 0, bool raiseEvents = true)
-        {
-            ((IContentServiceOperations)this).Save(content, userId, raiseEvents);
-        }
-
-        /// <summary>
-        /// Saves a collection of <see cref="IContent"/> objects.
-        /// </summary>
-        /// <param name="contents">Collection of <see cref="IContent"/> to save</param>
-        /// <param name="userId">Optional Id of the User saving the Content</param>
-        /// <param name="raiseEvents">Optional boolean indicating whether or not to raise events.</param>
-        Attempt<OperationStatus> IContentServiceOperations.Save(IEnumerable<IContent> contents, int userId, bool raiseEvents)
-        {
-            var asArray = contents.ToArray();
-
-            var evtMsgs = EventMessagesFactory.Get();
-
-            using (var uow = UowProvider.GetUnitOfWork())
-            {
-<<<<<<< HEAD
-                if (raiseEvents && uow.Events.DispatchCancelable(Saving, this, new SaveEventArgs<IContent>(asArray, evtMsgs), "Saving"))
-=======
-                var saveEventArgs = new SaveEventArgs<IContent>(asArray, evtMsgs);
-                if (raiseEvents && uow.Events.DispatchCancelable(Saving, this, saveEventArgs))
->>>>>>> 617a91c5
-                {
-                    uow.Commit();
-                    return OperationStatus.Cancelled(evtMsgs);
-                }
-
-                // todo - understand what's a lock in a scope?
-                // (though, these locks are refactored in v8)
-                using (new WriteLock(Locker))
-                {
-                    var containsNew = asArray.Any(x => x.HasIdentity == false);
-                    var repository = RepositoryFactory.CreateContentRepository(uow);
-
-                    if (containsNew)
-                    {
-                        foreach (var content in asArray)
-                        {
-                            content.WriterId = userId;
-
-                            //Only change the publish state if the "previous" version was actually published
-                            if (content.Published)
-                                content.ChangePublishedState(PublishedState.Saved);
-
-                            repository.AddOrUpdate(content);
-                            //add or update preview
-                            repository.AddOrUpdatePreviewXml(content, c => _entitySerializer.Serialize(this, _dataTypeService, _userService, c));
-                        }
-                    }
-                    else
-                    {
-                        foreach (var content in asArray)
-                        {
-                            content.WriterId = userId;
-                            repository.AddOrUpdate(content);
-                            //add or update preview
-                            repository.AddOrUpdatePreviewXml(content, c => _entitySerializer.Serialize(this, _dataTypeService, _userService, c));
-                        }
-                    }
-                }
-
-                if (raiseEvents)
-<<<<<<< HEAD
-                    uow.Events.Dispatch(Saved, this, new SaveEventArgs<IContent>(asArray, false, evtMsgs), "Saved");
-=======
-                {
-                    saveEventArgs.CanCancel = false;
-                    uow.Events.Dispatch(Saved, this, saveEventArgs);
-                }
->>>>>>> 617a91c5
-
-                Audit(uow, AuditType.Save, "Bulk Save content performed by user", userId == -1 ? 0 : userId, Constants.System.Root);
-                uow.Commit();
-
-                return OperationStatus.Success(evtMsgs);
-            }
-        }
-
-        /// <summary>
-        /// Permanently deletes an <see cref="IContent"/> object.
-        /// </summary>
-        /// <remarks>
-        /// This method will also delete associated media files, child content and possibly associated domains.
-        /// </remarks>
-        /// <remarks>Please note that this method will completely remove the Content from the database</remarks>
-        /// <param name="content">The <see cref="IContent"/> to delete</param>
-        /// <param name="userId">Optional Id of the User deleting the Content</param>
-        Attempt<OperationStatus> IContentServiceOperations.Delete(IContent content, int userId)
-        {
-            var evtMsgs = EventMessagesFactory.Get();
-
-            using (new WriteLock(Locker))
-            {
-                using (var uow = UowProvider.GetUnitOfWork())
-                {
-                    var deleteEventArgs = new DeleteEventArgs<IContent>(content, evtMsgs);
-                    if (uow.Events.DispatchCancelable(Deleting, this, deleteEventArgs, "Deleting"))
-                    {
-                        uow.Commit();
-                        return OperationStatus.Cancelled(evtMsgs);
-                    }
-
-                    //Make sure that published content is unpublished before being deleted
-                    if (HasPublishedVersion(content.Id))
-                    {
-                        UnPublish(content, userId);
-                    }
-
-                    //Delete children before deleting the 'possible parent'
-                    var children = GetChildren(content.Id);
-                    foreach (var child in children)
-                    {
-                        Delete(child, userId);
-                    }
-
-                    var repository = RepositoryFactory.CreateContentRepository(uow);
-
-                    repository.Delete(content);
-
-                    deleteEventArgs.CanCancel = false;
-                    uow.Events.Dispatch(Deleted, this, deleteEventArgs, "Deleted");
-
-                    Audit(uow, AuditType.Delete, "Delete Content performed by user", userId, content.Id);
-                    uow.Commit();
-                }
-
-                return OperationStatus.Success(evtMsgs);
-            }
-        }
-
-        /// <summary>
-        /// Publishes a single <see cref="IContent"/> object
-        /// </summary>
-        /// <param name="content">The <see cref="IContent"/> to publish</param>
-        /// <param name="userId">Optional Id of the User issueing the publishing</param>
-        /// <returns>The published status attempt</returns>
-        Attempt<PublishStatus> IContentServiceOperations.Publish(IContent content, int userId)
-        {
-            return SaveAndPublishDo(content, userId);
-        }
-
-        /// <summary>
-        /// Saves a single <see cref="IContent"/> object
-        /// </summary>
-        /// <param name="content">The <see cref="IContent"/> to save</param>
-        /// <param name="userId">Optional Id of the User saving the Content</param>
-        /// <param name="raiseEvents">Optional boolean indicating whether or not to raise events.</param>
-        Attempt<OperationStatus> IContentServiceOperations.Save(IContent content, int userId, bool raiseEvents)
-        {
-            return Save(content, true, userId, raiseEvents);
-        }
-
-        /// <summary>
-        /// Saves a collection of <see cref="IContent"/> objects.
-        /// </summary>
-        /// <remarks>
-        /// If the collection of content contains new objects that references eachother by Id or ParentId,
-        /// then use the overload Save method with a collection of Lazy <see cref="IContent"/>.
-        /// </remarks>
-        /// <param name="contents">Collection of <see cref="IContent"/> to save</param>
-        /// <param name="userId">Optional Id of the User saving the Content</param>
-        /// <param name="raiseEvents">Optional boolean indicating whether or not to raise events.</param>
-        public void Save(IEnumerable<IContent> contents, int userId = 0, bool raiseEvents = true)
-        {
-            ((IContentServiceOperations)this).Save(contents, userId, raiseEvents);
-        }
-
-        /// <summary>
-        /// Deletes all content of the specified types. All Descendants of deleted content that is not of these types is moved to Recycle Bin.
-        /// </summary>
-        /// <param name="contentTypeIds">Id of the <see cref="IContentType"/></param>
-        /// <param name="userId">Optional Id of the user issueing the delete operation</param>
-        public void DeleteContentOfTypes(IEnumerable<int> contentTypeIds, int userId = 0)
-        {
-            using (new WriteLock(Locker))
-            using (var uow = UowProvider.GetUnitOfWork())
-            {
-                var repository = RepositoryFactory.CreateContentRepository(uow);
-
-                //track the 'root' items of the collection of nodes discovered to delete, we need to use
-                //these items to lookup descendants that are not of this doc type so they can be transfered
-                //to the recycle bin
-                IDictionary<string, IContent> rootItems;
-                var contentToDelete = this.TrackDeletionsForDeleteContentOfTypes(contentTypeIds, repository, out rootItems).ToArray();
-
-                if (uow.Events.DispatchCancelable(Deleting, this, new DeleteEventArgs<IContent>(contentToDelete), "Deleting"))
-                {
-                    uow.Commit();
-                    return;
-                }
-
-                //Determine the items that will need to be recycled (that are children of these content items but not of these content types)
-                var contentToRecycle = this.TrackTrashedForDeleteContentOfTypes(contentTypeIds, rootItems, repository);
-
-                //move each item to the bin starting with the deepest items
-                foreach (var child in contentToRecycle.OrderByDescending(x => x.Level))
-                {
-                    MoveToRecycleBinDo(child, userId, true);
-                }
-
-                foreach (var content in contentToDelete)
-                {
-                    Delete(content, userId);
-                }
-
-                Audit(uow, AuditType.Delete,
-                    string.Format("Delete Content of Types {0} performed by user", string.Join(",", contentTypeIds)),
-                    userId, Constants.System.Root);
-                uow.Commit();
-            }
-        }
-
-        /// <summary>
-        /// Deletes all content of specified type. All children of deleted content is moved to Recycle Bin.
-        /// </summary>
-        /// <remarks>This needs extra care and attention as its potentially a dangerous and extensive operation</remarks>
-        /// <param name="contentTypeId">Id of the <see cref="IContentType"/></param>
-        /// <param name="userId">Optional Id of the user issueing the delete operation</param>
-        public void DeleteContentOfType(int contentTypeId, int userId = 0)
-        {
-            DeleteContentOfTypes(new[] {contentTypeId}, userId);
-        }
-
-        /// <summary>
-        /// Permanently deletes an <see cref="IContent"/> object as well as all of its Children.
-        /// </summary>
-        /// <remarks>
-        /// This method will also delete associated media files, child content and possibly associated domains.
-        /// </remarks>
-        /// <remarks>Please note that this method will completely remove the Content from the database</remarks>
-        /// <param name="content">The <see cref="IContent"/> to delete</param>
-        /// <param name="userId">Optional Id of the User deleting the Content</param>
-        public void Delete(IContent content, int userId = 0)
-        {
-            ((IContentServiceOperations)this).Delete(content, userId);
-        }
-
-        /// <summary>
-        /// Permanently deletes versions from an <see cref="IContent"/> object prior to a specific date.
-        /// This method will never delete the latest version of a content item.
-        /// </summary>
-        /// <param name="id">Id of the <see cref="IContent"/> object to delete versions from</param>
-        /// <param name="versionDate">Latest version date</param>
-        /// <param name="userId">Optional Id of the User deleting versions of a Content object</param>
-        public void DeleteVersions(int id, DateTime versionDate, int userId = 0)
-        {
-            using (var uow = UowProvider.GetUnitOfWork())
-            {
-                var deleteRevisionsEventArgs = new DeleteRevisionsEventArgs(id, dateToRetain: versionDate);
-                if (uow.Events.DispatchCancelable(DeletingVersions, this, deleteRevisionsEventArgs, "DeletingVersions"))
-                {
-                    uow.Commit();
-                    return;
-                }
-
-                var repository = RepositoryFactory.CreateContentRepository(uow);
-                repository.DeleteVersions(id, versionDate);
-                deleteRevisionsEventArgs.CanCancel = false;
-                uow.Events.Dispatch(DeletedVersions, this, deleteRevisionsEventArgs, "DeletedVersions");
-
-                Audit(uow, AuditType.Delete, "Delete Content by version date performed by user", userId, Constants.System.Root);
-                uow.Commit();
-            }
-        }
-
-        /// <summary>
-        /// Permanently deletes specific version(s) from an <see cref="IContent"/> object.
-        /// This method will never delete the latest version of a content item.
-        /// </summary>
-        /// <param name="id">Id of the <see cref="IContent"/> object to delete a version from</param>
-        /// <param name="versionId">Id of the version to delete</param>
-        /// <param name="deletePriorVersions">Boolean indicating whether to delete versions prior to the versionId</param>
-        /// <param name="userId">Optional Id of the User deleting versions of a Content object</param>
-        public void DeleteVersion(int id, Guid versionId, bool deletePriorVersions, int userId = 0)
-        {
-            using (new WriteLock(Locker))
-            {
-                using (var uow = UowProvider.GetUnitOfWork())
-                {
-                    if (uow.Events.DispatchCancelable(DeletingVersions, this, new DeleteRevisionsEventArgs(id, specificVersion: versionId), "DeletingVersions"))
-                    {
-                        uow.Commit();
-                        return;
-                    }
-
-                    if (deletePriorVersions)
-                    {
-                        var content = GetByVersion(versionId);
-                        DeleteVersions(id, content.UpdateDate, userId);
-                    }
-
-                    var repository = RepositoryFactory.CreateContentRepository(uow);
-                    repository.DeleteVersion(versionId);
-
-                    uow.Events.Dispatch(DeletedVersions, this, new DeleteRevisionsEventArgs(id, false, specificVersion: versionId), "DeletedVersions");
-
-                    Audit(uow, AuditType.Delete, "Delete Content by version performed by user", userId, Constants.System.Root);
-                    uow.Commit();
-                }
-            }
-        }
-
-        /// <summary>
-        /// Deletes an <see cref="IContent"/> object by moving it to the Recycle Bin
-        /// </summary>
-        /// <remarks>Move an item to the Recycle Bin will result in the item being unpublished</remarks>
-        /// <param name="content">The <see cref="IContent"/> to delete</param>
-        /// <param name="userId">Optional Id of the User deleting the Content</param>
-        public void MoveToRecycleBin(IContent content, int userId = 0)
-        {
-            ((IContentServiceOperations)this).MoveToRecycleBin(content, userId);
-        }
-
-        /// <summary>
-        /// Moves an <see cref="IContent"/> object to a new location by changing its parent id.
-        /// </summary>
-        /// <remarks>
-        /// If the <see cref="IContent"/> object is already published it will be
-        /// published after being moved to its new location. Otherwise it'll just
-        /// be saved with a new parent id.
-        /// </remarks>
-        /// <param name="content">The <see cref="IContent"/> to move</param>
-        /// <param name="parentId">Id of the Content's new Parent</param>
-        /// <param name="userId">Optional Id of the User moving the Content</param>
-        public void Move(IContent content, int parentId, int userId = 0)
-        {
-            using (new WriteLock(Locker))
-            {
-                //This ensures that the correct method is called if this method is used to Move to recycle bin.
-                if (parentId == Constants.System.RecycleBinContent)
-                {
-                    MoveToRecycleBin(content, userId);
-                    return;
-                }
-
-                using (var uow = UowProvider.GetUnitOfWork())
-                {
-                    var moveEventInfo = new MoveEventInfo<IContent>(content, content.Path, parentId);
-                    var moveEventArgs = new MoveEventArgs<IContent>(moveEventInfo);
-                    if (uow.Events.DispatchCancelable(Moving, this, moveEventArgs, "Moving"))
-                    {
-                        uow.Commit();
-                        return;
-                    }
-
-                    //used to track all the moved entities to be given to the event
-                    var moveInfo = new List<MoveEventInfo<IContent>>();
-
-                    //call private method that does the recursive moving
-                    PerformMove(content, parentId, userId, moveInfo);
-
-                    moveEventArgs.MoveInfoCollection = moveInfo;
-                    moveEventArgs.CanCancel = false;
-                    uow.Events.Dispatch(Moved, this, moveEventArgs, "Moved");
-
-                    Audit(uow, AuditType.Move, "Move Content performed by user", userId, content.Id);
-                    uow.Commit();
-                }
-            }
-        }
-
-        /// <summary>
-        /// Empties the Recycle Bin by deleting all <see cref="IContent"/> that resides in the bin
-        /// </summary>
-        public void EmptyRecycleBin()
-        {
-            using (new WriteLock(Locker))
-            {
-                var nodeObjectType = new Guid(Constants.ObjectTypes.Document);
-
-                using (var uow = UowProvider.GetUnitOfWork())
-                {
-                    var repository = RepositoryFactory.CreateContentRepository(uow);
-
-                    //Create a dictionary of ids -> dictionary of property aliases + values
-                    var entities = repository.GetEntitiesInRecycleBin()
-                        .ToDictionary(
-                            key => key.Id,
-                            val => (IEnumerable<Property>)val.Properties);
-
-                    var files = ((ContentRepository)repository).GetFilesInRecycleBinForUploadField();
-
-                    var recycleBinEventArgs = new RecycleBinEventArgs(nodeObjectType, entities, files);
-                    if (uow.Events.DispatchCancelable(EmptyingRecycleBin, this, recycleBinEventArgs))
-                    {
-                        uow.Commit();
-                        return;
-                    }
-
-                    var success = repository.EmptyRecycleBin();
-                    recycleBinEventArgs.CanCancel = false;
-                    recycleBinEventArgs.RecycleBinEmptiedSuccessfully = success;
-                    uow.Events.Dispatch(EmptiedRecycleBin, this, recycleBinEventArgs);
-
-                    Audit(uow, AuditType.Delete, "Empty Content Recycle Bin performed by user", 0, Constants.System.RecycleBinContent);
-                    uow.Commit();
-                }
-            }
-        }
-
-        /// <summary>
-        /// Copies an <see cref="IContent"/> object by creating a new Content object of the same type and copies all data from the current
-        /// to the new copy which is returned. Recursively copies all children.
-        /// </summary>
-        /// <param name="content">The <see cref="IContent"/> to copy</param>
-        /// <param name="parentId">Id of the Content's new Parent</param>
-        /// <param name="relateToOriginal">Boolean indicating whether the copy should be related to the original</param>
-        /// <param name="userId">Optional Id of the User copying the Content</param>
-        /// <returns>The newly created <see cref="IContent"/> object</returns>
-        public IContent Copy(IContent content, int parentId, bool relateToOriginal, int userId = 0)
-        {
-            return Copy(content, parentId, relateToOriginal, true, userId);
-        }
-
-        /// <summary>
-        /// Copies an <see cref="IContent"/> object by creating a new Content object of the same type and copies all data from the current
-        /// to the new copy which is returned.
-        /// </summary>
-        /// <param name="content">The <see cref="IContent"/> to copy</param>
-        /// <param name="parentId">Id of the Content's new Parent</param>
-        /// <param name="relateToOriginal">Boolean indicating whether the copy should be related to the original</param>
-        /// <param name="recursive">A value indicating whether to recursively copy children.</param>
-        /// <param name="userId">Optional Id of the User copying the Content</param>
-        /// <returns>The newly created <see cref="IContent"/> object</returns>
-        public IContent Copy(IContent content, int parentId, bool relateToOriginal, bool recursive, int userId = 0)
-        {
-            //TODO: This all needs to be managed correctly so that the logic is submitted in one
-            // transaction, the CRUD needs to be moved to the repo
-
-            using (new WriteLock(Locker))
-            {
-                var copy = content.DeepCloneWithResetIdentities();
-                copy.ParentId = parentId;
-
-                // A copy should never be set to published automatically even if the original was.
-                copy.ChangePublishedState(PublishedState.Unpublished);
-
-                using (var uow = UowProvider.GetUnitOfWork())
-                {
-                    var copyEventArgs = new CopyEventArgs<IContent>(content, copy, true, parentId, relateToOriginal);
-                    if (uow.Events.DispatchCancelable(Copying, this, copyEventArgs))
-                    {
-                        uow.Commit();
-                        return null;
-                    }
-
-                    var repository = RepositoryFactory.CreateContentRepository(uow);
-
-                    // Update the create author and last edit author
-                    copy.CreatorId = userId;
-                    copy.WriterId = userId;
-
-                    //get the current permissions, if there are any explicit ones they need to be copied
-                    var currentPermissions = GetPermissionsForEntity(content);
-                    currentPermissions.RemoveWhere(p => p.IsDefaultPermissions);
-
-                    repository.AddOrUpdate(copy);
-                    repository.AddOrUpdatePreviewXml(copy, c => _entitySerializer.Serialize(this, _dataTypeService, _userService, c));
-
-                    //add permissions
-                    if (currentPermissions.Count > 0)
-                    {
-                        var permissionSet = new ContentPermissionSet(copy, currentPermissions);
-                        repository.AddOrUpdatePermissions(permissionSet);
-                    }
-
-                    uow.Commit(); // todo - this should flush, not commit
-
-                    //Special case for the associated tags
-                    //TODO: Move this to the repository layer in a single transaction!
-                    //don't copy tags data in tags table if the item is in the recycle bin
-                    if (parentId != Constants.System.RecycleBinContent)
-                    {
-                        var tags = uow.Database.Fetch<TagRelationshipDto>("WHERE nodeId = @Id", new { Id = content.Id });
-                        foreach (var tag in tags)
-                            uow.Database.Insert(new TagRelationshipDto
-                            {
-                                NodeId = copy.Id, TagId = tag.TagId, PropertyTypeId = tag.PropertyTypeId
-                            });
-                    }
-                    uow.Commit(); // todo - this should flush, not commit
-
-                    if (recursive)
-                    {
-                        //Look for children and copy those as well
-                        var children = GetChildren(content.Id);
-                        foreach (var child in children)
-                        {
-                            //TODO: This shouldn't recurse back to this method, it should be done in a private method
-                            // that doesn't have a nested lock and so we can perform the entire operation in one commit.
-                            Copy(child, copy.Id, relateToOriginal, true, userId);
-                        }
-                    }
-                    copyEventArgs.CanCancel = false;
-                    uow.Events.Dispatch(Copied, this, copyEventArgs);
-                    Audit(uow, AuditType.Copy, "Copy Content performed by user", content.WriterId, content.Id);
-                    uow.Commit();
-                }
-
-                return copy;
-            }
-        }
-
-
-        /// <summary>
-        /// Sends an <see cref="IContent"/> to Publication, which executes handlers and events for the 'Send to Publication' action.
-        /// </summary>
-        /// <param name="content">The <see cref="IContent"/> to send to publication</param>
-        /// <param name="userId">Optional Id of the User issueing the send to publication</param>
-        /// <returns>True if sending publication was succesfull otherwise false</returns>
-        public bool SendToPublication(IContent content, int userId = 0)
-        {
-            using (var uow = UowProvider.GetUnitOfWork())
-            {
-                var sendToPublishEventArgs = new SendToPublishEventArgs<IContent>(content);
-                if (uow.Events.DispatchCancelable(SendingToPublish, this, sendToPublishEventArgs))
-                {
-                    uow.Commit();
-                    return false;
-                }
-
-                //Save before raising event
-                Save(content, userId);
-                sendToPublishEventArgs.CanCancel = false;
-                uow.Events.Dispatch(SentToPublish, this, sendToPublishEventArgs);
-
-                Audit(uow, AuditType.SendToPublish, "Send to Publish performed by user", content.WriterId, content.Id);
-                uow.Commit();
-
-                return true;
-            }
-        }
-
-        /// <summary>
-        /// Rollback an <see cref="IContent"/> object to a previous version.
-        /// This will create a new version, which is a copy of all the old data.
-        /// </summary>
-        /// <remarks>
-        /// The way data is stored actually only allows us to rollback on properties
-        /// and not data like Name and Alias of the Content.
-        /// </remarks>
-        /// <param name="id">Id of the <see cref="IContent"/>being rolled back</param>
-        /// <param name="versionId">Id of the version to rollback to</param>
-        /// <param name="userId">Optional Id of the User issueing the rollback of the Content</param>
-        /// <returns>The newly created <see cref="IContent"/> object</returns>
-        public IContent Rollback(int id, Guid versionId, int userId = 0)
-        {
-            var content = GetByVersion(versionId);
-
-            using (var uow = UowProvider.GetUnitOfWork())
-            {
-                var rollbackEventArgs = new RollbackEventArgs<IContent>(content);
-                if (uow.Events.DispatchCancelable(RollingBack, this, rollbackEventArgs))
-                {
-                    uow.Commit();
-                    return content;
-                }
-
-                var repository = RepositoryFactory.CreateContentRepository(uow);
-
-                content.WriterId = userId;
-                content.CreatorId = userId;
-                content.ChangePublishedState(PublishedState.Unpublished);
-
-                repository.AddOrUpdate(content);
-                repository.AddOrUpdatePreviewXml(content, c => _entitySerializer.Serialize(this, _dataTypeService, _userService, c));
-                rollbackEventArgs.CanCancel = false;
-                uow.Events.Dispatch(RolledBack, this, rollbackEventArgs);
-
-                Audit(uow, AuditType.RollBack, "Content rollback performed by user", content.WriterId, content.Id);
-                uow.Commit();
-            }
-
-            return content;
-        }
-
-        /// <summary>
-        /// Sorts a collection of <see cref="IContent"/> objects by updating the SortOrder according
-        /// to the ordering of items in the passed in <see cref="IEnumerable{T}"/>.
-        /// </summary>
-        /// <remarks>
-        /// Using this method will ensure that the Published-state is maintained upon sorting
-        /// so the cache is updated accordingly - as needed.
-        /// </remarks>
-        /// <param name="items"></param>
-        /// <param name="userId"></param>
-        /// <param name="raiseEvents"></param>
-        /// <returns>True if sorting succeeded, otherwise False</returns>
-        public bool Sort(IEnumerable<IContent> items, int userId = 0, bool raiseEvents = true)
-        {
-            var shouldBePublished = new List<IContent>();
-            var shouldBeSaved = new List<IContent>();
-
-            using (new WriteLock(Locker))
-            {
-                using (var uow = UowProvider.GetUnitOfWork())
-                {
-                    var asArray = items.ToArray();
-<<<<<<< HEAD
-                    if (raiseEvents && uow.Events.DispatchCancelable(Saving, this, new SaveEventArgs<IContent>(asArray), "Saving"))
-=======
-                    var saveEventArgs = new SaveEventArgs<IContent>(asArray);
-                    if (raiseEvents && uow.Events.DispatchCancelable(Saving, this, saveEventArgs))
->>>>>>> 617a91c5
-                    {
-                        uow.Commit();
-                        return false;
-                    }
-
-                    var repository = RepositoryFactory.CreateContentRepository(uow);
-
-                    var i = 0;
-                    foreach (var content in asArray)
-                    {
-                        //If the current sort order equals that of the content
-                        //we don't need to update it, so just increment the sort order
-                        //and continue.
-                        if (content.SortOrder == i)
-                        {
-                            i++;
-                            continue;
-                        }
-
-                        content.SortOrder = i;
-                        content.WriterId = userId;
-                        i++;
-
-                        if (content.Published)
-                        {
-                            //TODO: This should not be an inner operation, but if we do this, it cannot raise events and cannot be cancellable!
-                            var published = _publishingStrategy.Publish(uow, content, userId).Success;
-                            shouldBePublished.Add(content);
-                        }
-                        else
-                            shouldBeSaved.Add(content);
-
-                        repository.AddOrUpdate(content);
-                        //add or update a preview
-                        repository.AddOrUpdatePreviewXml(content, c => _entitySerializer.Serialize(this, _dataTypeService, _userService, c));
-                    }
-
-                    foreach (var content in shouldBePublished)
-                    {
-                        //Create and Save ContentXml DTO
-                        repository.AddOrUpdateContentXml(content, c => _entitySerializer.Serialize(this, _dataTypeService, _userService, c));
-                    }
-
-                    if (raiseEvents)
-<<<<<<< HEAD
-                        uow.Events.Dispatch(Saved, this, new SaveEventArgs<IContent>(asArray, false), "Saved");
-=======
-                    {
-                        saveEventArgs.CanCancel = false;
-                        uow.Events.Dispatch(Saved, this, saveEventArgs);
-                    }
->>>>>>> 617a91c5
-
-                    if (shouldBePublished.Any())
-                    {
-                        //TODO: This should not be an inner operation, but if we do this, it cannot raise events and cannot be cancellable!
-                        _publishingStrategy.PublishingFinalized(uow, shouldBePublished, false);
-                    }
-
-                    Audit(uow, AuditType.Sort, "Sorting content performed by user", userId, 0);
-                    uow.Commit();
-                }
-            }
-
-            return true;
-        }
-
-        public IEnumerable<IContent> GetBlueprintsForContentTypes(params int[] documentTypeIds)
-        {
-            using (var uow = UowProvider.GetUnitOfWork(readOnly: true))
-            {
-                var repository = RepositoryFactory.CreateContentBlueprintRepository(uow);
-
-                var query = new Query<IContent>();
-                if (documentTypeIds.Length > 0)
-                {
-                    query.Where(x => documentTypeIds.Contains(x.ContentTypeId));
-                }
-                return repository.GetByQuery(query).Select(x =>
-                {
-                    ((Content) x).IsBlueprint = true;
-                    return x;
-                });
-            }
-        }
-
-        /// <summary>
-        /// Gets paged content descendants as XML by path
-        /// </summary>
-        /// <param name="path">Path starts with</param>
-        /// <param name="pageIndex">Page number</param>
-        /// <param name="pageSize">Page size</param>
-        /// <param name="totalRecords">Total records the query would return without paging</param>
-        /// <returns>A paged enumerable of XML entries of content items</returns>
-        public IEnumerable<XElement> GetPagedXmlEntries(string path, long pageIndex, int pageSize, out long totalRecords)
-        {
-            Mandate.ParameterCondition(pageIndex >= 0, "pageIndex");
-            Mandate.ParameterCondition(pageSize > 0, "pageSize");
-
-            using (var uow = UowProvider.GetUnitOfWork(readOnly: true))
-            {
-                var repository = RepositoryFactory.CreateContentRepository(uow);
-                var contents = repository.GetPagedXmlEntriesByPath(path, pageIndex, pageSize,
-                    //This order by is VERY important! This allows us to figure out what is implicitly not published, see ContentRepository.BuildXmlCache and
-                    // UmbracoContentIndexer.PerformIndexAll which uses the logic based on this sort order
-                    new[] { "level", "parentID", "sortOrder" },
-                    out totalRecords);
-                return contents;
-            }
-        }
-
-        /// <summary>
-        /// This builds the Xml document used for the XML cache
-        /// </summary>
-        /// <returns></returns>
-        public XmlDocument BuildXmlCache()
-        {
-            using (var uow = UowProvider.GetUnitOfWork())
-            {
-                var repository = RepositoryFactory.CreateContentRepository(uow);
-                var result = repository.BuildXmlCache();
-                uow.Commit();
-                return result;
-            }
-        }
-
-        /// <summary>
-        /// Rebuilds all xml content in the cmsContentXml table for all documents
-        /// </summary>
-        /// <param name="contentTypeIds">
-        /// Only rebuild the xml structures for the content type ids passed in, if none then rebuilds the structures
-        /// for all content
-        /// </param>
-        public void RebuildXmlStructures(params int[] contentTypeIds)
-        {
-            using (var uow = UowProvider.GetUnitOfWork())
-            {
-                var repository = RepositoryFactory.CreateContentRepository(uow);
-
-                repository.RebuildXmlStructures(
-                    content => _entitySerializer.Serialize(this, _dataTypeService, _userService, content),
-                    contentTypeIds: contentTypeIds.Length == 0 ? null : contentTypeIds);
-
-                Audit(uow, AuditType.Publish, "ContentService.RebuildXmlStructures completed, the xml has been regenerated in the database", 0, Constants.System.Root);
-                uow.Commit();
-            }
-        }
-
-        #region Internal Methods
-
-        /// <summary>
-        /// Gets a collection of <see cref="IContent"/> descendants by the first Parent.
-        /// </summary>
-        /// <param name="content"><see cref="IContent"/> item to retrieve Descendants from</param>
-        /// <returns>An Enumerable list of <see cref="IContent"/> objects</returns>
-        internal IEnumerable<IContent> GetPublishedDescendants(IContent content)
-        {
-            using (var uow = UowProvider.GetUnitOfWork(readOnly: true))
-            {
-                var repository = RepositoryFactory.CreateContentRepository(uow);
-
-                var query = Query<IContent>.Builder.Where(x => x.Id != content.Id && x.Path.StartsWith(content.Path) && x.Trashed == false);
-                return repository.GetByPublishedVersion(query);
-            }
-        }
-
-        #endregion
-
-        #region Private Methods
-
-        /// <summary>
-        /// Hack: This is used to fix some data if an entity's properties are invalid/corrupt
-        /// </summary>
-        /// <param name="content"></param>
-        private void QuickUpdate(IContent content)
-        {
-            if (content == null) throw new ArgumentNullException("content");
-            if (content.HasIdentity == false) throw new InvalidOperationException("Cannot update an entity without an Identity");
-
-            using (var uow = UowProvider.GetUnitOfWork())
-            {
-                var repository = RepositoryFactory.CreateContentRepository(uow);
-                repository.AddOrUpdate(content);
-                uow.Commit();
-            }
-        }
-
-        private void Audit(IScopeUnitOfWork uow, AuditType type, string message, int userId, int objectId)
-        {
-            var auditRepo = RepositoryFactory.CreateAuditRepository(uow);
-            auditRepo.AddOrUpdate(new AuditItem(objectId, message, type, userId));
-        }
-
-        //TODO: All of this needs to be moved to the repository
-        private void PerformMove(IContent content, int parentId, int userId, ICollection<MoveEventInfo<IContent>> moveInfo)
-        {
-            //add a tracking item to use in the Moved event
-            moveInfo.Add(new MoveEventInfo<IContent>(content, content.Path, parentId));
-
-            content.WriterId = userId;
-            if (parentId == Constants.System.Root)
-            {
-                content.Path = string.Concat(Constants.System.Root, ",", content.Id);
-                content.Level = 1;
-            }
-            else
-            {
-                var parent = GetById(parentId);
-                content.Path = string.Concat(parent.Path, ",", content.Id);
-                content.Level = parent.Level + 1;
-            }
-
-            //If Content is being moved away from Recycle Bin, its state should be un-trashed
-            if (content.Trashed && parentId != Constants.System.RecycleBinContent)
-            {
-                content.ChangeTrashedState(false, parentId);
-            }
-            else
-            {
-                content.ParentId = parentId;
-            }
-
-            //If Content is published, it should be (re)published from its new location
-            if (content.Published)
-            {
-                //If Content is Publishable its saved and published
-                //otherwise we save the content without changing the publish state, and generate new xml because the Path, Level and Parent has changed.
-                if (IsPublishable(content))
-                {
-                    //TODO: This is raising events, probably not desirable as this costs performance for event listeners like Examine
-                    SaveAndPublish(content, userId);
-                }
-                else
-                {
-                    //TODO: This is raising events, probably not desirable as this costs performance for event listeners like Examine
-                    Save(content, false, userId);
-
-                    //TODO: This shouldn't be here! This needs to be part of the repository logic but in order to fix this we need to
-                    // change how this method calls "Save" as it needs to save using an internal method
-                    using (var uow = UowProvider.GetUnitOfWork())
-                    {
-                        var xml = _entitySerializer.Serialize(this, _dataTypeService, _userService, content);
-
-                        var poco = new ContentXmlDto { NodeId = content.Id, Xml = xml.ToDataString() };
-                        var exists =
-                            uow.Database.FirstOrDefault<ContentXmlDto>("WHERE nodeId = @Id", new { Id = content.Id }) !=
-                            null;
-                        int result = exists
-                                         ? uow.Database.Update(poco)
-                                         : Convert.ToInt32(uow.Database.Insert(poco));
-                        uow.Commit();
-                    }
-                }
-            }
-            else
-            {
-                //TODO: This is raising events, probably not desirable as this costs performance for event listeners like Examine
-                Save(content, userId);
-            }
-
-            //Ensure that Path and Level is updated on children
-            var children = GetChildren(content.Id).ToArray();
-            if (children.Any())
-            {
-                foreach (var child in children)
-                {
-                    PerformMove(child, content.Id, userId, moveInfo);
-                }
-            }
-        }
-
-        /// <summary>
-        /// Publishes a <see cref="IContent"/> object and all its children
-        /// </summary>
-        /// <param name="content">The <see cref="IContent"/> to publish along with its children</param>
-        /// <param name="userId">Optional Id of the User issueing the publishing</param>
-        /// <param name="includeUnpublished">If set to true, this will also publish descendants that are completely unpublished, normally this will only publish children that have previously been published</param>
-        /// <returns>
-        /// A list of publish statues. If the parent document is not valid or cannot be published because it's parent(s) is not published
-        /// then the list will only contain one status item, otherwise it will contain status items for it and all of it's descendants that
-        /// are to be published.
-        /// </returns>
-        private IEnumerable<Attempt<PublishStatus>> PublishWithChildrenDo(
-            IContent content, int userId = 0, bool includeUnpublished = false)
-        {
-            if (content == null) throw new ArgumentNullException("content");
-
-            var evtMsgs = EventMessagesFactory.Get();
-
-            using (new WriteLock(Locker))
-            {
-                //Hack: this ensures that the entity's path is valid and if not it fixes/persists it
-                //see: http://issues.umbraco.org/issue/U4-9336
-                content.EnsureValidPath(Logger, entity => GetById(entity.ParentId), QuickUpdate);
-
-                var result = new List<Attempt<PublishStatus>>();
-
-                //Check if parent is published (although not if its a root node) - if parent isn't published this Content cannot be published
-                if (content.ParentId != Constants.System.Root && content.ParentId != Constants.System.RecycleBinContent && IsPublishable(content) == false)
-                {
-                    Logger.Info<ContentService>(
-                        string.Format(
-                            "Content '{0}' with Id '{1}' could not be published because its parent or one of its ancestors is not published.",
-                            content.Name, content.Id));
-                    result.Add(Attempt.Fail(new PublishStatus(content, PublishStatusType.FailedPathNotPublished, evtMsgs)));
-                    return result;
-                }
-
-                //Content contains invalid property values and can therefore not be published - fire event?
-                if (!content.IsValid())
-                {
-                    Logger.Info<ContentService>(
-                        string.Format("Content '{0}' with Id '{1}' could not be published because of invalid properties.",
-                                      content.Name, content.Id));
-                    result.Add(
-                        Attempt.Fail(
-                            new PublishStatus(content, PublishStatusType.FailedContentInvalid, evtMsgs)
-                            {
-                                InvalidProperties = ((ContentBase)content).LastInvalidProperties
-                            }));
-                    return result;
-                }
-
-                //Consider creating a Path query instead of recursive method:
-                //var query = Query<IContent>.Builder.Where(x => x.Path.StartsWith(content.Path));
-
-                var updated = new List<IContent>();
-                var list = new List<IContent>();
-                list.Add(content); //include parent item
-                list.AddRange(GetDescendants(content));
-
-                var internalStrategy = _publishingStrategy;
-
-                using (var uow = UowProvider.GetUnitOfWork())
-                {
-                    //Publish and then update the database with new status
-                    var publishedOutcome = internalStrategy.PublishWithChildren(uow, list, userId, includeUnpublished).ToArray();
-                    var published = publishedOutcome
-                        .Where(x => x.Success || x.Result.StatusType == PublishStatusType.SuccessAlreadyPublished)
-                        // ensure proper order (for events) - cannot publish a child before its parent!
-                        .OrderBy(x => x.Result.ContentItem.Level)
-                        .ThenBy(x => x.Result.ContentItem.SortOrder);
-
-                    var repository = RepositoryFactory.CreateContentRepository(uow);
-
-                    //NOTE The Publish with subpages-dialog was used more as a republish-type-thing, so we'll have to include PublishStatusType.SuccessAlreadyPublished
-                    //in the updated-list, so the Published event is triggered with the expected set of pages and the xml is updated.
-                    foreach (var item in published)
-                    {
-                        item.Result.ContentItem.WriterId = userId;
-                        repository.AddOrUpdate(item.Result.ContentItem);
-                        //add or update a preview
-                        repository.AddOrUpdatePreviewXml(item.Result.ContentItem, c => _entitySerializer.Serialize(this, _dataTypeService, _userService, c));
-                        //add or update the published xml
-                        repository.AddOrUpdateContentXml(item.Result.ContentItem, c => _entitySerializer.Serialize(this, _dataTypeService, _userService, c));
-                        updated.Add(item.Result.ContentItem);
-                    }
-
-                    //Save xml to db and call following method to fire event:
-                    _publishingStrategy.PublishingFinalized(uow, updated, false);
-
-                    Audit(uow, AuditType.Publish, "Publish with Children performed by user", userId, content.Id);
-                    uow.Commit();
-
-                    return publishedOutcome;
-                }
-            }
-        }
-
-        /// <summary>
-        /// UnPublishes a single <see cref="IContent"/> object
-        /// </summary>
-        /// <param name="content">The <see cref="IContent"/> to publish</param>
-        /// <param name="omitCacheRefresh">Optional boolean to avoid having the cache refreshed when calling this Unpublish method. By default this method will update the cache.</param>
-        /// <param name="userId">Optional Id of the User issueing the publishing</param>
-        /// <returns>True if unpublishing succeeded, otherwise False</returns>
-        private Attempt<UnPublishStatus> UnPublishDo(IContent content, bool omitCacheRefresh = false, int userId = 0)
-        {
-            var newest = GetById(content.Id); // ensure we have the newest version
-            if (content.Version != newest.Version) // but use the original object if it's already the newest version
-                content = newest;
-
-            var evtMsgs = EventMessagesFactory.Get();
-
-            var published = content.Published ? content : GetPublishedVersion(content.Id); // get the published version
-            if (published == null)
-            {
-                return Attempt.Succeed(new UnPublishStatus(content, UnPublishedStatusType.SuccessAlreadyUnPublished, evtMsgs)); // already unpublished
-            }
-
-            using (var uow = UowProvider.GetUnitOfWork())
-            {
-                var unpublished = _publishingStrategy.UnPublish(uow, content, userId);
-                if (unpublished == false)
-                {
-                    uow.Commit();
-                    return Attempt.Fail(new UnPublishStatus(content, UnPublishedStatusType.FailedCancelledByEvent, evtMsgs));
-                }
-
-                var repository = RepositoryFactory.CreateContentRepository(uow);
-
-                content.WriterId = userId;
-                repository.AddOrUpdate(content);
-                // is published is not newest, reset the published flag on published version
-                if (published.Version != content.Version)
-                    repository.ClearPublished(published);
-                repository.DeleteContentXml(content);
-
-                //Delete xml from db? and call following method to fire event through PublishingStrategy to update cache
-                if (omitCacheRefresh == false)
-                    _publishingStrategy.UnPublishingFinalized(uow, content);
-
-                Audit(uow, AuditType.UnPublish, "UnPublish performed by user", userId, content.Id);
-                uow.Commit();
-            }
-
-            return Attempt.Succeed(new UnPublishStatus(content, UnPublishedStatusType.Success, evtMsgs));
-        }
-
-        /// <summary>
-        /// Saves and Publishes a single <see cref="IContent"/> object
-        /// </summary>
-        /// <param name="content">The <see cref="IContent"/> to save and publish</param>
-        /// <param name="userId">Optional Id of the User issueing the publishing</param>
-        /// <param name="raiseEvents">Optional boolean indicating whether or not to raise save events.</param>
-        /// <returns>True if publishing succeeded, otherwise False</returns>
-        private Attempt<PublishStatus> SaveAndPublishDo(IContent content, int userId = 0, bool raiseEvents = true)
-        {
-            var evtMsgs = EventMessagesFactory.Get();
-
-            using (new WriteLock(Locker))
-            {
-                using (var uow = UowProvider.GetUnitOfWork())
-                {
-<<<<<<< HEAD
-                    if (raiseEvents && uow.Events.DispatchCancelable(Saving, this, new SaveEventArgs<IContent>(content, evtMsgs), "Saving"))
-=======
-                    var saveEventArgs = new SaveEventArgs<IContent>(content, evtMsgs);
-                    if (raiseEvents && uow.Events.DispatchCancelable(Saving, this, saveEventArgs))
->>>>>>> 617a91c5
-                    {
-                        uow.Commit();
-                        return Attempt.Fail(new PublishStatus(content, PublishStatusType.FailedCancelledByEvent, evtMsgs));
-                    }
-
-                    //Has this content item previously been published? If so, we don't need to refresh the children
-                    var previouslyPublished = content.HasIdentity && HasPublishedVersion(content.Id); //content might not have an id
-                    var publishStatus = new PublishStatus(content, PublishStatusType.Success, evtMsgs); //initially set to success
-
-                    //Check if parent is published (although not if its a root node) - if parent isn't published this Content cannot be published
-                    publishStatus.StatusType = CheckAndLogIsPublishable(content);
-                    //if it is not successful, then check if the props are valid
-                    if ((int)publishStatus.StatusType < 10)
-                    {
-                        //Content contains invalid property values and can therefore not be published - fire event?
-                        publishStatus.StatusType = CheckAndLogIsValid(content);
-                        //set the invalid properties (if there are any)
-                        publishStatus.InvalidProperties = ((ContentBase)content).LastInvalidProperties;
-                    }
-                    //if we're still successful, then publish using the strategy
-                    if (publishStatus.StatusType == PublishStatusType.Success)
-                    {
-                        //Publish and then update the database with new status
-                        var publishResult = _publishingStrategy.Publish(uow, content, userId);
-                        //set the status type to the publish result
-                        publishStatus.StatusType = publishResult.Result.StatusType;
-                    }
-
-                    //we are successfully published if our publishStatus is still Successful
-                    bool published = publishStatus.StatusType == PublishStatusType.Success;
-
-                    var repository = RepositoryFactory.CreateContentRepository(uow);
-
-                    if (published == false)
-                    {
-                        content.ChangePublishedState(PublishedState.Saved);
-                    }
-                    //Since this is the Save and Publish method, the content should be saved even though the publish fails or isn't allowed
-                    if (content.HasIdentity == false)
-                    {
-                        content.CreatorId = userId;
-                    }
-                    content.WriterId = userId;
-
-                    repository.AddOrUpdate(content);
-                    repository.AddOrUpdatePreviewXml(content, c => _entitySerializer.Serialize(this, _dataTypeService, _userService, c));
-
-                    if (published)
-                    {
-                        //Content Xml
-                        repository.AddOrUpdateContentXml(content, c => _entitySerializer.Serialize(this, _dataTypeService, _userService, c));
-                    }
-
-                    if (raiseEvents)
-<<<<<<< HEAD
-                        uow.Events.Dispatch(Saved, this, new SaveEventArgs<IContent>(content, false, evtMsgs), "Saved");
-=======
-                    {
-                        saveEventArgs.CanCancel = false;
-                        uow.Events.Dispatch(Saved, this, saveEventArgs);
-                    }
->>>>>>> 617a91c5
-
-                    //Save xml to db and call following method to fire event through PublishingStrategy to update cache
-                    if (published)
-                    {
-                        _publishingStrategy.PublishingFinalized(uow, content);
-                    }
-
-                    //We need to check if children and their publish state to ensure that we 'republish' content that was previously published
-                    if (published && previouslyPublished == false && HasChildren(content.Id))
-                    {
-                    //TODO: Horrible for performance if there are lots of descendents! We should page if anything but this is crazy
-                        var descendants = GetPublishedDescendants(content);
-                        _publishingStrategy.PublishingFinalized(uow, descendants, false);
-                    }
-
-                    Audit(uow, AuditType.Publish, "Save and Publish performed by user", userId, content.Id);
-                    uow.Commit();
-
-                    return Attempt.If(publishStatus.StatusType == PublishStatusType.Success, publishStatus);
-                }
-            }
-        }
-
-        /// <summary>
-        /// Saves a single <see cref="IContent"/> object
-        /// </summary>
-        /// <param name="content">The <see cref="IContent"/> to save</param>
-        /// <param name="changeState">Boolean indicating whether or not to change the Published state upon saving</param>
-        /// <param name="userId">Optional Id of the User saving the Content</param>
-        /// <param name="raiseEvents">Optional boolean indicating whether or not to raise events.</param>
-        private Attempt<OperationStatus> Save(IContent content, bool changeState, int userId = 0, bool raiseEvents = true)
-        {
-            var evtMsgs = EventMessagesFactory.Get();
-
-            using (new WriteLock(Locker))
-            {
-                using (var uow = UowProvider.GetUnitOfWork())
-                {
-<<<<<<< HEAD
-                    if (raiseEvents && uow.Events.DispatchCancelable(Saving, this, new SaveEventArgs<IContent>(content, evtMsgs), "Saving"))
-=======
-                    var saveEventArgs = new SaveEventArgs<IContent>(content, evtMsgs);
-                    if (raiseEvents && uow.Events.DispatchCancelable(Saving, this, saveEventArgs))
->>>>>>> 617a91c5
-                    {
-                        uow.Commit();
-                        return OperationStatus.Cancelled(evtMsgs);
-                    }
-
-                    if (string.IsNullOrWhiteSpace(content.Name))
-                    {
-                        throw new ArgumentException("Cannot save content with empty name.");
-                    }
-
-                    var repository = RepositoryFactory.CreateContentRepository(uow);
-
-                    if (content.HasIdentity == false)
-                    {
-                        content.CreatorId = userId;
-                    }
-                    content.WriterId = userId;
-
-                    //Only change the publish state if the "previous" version was actually published or marked as unpublished
-                    if (changeState && (content.Published || ((Content)content).PublishedState == PublishedState.Unpublished))
-                        content.ChangePublishedState(PublishedState.Saved);
-
-                    repository.AddOrUpdate(content);
-
-                    //Generate a new preview
-                    repository.AddOrUpdatePreviewXml(content, c => _entitySerializer.Serialize(this, _dataTypeService, _userService, c));
-
-                    if (raiseEvents)
-<<<<<<< HEAD
-                        uow.Events.Dispatch(Saved, this, new SaveEventArgs<IContent>(content, false, evtMsgs), "Saved");
-=======
-                    {
-                        saveEventArgs.CanCancel = false;
-                        uow.Events.Dispatch(Saved, this, saveEventArgs);
-                    }
->>>>>>> 617a91c5
-
-                    Audit(uow, AuditType.Save, "Save Content performed by user", userId, content.Id);
-                    uow.Commit();
-                }
-
-                return OperationStatus.Success(evtMsgs);
-            }
-        }
-
-        /// <summary>
-        /// Checks if the passed in <see cref="IContent"/> can be published based on the anscestors publish state.
-        /// </summary>
-        /// <remarks>
-        /// Check current is only used when falling back to checking the Parent of non-saved content, as
-        /// non-saved content doesn't have a valid path yet.
-        /// </remarks>
-        /// <param name="content"><see cref="IContent"/> to check if anscestors are published</param>
-        /// <param name="checkCurrent">Boolean indicating whether the passed in content should also be checked for published versions</param>
-        /// <returns>True if the Content can be published, otherwise False</returns>
-        private bool IsPublishable(IContent content, bool checkCurrent)
-        {
-            var ids = content.Path.Split(',').Select(int.Parse).ToList();
-            foreach (var id in ids)
-            {
-                //If Id equals that of the recycle bin we return false because nothing in the bin can be published
-                if (id == Constants.System.RecycleBinContent)
-                    return false;
-
-                //We don't check the System Root, so just continue
-                if (id == Constants.System.Root) continue;
-
-                //If the current id equals that of the passed in content and if current shouldn't be checked we skip it.
-                if (checkCurrent == false && id == content.Id) continue;
-
-                //Check if the content for the current id is published - escape the loop if we encounter content that isn't published
-                var hasPublishedVersion = HasPublishedVersion(id);
-                if (hasPublishedVersion == false)
-                    return false;
-            }
-
-            return true;
-        }
-
-        private PublishStatusType CheckAndLogIsPublishable(IContent content)
-        {
-            //Check if parent is published (although not if its a root node) - if parent isn't published this Content cannot be published
-            if (content.ParentId != Constants.System.Root && content.ParentId != Constants.System.RecycleBinContent && IsPublishable(content) == false)
-            {
-                Logger.Info<ContentService>(
-                    string.Format(
-                        "Content '{0}' with Id '{1}' could not be published because its parent is not published.",
-                        content.Name, content.Id));
-                return PublishStatusType.FailedPathNotPublished;
-            }
-
-            if (content.ExpireDate.HasValue && content.ExpireDate.Value > DateTime.MinValue && DateTime.Now > content.ExpireDate.Value)
-            {
-                Logger.Info<ContentService>(
-                    string.Format(
-                        "Content '{0}' with Id '{1}' has expired and could not be published.",
-                        content.Name, content.Id));
-                return PublishStatusType.FailedHasExpired;
-            }
-
-            if (content.ReleaseDate.HasValue && content.ReleaseDate.Value > DateTime.MinValue && content.ReleaseDate.Value > DateTime.Now)
-            {
-                Logger.Info<ContentService>(
-                    string.Format(
-                        "Content '{0}' with Id '{1}' is awaiting release and could not be published.",
-                        content.Name, content.Id));
-                return PublishStatusType.FailedAwaitingRelease;
-            }
-
-            return PublishStatusType.Success;
-        }
-
-        private PublishStatusType CheckAndLogIsValid(IContent content)
-        {
-            //Content contains invalid property values and can therefore not be published - fire event?
-            if (content.IsValid() == false)
-            {
-                Logger.Info<ContentService>(
-                    string.Format(
-                        "Content '{0}' with Id '{1}' could not be published because of invalid properties.",
-                        content.Name, content.Id));
-                return PublishStatusType.FailedContentInvalid;
-            }
-
-            return PublishStatusType.Success;
-        }
-
-        private IContentType FindContentTypeByAlias(string contentTypeAlias)
-        {
-            using (var uow = UowProvider.GetUnitOfWork(readOnly: true))
-            {
-                var repository = RepositoryFactory.CreateContentTypeRepository(uow);
-
-                var query = Query<IContentType>.Builder.Where(x => x.Alias == contentTypeAlias);
-                var types = repository.GetByQuery(query);
-
-                if (types.Any() == false)
-                    throw new Exception(
-                        string.Format("No ContentType matching the passed in Alias: '{0}' was found",
-                                      contentTypeAlias));
-
-                var contentType = types.First();
-
-                if (contentType == null)
-                    throw new Exception(string.Format("ContentType matching the passed in Alias: '{0}' was null",
-                                                      contentTypeAlias));
-                return contentType;
-            }
-        }
-
-        #endregion
-
-        #region Proxy Event Handlers
-        /// <summary>
-        /// Occurs before publish.
-        /// </summary>
-        /// <remarks>Proxy to the real event on the <see cref="PublishingStrategy"/></remarks>
-        public static event TypedEventHandler<IPublishingStrategy, PublishEventArgs<IContent>> Publishing
-        {
-            add { PublishingStrategy.Publishing += value; }
-            remove { PublishingStrategy.Publishing -= value; }
-        }
-
-        /// <summary>
-        /// Occurs after publish.
-        /// </summary>
-        /// <remarks>Proxy to the real event on the <see cref="PublishingStrategy"/></remarks>
-        public static event TypedEventHandler<IPublishingStrategy, PublishEventArgs<IContent>> Published
-        {
-            add { PublishingStrategy.Published += value; }
-            remove { PublishingStrategy.Published -= value; }
-        }
-        /// <summary>
-        /// Occurs before unpublish.
-        /// </summary>
-        /// <remarks>Proxy to the real event on the <see cref="PublishingStrategy"/></remarks>
-        public static event TypedEventHandler<IPublishingStrategy, PublishEventArgs<IContent>> UnPublishing
-        {
-            add { PublishingStrategy.UnPublishing += value; }
-            remove { PublishingStrategy.UnPublishing -= value; }
-        }
-
-        /// <summary>
-        /// Occurs after unpublish.
-        /// </summary>
-        /// <remarks>Proxy to the real event on the <see cref="PublishingStrategy"/></remarks>
-        public static event TypedEventHandler<IPublishingStrategy, PublishEventArgs<IContent>> UnPublished
-        {
-            add { PublishingStrategy.UnPublished += value; }
-            remove { PublishingStrategy.UnPublished -= value; }
-        }
-        #endregion
-
-        #region Event Handlers
-        /// <summary>
-        /// Occurs before Delete
-        /// </summary>
-        public static event TypedEventHandler<IContentService, DeleteEventArgs<IContent>> Deleting;
-
-        /// <summary>
-        /// Occurs after Delete
-        /// </summary>
-        public static event TypedEventHandler<IContentService, DeleteEventArgs<IContent>> Deleted;
-
-        /// <summary>
-        /// Occurs before Delete Versions
-        /// </summary>
-        public static event TypedEventHandler<IContentService, DeleteRevisionsEventArgs> DeletingVersions;
-
-        /// <summary>
-        /// Occurs after Delete Versions
-        /// </summary>
-        public static event TypedEventHandler<IContentService, DeleteRevisionsEventArgs> DeletedVersions;
-
-        /// <summary>
-        /// Occurs before Save
-        /// </summary>
-        public static event TypedEventHandler<IContentService, SaveEventArgs<IContent>> Saving;
-
-        /// <summary>
-        /// Occurs after Save
-        /// </summary>
-        public static event TypedEventHandler<IContentService, SaveEventArgs<IContent>> Saved;
-
-        /// <summary>
-        /// Occurs before Create
-        /// </summary>
-        [Obsolete("Use the Created event instead, the Creating and Created events both offer the same functionality, Creating event has been deprecated.")]
-        public static event TypedEventHandler<IContentService, NewEventArgs<IContent>> Creating;
-
-        /// <summary>
-        /// Occurs after Create
-        /// </summary>
-        /// <remarks>
-        /// Please note that the Content object has been created, but might not have been saved
-        /// so it does not have an identity yet (meaning no Id has been set).
-        /// </remarks>
-        public static event TypedEventHandler<IContentService, NewEventArgs<IContent>> Created;
-
-        /// <summary>
-        /// Occurs before Copy
-        /// </summary>
-        public static event TypedEventHandler<IContentService, CopyEventArgs<IContent>> Copying;
-
-        /// <summary>
-        /// Occurs after Copy
-        /// </summary>
-        public static event TypedEventHandler<IContentService, CopyEventArgs<IContent>> Copied;
-
-        /// <summary>
-        /// Occurs before Content is moved to Recycle Bin
-        /// </summary>
-        public static event TypedEventHandler<IContentService, MoveEventArgs<IContent>> Trashing;
-
-        /// <summary>
-        /// Occurs after Content is moved to Recycle Bin
-        /// </summary>
-        public static event TypedEventHandler<IContentService, MoveEventArgs<IContent>> Trashed;
-
-        /// <summary>
-        /// Occurs before Move
-        /// </summary>
-        public static event TypedEventHandler<IContentService, MoveEventArgs<IContent>> Moving;
-
-        /// <summary>
-        /// Occurs after Move
-        /// </summary>
-        public static event TypedEventHandler<IContentService, MoveEventArgs<IContent>> Moved;
-
-        /// <summary>
-        /// Occurs before Rollback
-        /// </summary>
-        public static event TypedEventHandler<IContentService, RollbackEventArgs<IContent>> RollingBack;
-
-        /// <summary>
-        /// Occurs after Rollback
-        /// </summary>
-        public static event TypedEventHandler<IContentService, RollbackEventArgs<IContent>> RolledBack;
-
-        /// <summary>
-        /// Occurs before Send to Publish
-        /// </summary>
-        public static event TypedEventHandler<IContentService, SendToPublishEventArgs<IContent>> SendingToPublish;
-
-        /// <summary>
-        /// Occurs after Send to Publish
-        /// </summary>
-        public static event TypedEventHandler<IContentService, SendToPublishEventArgs<IContent>> SentToPublish;
-
-        /// <summary>
-        /// Occurs before the Recycle Bin is emptied
-        /// </summary>
-        public static event TypedEventHandler<IContentService, RecycleBinEventArgs> EmptyingRecycleBin;
-
-        /// <summary>
-        /// Occurs after the Recycle Bin has been Emptied
-        /// </summary>
-        public static event TypedEventHandler<IContentService, RecycleBinEventArgs> EmptiedRecycleBin;
-
-        /// <summary>
-        /// Occurs after a blueprint has been saved.
-        /// </summary>
-        public static event TypedEventHandler<IContentService, SaveEventArgs<IContent>> SavedBlueprint;
-
-        /// <summary>
-        /// Occurs after a blueprint has been deleted.
-        /// </summary>
-        public static event TypedEventHandler<IContentService, DeleteEventArgs<IContent>> DeletedBlueprint;
-
-        #endregion
-    }
+using System;
+using System.Collections.Generic;
+using System.ComponentModel;
+using System.Globalization;
+using System.IO;
+using System.Linq;
+using System.Threading;
+using System.Xml;
+using System.Xml.Linq;
+using Umbraco.Core.Events;
+using Umbraco.Core.Logging;
+using Umbraco.Core.Models;
+using Umbraco.Core.Models.Membership;
+using Umbraco.Core.Models.Rdbms;
+using Umbraco.Core.Persistence;
+using Umbraco.Core.Persistence.DatabaseModelDefinitions;
+using Umbraco.Core.Persistence.Querying;
+using Umbraco.Core.Persistence.Repositories;
+using Umbraco.Core.Persistence.UnitOfWork;
+using Umbraco.Core.Publishing;
+
+namespace Umbraco.Core.Services
+{
+    /// <summary>
+    /// Represents the Content Service, which is an easy access to operations involving <see cref="IContent"/>
+    /// </summary>
+    public class ContentService : ScopeRepositoryService, IContentService, IContentServiceOperations
+    {
+        private readonly IPublishingStrategy2 _publishingStrategy;
+        private readonly EntityXmlSerializer _entitySerializer = new EntityXmlSerializer();
+        private readonly IDataTypeService _dataTypeService;
+        private readonly IUserService _userService;
+
+        //Support recursive locks because some of the methods that require locking call other methods that require locking.
+        //for example, the Move method needs to be locked but this calls the Save method which also needs to be locked.
+        private static readonly ReaderWriterLockSlim Locker = new ReaderWriterLockSlim(LockRecursionPolicy.SupportsRecursion);
+
+        public ContentService(
+            IDatabaseUnitOfWorkProvider provider,
+            RepositoryFactory repositoryFactory,
+            ILogger logger,
+            IEventMessagesFactory eventMessagesFactory,
+            IDataTypeService dataTypeService,
+            IUserService userService)
+            : base(provider, repositoryFactory, logger, eventMessagesFactory)
+        {
+            if (dataTypeService == null) throw new ArgumentNullException("dataTypeService");
+            if (userService == null) throw new ArgumentNullException("userService");
+            _publishingStrategy = new PublishingStrategy(UowProvider.ScopeProvider, eventMessagesFactory, logger);
+            _dataTypeService = dataTypeService;
+            _userService = userService;
+        }
+
+        #region Static Queries
+
+        private IQuery<IContent> _notTrashedQuery;
+
+        #endregion
+
+        public int CountPublished(string contentTypeAlias = null)
+        {
+            using (var uow = UowProvider.GetUnitOfWork(readOnly: true))
+            {
+                var repository = RepositoryFactory.CreateContentRepository(uow);
+                return repository.CountPublished();
+            }
+        }
+
+        public int Count(string contentTypeAlias = null)
+        {
+            using (var uow = UowProvider.GetUnitOfWork(readOnly: true))
+            {
+                var repository = RepositoryFactory.CreateContentRepository(uow);
+                return repository.Count(contentTypeAlias);
+            }
+        }
+
+        public int CountChildren(int parentId, string contentTypeAlias = null)
+        {
+            using (var uow = UowProvider.GetUnitOfWork(readOnly: true))
+            {
+                var repository = RepositoryFactory.CreateContentRepository(uow);
+                return repository.CountChildren(parentId, contentTypeAlias);
+            }
+        }
+
+        public int CountDescendants(int parentId, string contentTypeAlias = null)
+        {
+            using (var uow = UowProvider.GetUnitOfWork(readOnly: true))
+            {
+                var repository = RepositoryFactory.CreateContentRepository(uow);
+                return repository.CountDescendants(parentId, contentTypeAlias);
+            }
+        }
+
+        /// <summary>
+        /// Used to bulk update the permissions set for a content item. This will replace all permissions
+        /// assigned to an entity with a list of user id & permission pairs.
+        /// </summary>
+        /// <param name="permissionSet"></param>
+        public void ReplaceContentPermissions(EntityPermissionSet permissionSet)
+        {
+            using (var uow = UowProvider.GetUnitOfWork())
+            {
+                var repository = RepositoryFactory.CreateContentRepository(uow);
+                repository.ReplaceContentPermissions(permissionSet);
+                uow.Commit();
+            }
+        }
+
+        /// <summary>
+        /// Assigns a single permission to the current content item for the specified group ids
+        /// </summary>
+        /// <param name="entity"></param>
+        /// <param name="permission"></param>
+        /// <param name="groupIds"></param>
+        public void AssignContentPermission(IContent entity, char permission, IEnumerable<int> groupIds)
+        {
+            using (var uow = UowProvider.GetUnitOfWork())
+            {
+                var repository = RepositoryFactory.CreateContentRepository(uow);
+                repository.AssignEntityPermission(entity, permission, groupIds);
+                uow.Commit();
+            }
+        }
+
+        /// <summary>
+        /// Returns implicit/inherited permissions assigned to the content item for all user groups
+        /// </summary>
+        /// <param name="content"></param>
+        /// <returns></returns>
+        public EntityPermissionCollection GetPermissionsForEntity(IContent content)
+        {
+            using (var uow = UowProvider.GetUnitOfWork(readOnly: true))
+            {
+                var repository = RepositoryFactory.CreateContentRepository(uow);
+                return repository.GetPermissionsForEntity(content.Id);
+            }
+        }
+
+        /// <summary>
+        /// Creates an <see cref="IContent"/> object using the alias of the <see cref="IContentType"/>
+        /// that this Content should based on.
+        /// </summary>
+        /// <remarks>
+        /// Note that using this method will simply return a new IContent without any identity
+        /// as it has not yet been persisted. It is intended as a shortcut to creating new content objects
+        /// that does not invoke a save operation against the database.
+        /// </remarks>
+        /// <param name="name">Name of the Content object</param>
+        /// <param name="parentId">Id of Parent for the new Content</param>
+        /// <param name="contentTypeAlias">Alias of the <see cref="IContentType"/></param>
+        /// <param name="userId">Optional id of the user creating the content</param>
+        /// <returns><see cref="IContent"/></returns>
+        public IContent CreateContent(string name, Guid parentId, string contentTypeAlias, int userId = 0)
+        {
+            var parent = GetById(parentId);
+            return CreateContent(name, parent, contentTypeAlias, userId);
+        }
+
+        /// <summary>
+        /// Creates an <see cref="IContent"/> object using the alias of the <see cref="IContentType"/>
+        /// that this Content should based on.
+        /// </summary>
+        /// <remarks>
+        /// Note that using this method will simply return a new IContent without any identity
+        /// as it has not yet been persisted. It is intended as a shortcut to creating new content objects
+        /// that does not invoke a save operation against the database.
+        /// </remarks>
+        /// <param name="name">Name of the Content object</param>
+        /// <param name="parentId">Id of Parent for the new Content</param>
+        /// <param name="contentTypeAlias">Alias of the <see cref="IContentType"/></param>
+        /// <param name="userId">Optional id of the user creating the content</param>
+        /// <returns><see cref="IContent"/></returns>
+        public IContent CreateContent(string name, int parentId, string contentTypeAlias, int userId = 0)
+        {
+            var contentType = FindContentTypeByAlias(contentTypeAlias);
+            var content = new Content(name, parentId, contentType);
+            var parent = GetById(content.ParentId);
+            content.Path = string.Concat(parent.IfNotNull(x => x.Path, content.ParentId.ToString()), ",", content.Id);
+
+            using (var uow = UowProvider.GetUnitOfWork())
+            {
+                var newEventArgs = new NewEventArgs<IContent>(content, contentTypeAlias, parentId);
+                if (uow.Events.DispatchCancelable(Creating, this, newEventArgs))
+                {
+                    uow.Commit();
+                    content.WasCancelled = true;
+                    return content;
+                }
+
+                content.CreatorId = userId;
+                content.WriterId = userId;
+                newEventArgs.CanCancel = false;
+                uow.Events.Dispatch(Created, this, newEventArgs);
+
+                uow.Commit();
+            }
+
+            return content;
+        }
+
+        /// <summary>
+        /// Creates an <see cref="IContent"/> object using the alias of the <see cref="IContentType"/>
+        /// that this Content should based on.
+        /// </summary>
+        /// <remarks>
+        /// Note that using this method will simply return a new IContent without any identity
+        /// as it has not yet been persisted. It is intended as a shortcut to creating new content objects
+        /// that does not invoke a save operation against the database.
+        /// </remarks>
+        /// <param name="name">Name of the Content object</param>
+        /// <param name="parent">Parent <see cref="IContent"/> object for the new Content</param>
+        /// <param name="contentTypeAlias">Alias of the <see cref="IContentType"/></param>
+        /// <param name="userId">Optional id of the user creating the content</param>
+        /// <returns><see cref="IContent"/></returns>
+        public IContent CreateContent(string name, IContent parent, string contentTypeAlias, int userId = 0)
+        {
+            if (parent == null) throw new ArgumentNullException("parent");
+
+            var contentType = FindContentTypeByAlias(contentTypeAlias);
+            var content = new Content(name, parent, contentType);
+            content.Path = string.Concat(parent.Path, ",", content.Id);
+
+            using (var uow = UowProvider.GetUnitOfWork())
+            {
+                var newEventArgs = new NewEventArgs<IContent>(content, contentTypeAlias, parent);
+                if (uow.Events.DispatchCancelable(Creating, this, newEventArgs))
+                {
+                    uow.Commit();
+                    content.WasCancelled = true;
+                    return content;
+                }
+
+                content.CreatorId = userId;
+                content.WriterId = userId;
+                newEventArgs.CanCancel = false;
+                uow.Events.Dispatch(Created, this, newEventArgs);
+
+                uow.Commit();
+            }
+
+            return content;
+        }
+
+        /// <summary>
+        /// Creates and saves an <see cref="IContent"/> object using the alias of the <see cref="IContentType"/>
+        /// that this Content should based on.
+        /// </summary>
+        /// <remarks>
+        /// This method returns an <see cref="IContent"/> object that has been persisted to the database
+        /// and therefor has an identity.
+        /// </remarks>
+        /// <param name="name">Name of the Content object</param>
+        /// <param name="parentId">Id of Parent for the new Content</param>
+        /// <param name="contentTypeAlias">Alias of the <see cref="IContentType"/></param>
+        /// <param name="userId">Optional id of the user creating the content</param>
+        /// <returns><see cref="IContent"/></returns>
+        public IContent CreateContentWithIdentity(string name, int parentId, string contentTypeAlias, int userId = 0)
+        {
+            var contentType = FindContentTypeByAlias(contentTypeAlias);
+            var content = new Content(name, parentId, contentType);
+
+            using (var uow = UowProvider.GetUnitOfWork())
+            {
+                //NOTE: I really hate the notion of these Creating/Created events - they are so inconsistent, I've only just found
+                // out that in these 'WithIdentity' methods, the Saving/Saved events were not fired, wtf. Anyways, they're added now.
+                var newEventArgs = new NewEventArgs<IContent>(content, contentTypeAlias, parentId);
+                if (uow.Events.DispatchCancelable(Creating, this, newEventArgs))
+                {
+                    uow.Commit();
+                    content.WasCancelled = true;
+                    return content;
+                }
+
+                var saveEventArgs = new SaveEventArgs<IContent>(content);
+                if (uow.Events.DispatchCancelable(Saving, this, saveEventArgs, "Saving"))
+                {
+                    uow.Commit();
+                    content.WasCancelled = true;
+                    return content;
+                }
+
+                var repository = RepositoryFactory.CreateContentRepository(uow);
+                content.CreatorId = userId;
+                content.WriterId = userId;
+
+                repository.AddOrUpdate(content);
+                repository.AddOrUpdatePreviewXml(content, c => _entitySerializer.Serialize(this, _dataTypeService, _userService, c));
+                saveEventArgs.CanCancel = false;
+                uow.Events.Dispatch(Saved, this, saveEventArgs, "Saved");
+                newEventArgs.CanCancel = false;
+                uow.Events.Dispatch(Created, this, newEventArgs);
+
+                Audit(uow, AuditType.New, string.Format("Content '{0}' was created with Id {1}", name, content.Id), content.CreatorId, content.Id);
+                uow.Commit();
+            }
+
+            return content;
+        }
+
+        /// <summary>
+        /// Creates and saves an <see cref="IContent"/> object using the alias of the <see cref="IContentType"/>
+        /// that this Content should based on.
+        /// </summary>
+        /// <remarks>
+        /// This method returns an <see cref="IContent"/> object that has been persisted to the database
+        /// and therefor has an identity.
+        /// </remarks>
+        /// <param name="name">Name of the Content object</param>
+        /// <param name="parent">Parent <see cref="IContent"/> object for the new Content</param>
+        /// <param name="contentTypeAlias">Alias of the <see cref="IContentType"/></param>
+        /// <param name="userId">Optional id of the user creating the content</param>
+        /// <returns><see cref="IContent"/></returns>
+        public IContent CreateContentWithIdentity(string name, IContent parent, string contentTypeAlias, int userId = 0)
+        {
+            if (parent == null) throw new ArgumentNullException("parent");
+
+            var contentType = FindContentTypeByAlias(contentTypeAlias);
+            var content = new Content(name, parent, contentType);
+
+            using (var uow = UowProvider.GetUnitOfWork())
+            {
+                //NOTE: I really hate the notion of these Creating/Created events - they are so inconsistent, I've only just found
+                // out that in these 'WithIdentity' methods, the Saving/Saved events were not fired, wtf. Anyways, they're added now.
+                var newEventArgs = new NewEventArgs<IContent>(content, contentTypeAlias, parent);
+                if (uow.Events.DispatchCancelable(Creating, this, newEventArgs))
+                {
+                    uow.Commit();
+                    content.WasCancelled = true;
+                    return content;
+                }
+
+                var saveEventArgs = new SaveEventArgs<IContent>(content);
+                if (uow.Events.DispatchCancelable(Saving, this, saveEventArgs, "Saving"))
+                {
+                    uow.Commit();
+                    content.WasCancelled = true;
+                    return content;
+                }
+
+                var repository = RepositoryFactory.CreateContentRepository(uow);
+                content.CreatorId = userId;
+                content.WriterId = userId;
+
+                repository.AddOrUpdate(content);
+                repository.AddOrUpdatePreviewXml(content, c => _entitySerializer.Serialize(this, _dataTypeService, _userService, c));
+                saveEventArgs.CanCancel = false;
+                uow.Events.Dispatch(Saved, this, saveEventArgs, "Saved");
+                newEventArgs.CanCancel = false;
+                uow.Events.Dispatch(Created, this, newEventArgs);
+
+                Audit(uow, AuditType.New, string.Format("Content '{0}' was created with Id {1}", name, content.Id), content.CreatorId, content.Id);
+                uow.Commit();
+            }
+
+            return content;
+        }
+
+        /// <summary>
+        /// Gets an <see cref="IContent"/> object by Id
+        /// </summary>
+        /// <param name="id">Id of the Content to retrieve</param>
+        /// <returns><see cref="IContent"/></returns>
+        public IContent GetById(int id)
+        {
+            using (var uow = UowProvider.GetUnitOfWork(readOnly: true))
+            {
+                var repository = RepositoryFactory.CreateContentRepository(uow);
+                return repository.Get(id);
+            }
+        }
+
+        /// <summary>
+        /// Gets <see cref="IContent"/> objects by Ids
+        /// </summary>
+        /// <param name="ids">Ids of the Content to retrieve</param>
+        /// <returns><see cref="IContent"/></returns>
+        public IEnumerable<IContent> GetByIds(IEnumerable<int> ids)
+        {
+            var idsArray = ids.ToArray();
+            if (idsArray.Length == 0) return Enumerable.Empty<IContent>();
+
+            using (var uow = UowProvider.GetUnitOfWork(readOnly: true))
+            {
+                var repository = RepositoryFactory.CreateContentRepository(uow);
+
+                // ensure that the result has the order based on the ids passed in
+                var result = repository.GetAll(idsArray);
+                var content = result.ToDictionary(x => x.Id, x => x);
+
+                var sortedResult = idsArray.Select(x =>
+                {
+                    IContent c;
+                    return content.TryGetValue(x, out c) ? c : null;
+                }).WhereNotNull();
+
+                return sortedResult;
+            }
+        }
+
+        /// <summary>
+        /// Gets <see cref="IContent"/> objects by Ids
+        /// </summary>
+        /// <param name="ids">Ids of the Content to retrieve</param>
+        /// <returns><see cref="IContent"/></returns>
+        public IEnumerable<IContent> GetByIds(IEnumerable<Guid> ids)
+        {
+            var idsArray = ids.ToArray();
+            if (idsArray.Length == 0) return Enumerable.Empty<IContent>();
+
+            using (var uow = UowProvider.GetUnitOfWork(readOnly: true))
+            {
+                var repository = RepositoryFactory.CreateContentRepository(uow);
+
+                // ensure that the result has the order based on the ids passed in
+                var result = repository.GetAll(idsArray);
+                var content = result.ToDictionary(x => x.Key, x => x);
+
+                var sortedResult = idsArray.Select(x =>
+                {
+                    IContent c;
+                    return content.TryGetValue(x, out c) ? c : null;
+                }).WhereNotNull();
+
+                return sortedResult;
+            }
+        }
+
+        /// <summary>
+        /// Gets an <see cref="IContent"/> object by its 'UniqueId'
+        /// </summary>
+        /// <param name="key">Guid key of the Content to retrieve</param>
+        /// <returns><see cref="IContent"/></returns>
+        public IContent GetById(Guid key)
+        {
+            using (var uow = UowProvider.GetUnitOfWork(readOnly: true))
+            {
+                var repository = RepositoryFactory.CreateContentRepository(uow);
+                return repository.Get(key);
+            }
+        }
+
+        /// <summary>
+        /// Gets a collection of <see cref="IContent"/> objects by the Id of the <see cref="IContentType"/>
+        /// </summary>
+        /// <param name="id">Id of the <see cref="IContentType"/></param>
+        /// <returns>An Enumerable list of <see cref="IContent"/> objects</returns>
+        public IEnumerable<IContent> GetContentOfContentType(int id)
+        {
+            using (var uow = UowProvider.GetUnitOfWork(readOnly: true))
+            {
+                var repository = RepositoryFactory.CreateContentRepository(uow);
+                var query = Query<IContent>.Builder.Where(x => x.ContentTypeId == id);
+                return repository.GetByQuery(query);
+            }
+        }
+
+        internal IEnumerable<IContent> GetPublishedContentOfContentType(int id)
+        {
+            using (var uow = UowProvider.GetUnitOfWork(readOnly: true))
+            {
+                var repository = RepositoryFactory.CreateContentRepository(uow);
+                var query = Query<IContent>.Builder.Where(x => x.ContentTypeId == id);
+                return repository.GetByPublishedVersion(query);
+            }
+        }
+
+        /// <summary>
+        /// Gets a collection of <see cref="IContent"/> objects by Level
+        /// </summary>
+        /// <param name="level">The level to retrieve Content from</param>
+        /// <returns>An Enumerable list of <see cref="IContent"/> objects</returns>
+        public IEnumerable<IContent> GetByLevel(int level)
+        {
+            using (var uow = UowProvider.GetUnitOfWork(readOnly: true))
+            {
+                var repository = RepositoryFactory.CreateContentRepository(uow);
+                var query = Query<IContent>.Builder.Where(x => x.Level == level && x.Path.StartsWith(Constants.System.RecycleBinContent.ToInvariantString()) == false);
+                return repository.GetByQuery(query);
+            }
+        }
+
+        /// <summary>
+        /// Gets a specific version of an <see cref="IContent"/> item.
+        /// </summary>
+        /// <param name="versionId">Id of the version to retrieve</param>
+        /// <returns>An <see cref="IContent"/> item</returns>
+        public IContent GetByVersion(Guid versionId)
+        {
+            using (var uow = UowProvider.GetUnitOfWork(readOnly: true))
+            {
+                var repository = RepositoryFactory.CreateContentRepository(uow);
+                return repository.GetByVersion(versionId);
+            }
+        }
+
+
+        /// <summary>
+        /// Gets a collection of an <see cref="IContent"/> objects versions by Id
+        /// </summary>
+        /// <param name="id"></param>
+        /// <returns>An Enumerable list of <see cref="IContent"/> objects</returns>
+        public IEnumerable<IContent> GetVersions(int id)
+        {
+            using (var uow = UowProvider.GetUnitOfWork(readOnly: true))
+            {
+                var repository = RepositoryFactory.CreateContentRepository(uow);
+                return repository.GetAllVersions(id);
+            }
+        }
+
+        /// <summary>
+        /// Gets a list of all version Ids for the given content item ordered so latest is first
+        /// </summary>
+        /// <param name="id"></param>
+        /// <param name="maxRows">The maximum number of rows to return</param>
+        /// <returns></returns>
+        public IEnumerable<Guid> GetVersionIds(int id, int maxRows)
+        {
+            using (var uow = UowProvider.GetUnitOfWork(readOnly: true))
+            {
+                var repository = RepositoryFactory.CreateContentRepository(uow);
+                return repository.GetVersionIds(id, maxRows);
+            }
+        }
+
+        /// <summary>
+        /// Gets a collection of <see cref="IContent"/> objects, which are ancestors of the current content.
+        /// </summary>
+        /// <param name="id">Id of the <see cref="IContent"/> to retrieve ancestors for</param>
+        /// <returns>An Enumerable list of <see cref="IContent"/> objects</returns>
+        public IEnumerable<IContent> GetAncestors(int id)
+        {
+            var content = GetById(id);
+            return GetAncestors(content);
+        }
+
+        /// <summary>
+        /// Gets a collection of <see cref="IContent"/> objects, which are ancestors of the current content.
+        /// </summary>
+        /// <param name="content"><see cref="IContent"/> to retrieve ancestors for</param>
+        /// <returns>An Enumerable list of <see cref="IContent"/> objects</returns>
+        public IEnumerable<IContent> GetAncestors(IContent content)
+        {
+            //null check otherwise we get exceptions
+            if (content.Path.IsNullOrWhiteSpace()) return Enumerable.Empty<IContent>();
+
+            var ids = content.Path.Split(',').Where(x => x != Constants.System.Root.ToInvariantString() && x != content.Id.ToString(CultureInfo.InvariantCulture)).Select(int.Parse).ToArray();
+            if (ids.Any() == false)
+                return new List<IContent>();
+
+            using (var uow = UowProvider.GetUnitOfWork(readOnly: true))
+            {
+                var repository = RepositoryFactory.CreateContentRepository(uow);
+                return repository.GetAll(ids);
+            }
+        }
+
+        /// <summary>
+        /// Gets a collection of <see cref="IContent"/> objects by Parent Id
+        /// </summary>
+        /// <param name="id">Id of the Parent to retrieve Children from</param>
+        /// <returns>An Enumerable list of <see cref="IContent"/> objects</returns>
+        public IEnumerable<IContent> GetChildren(int id)
+        {
+            using (var uow = UowProvider.GetUnitOfWork(readOnly: true))
+            {
+                var repository = RepositoryFactory.CreateContentRepository(uow);
+                var query = Query<IContent>.Builder.Where(x => x.ParentId == id);
+                return repository.GetByQuery(query).OrderBy(x => x.SortOrder);
+            }
+        }
+
+        [Obsolete("Use the overload with 'long' parameter types instead")]
+        [EditorBrowsable(EditorBrowsableState.Never)]
+        public IEnumerable<IContent> GetPagedChildren(int id, int pageIndex, int pageSize, out int totalChildren,
+            string orderBy, Direction orderDirection, string filter = "")
+        {
+            long total;
+            var result = GetPagedChildren(id, Convert.ToInt64(pageIndex), pageSize, out total, orderBy, orderDirection, true, filter);
+            totalChildren = Convert.ToInt32(total);
+            return result;
+        }
+
+        /// <summary>
+        /// Gets a collection of <see cref="IContent"/> objects by Parent Id
+        /// </summary>
+        /// <param name="id">Id of the Parent to retrieve Children from</param>
+        /// <param name="pageIndex">Page index (zero based)</param>
+        /// <param name="pageSize">Page size</param>
+        /// <param name="totalChildren">Total records query would return without paging</param>
+        /// <param name="orderBy">Field to order by</param>
+        /// <param name="orderDirection">Direction to order by</param>
+        /// <param name="filter">Search text filter</param>
+        /// <returns>An Enumerable list of <see cref="IContent"/> objects</returns>
+        public IEnumerable<IContent> GetPagedChildren(int id, long pageIndex, int pageSize, out long totalChildren,
+            string orderBy, Direction orderDirection, string filter = "")
+        {
+            return GetPagedChildren(id, pageIndex, pageSize, out totalChildren, orderBy, orderDirection, true, filter);
+        }
+
+        /// <summary>
+        /// Gets a collection of <see cref="IContent"/> objects by Parent Id
+        /// </summary>
+        /// <param name="id">Id of the Parent to retrieve Children from</param>
+        /// <param name="pageIndex">Page index (zero based)</param>
+        /// <param name="pageSize">Page size</param>
+        /// <param name="totalChildren">Total records query would return without paging</param>
+        /// <param name="orderBy">Field to order by</param>
+        /// <param name="orderDirection">Direction to order by</param>
+        /// <param name="orderBySystemField">Flag to indicate when ordering by system field</param>
+        /// <param name="filter">Search text filter</param>
+        /// <returns>An Enumerable list of <see cref="IContent"/> objects</returns>
+        public IEnumerable<IContent> GetPagedChildren(int id, long pageIndex, int pageSize, out long totalChildren,
+            string orderBy, Direction orderDirection, bool orderBySystemField, string filter)
+        {
+            Mandate.ParameterCondition(pageIndex >= 0, "pageIndex");
+            Mandate.ParameterCondition(pageSize > 0, "pageSize");
+
+            using (var uow = UowProvider.GetUnitOfWork(readOnly: true))
+            {
+                var repository = RepositoryFactory.CreateContentRepository(uow);
+
+                var query = Query<IContent>.Builder;
+                // always check for a parent - else it will also get decendants (and then you should use the GetPagedDescendants method)
+                query.Where(x => x.ParentId == id);
+
+                IQuery<IContent> filterQuery = null;
+                if (filter.IsNullOrWhiteSpace() == false)
+                {
+                    filterQuery = Query<IContent>.Builder.Where(x => x.Name.Contains(filter));
+                }
+                return repository.GetPagedResultsByQuery(query, pageIndex, pageSize, out totalChildren, orderBy, orderDirection, orderBySystemField, filterQuery);
+            }
+        }
+
+        [Obsolete("Use the overload with 'long' parameter types instead")]
+        [EditorBrowsable(EditorBrowsableState.Never)]
+        public IEnumerable<IContent> GetPagedDescendants(int id, int pageIndex, int pageSize, out int totalChildren, string orderBy = "path", Direction orderDirection = Direction.Ascending, string filter = "")
+        {
+            long total;
+            var result = GetPagedDescendants(id, Convert.ToInt64(pageIndex), pageSize, out total, orderBy, orderDirection, true, filter);
+            totalChildren = Convert.ToInt32(total);
+            return result;
+        }
+
+        /// <summary>
+        /// Gets a collection of <see cref="IContent"/> objects by Parent Id
+        /// </summary>
+        /// <param name="id">Id of the Parent to retrieve Descendants from</param>
+        /// <param name="pageIndex">Page number</param>
+        /// <param name="pageSize">Page size</param>
+        /// <param name="totalChildren">Total records query would return without paging</param>
+        /// <param name="orderBy">Field to order by</param>
+        /// <param name="orderDirection">Direction to order by</param>
+        /// <param name="filter">Search text filter</param>
+        /// <returns>An Enumerable list of <see cref="IContent"/> objects</returns>
+        public IEnumerable<IContent> GetPagedDescendants(int id, long pageIndex, int pageSize, out long totalChildren, string orderBy = "path", Direction orderDirection = Direction.Ascending, string filter = "")
+        {
+            return GetPagedDescendants(id, pageIndex, pageSize, out totalChildren, orderBy, orderDirection, true, filter);
+        }
+
+        /// <summary>
+        /// Gets a collection of <see cref="IContent"/> objects by Parent Id
+        /// </summary>
+        /// <param name="id">Id of the Parent to retrieve Descendants from</param>
+        /// <param name="pageIndex">Page number</param>
+        /// <param name="pageSize">Page size</param>
+        /// <param name="totalChildren">Total records query would return without paging</param>
+        /// <param name="orderBy">Field to order by</param>
+        /// <param name="orderDirection">Direction to order by</param>
+        /// <param name="orderBySystemField">Flag to indicate when ordering by system field</param>
+        /// <param name="filter">Search text filter</param>
+        /// <returns>An Enumerable list of <see cref="IContent"/> objects</returns>
+        public IEnumerable<IContent> GetPagedDescendants(int id, long pageIndex, int pageSize, out long totalChildren, string orderBy, Direction orderDirection, bool orderBySystemField, string filter)
+        {
+            Mandate.ParameterCondition(pageIndex >= 0, "pageIndex");
+            Mandate.ParameterCondition(pageSize > 0, "pageSize");
+            using (var uow = UowProvider.GetUnitOfWork(readOnly: true))
+            {
+                var repository = RepositoryFactory.CreateContentRepository(uow);
+
+                // get query - if the id is System Root, then just get all
+                var query = Query<IContent>.Builder;
+                if (id != Constants.System.Root)
+                    query.Where(x => x.Path.SqlContains(string.Format(",{0},", id), TextColumnType.NVarchar));
+
+                // get filter
+                IQuery<IContent> filterQuery = null;
+                if (filter.IsNullOrWhiteSpace() == false)
+                    filterQuery = Query<IContent>.Builder.Where(x => x.Name.Contains(filter));
+
+                return repository.GetPagedResultsByQuery(query, pageIndex, pageSize, out totalChildren, orderBy, orderDirection, orderBySystemField, filterQuery);
+            }
+        }
+
+        /// <summary>
+        /// Gets a collection of <see cref="IContent"/> objects by Parent Id
+        /// </summary>
+        /// <param name="id">Id of the Parent to retrieve Descendants from</param>
+        /// <param name="pageIndex">Page number</param>
+        /// <param name="pageSize">Page size</param>
+        /// <param name="totalChildren">Total records query would return without paging</param>
+        /// <param name="orderBy">Field to order by</param>
+        /// <param name="orderDirection">Direction to order by</param>
+        /// <param name="orderBySystemField">Flag to indicate when ordering by system field</param>
+        /// <param name="filter">Search filter</param>
+        /// <returns>An Enumerable list of <see cref="IContent"/> objects</returns>
+        public IEnumerable<IContent> GetPagedDescendants(int id, long pageIndex, int pageSize, out long totalChildren, string orderBy, Direction orderDirection, bool orderBySystemField, IQuery<IContent> filter)
+        {
+            Mandate.ParameterCondition(pageIndex >= 0, "pageIndex");
+            Mandate.ParameterCondition(pageSize > 0, "pageSize");
+
+            using (var uow = UowProvider.GetUnitOfWork(readOnly: true))
+            {
+                var repository = RepositoryFactory.CreateContentRepository(uow);
+
+                // get query - if the id is System Root, then just get all
+                var query = Query<IContent>.Builder;
+                if (id != Constants.System.Root)
+                    query.Where(x => x.Path.SqlContains(string.Format(",{0},", id), TextColumnType.NVarchar));
+
+                return repository.GetPagedResultsByQuery(query, pageIndex, pageSize, out totalChildren, orderBy, orderDirection, orderBySystemField, filter);
+            }
+        }
+
+        /// <summary>
+        /// Gets a collection of <see cref="IContent"/> objects by its name or partial name
+        /// </summary>
+        /// <param name="parentId">Id of the Parent to retrieve Children from</param>
+        /// <param name="name">Full or partial name of the children</param>
+        /// <returns>An Enumerable list of <see cref="IContent"/> objects</returns>
+        public IEnumerable<IContent> GetChildrenByName(int parentId, string name)
+        {
+            using (var uow = UowProvider.GetUnitOfWork(readOnly: true))
+            {
+                var repository = RepositoryFactory.CreateContentRepository(uow);
+
+                var query = Query<IContent>.Builder.Where(x => x.ParentId == parentId && x.Name.Contains(name));
+                return repository.GetByQuery(query);
+            }
+        }
+
+        /// <summary>
+        /// Gets a collection of <see cref="IContent"/> objects by Parent Id
+        /// </summary>
+        /// <param name="id">Id of the Parent to retrieve Descendants from</param>
+        /// <returns>An Enumerable list of <see cref="IContent"/> objects</returns>
+        public IEnumerable<IContent> GetDescendants(int id)
+        {
+            var content = GetById(id);
+            return content == null ? Enumerable.Empty<IContent>() : GetDescendants(content);
+        }
+
+        /// <summary>
+        /// Gets a collection of <see cref="IContent"/> objects by Parent Id
+        /// </summary>
+        /// <param name="content"><see cref="IContent"/> item to retrieve Descendants from</param>
+        /// <returns>An Enumerable list of <see cref="IContent"/> objects</returns>
+        public IEnumerable<IContent> GetDescendants(IContent content)
+        {
+            //This is a check to ensure that the path is correct for this entity to avoid problems like: http://issues.umbraco.org/issue/U4-9336 due to data corruption
+            if (content.ValidatePath() == false)
+                throw new InvalidDataException(string.Format("The content item {0} has an invalid path: {1} with parentID: {2}", content.Id, content.Path, content.ParentId));
+
+            using (var uow = UowProvider.GetUnitOfWork(readOnly: true))
+            {
+                var repository = RepositoryFactory.CreateContentRepository(uow);
+
+                var pathMatch = content.Path + ",";
+                var query = Query<IContent>.Builder.Where(x => x.Path.StartsWith(pathMatch) && x.Id != content.Id);
+                return repository.GetByQuery(query);
+            }
+        }
+
+        /// <summary>
+        /// Gets the parent of the current content as an <see cref="IContent"/> item.
+        /// </summary>
+        /// <param name="id">Id of the <see cref="IContent"/> to retrieve the parent from</param>
+        /// <returns>Parent <see cref="IContent"/> object</returns>
+        public IContent GetParent(int id)
+        {
+            var content = GetById(id);
+            return GetParent(content);
+        }
+
+        /// <summary>
+        /// Gets the parent of the current content as an <see cref="IContent"/> item.
+        /// </summary>
+        /// <param name="content"><see cref="IContent"/> to retrieve the parent from</param>
+        /// <returns>Parent <see cref="IContent"/> object</returns>
+        public IContent GetParent(IContent content)
+        {
+            if (content.ParentId == Constants.System.Root || content.ParentId == Constants.System.RecycleBinContent)
+                return null;
+
+            return GetById(content.ParentId);
+        }
+
+        /// <summary>
+        /// Gets the published version of an <see cref="IContent"/> item
+        /// </summary>
+        /// <param name="id">Id of the <see cref="IContent"/> to retrieve version from</param>
+        /// <returns>An <see cref="IContent"/> item</returns>
+        public IContent GetPublishedVersion(int id)
+        {
+            var version = GetVersions(id);
+            return version.FirstOrDefault(x => x.Published);
+        }
+
+        /// <summary>
+        /// Gets the published version of a <see cref="IContent"/> item.
+        /// </summary>
+        /// <param name="content">The content item.</param>
+        /// <returns>The published version, if any; otherwise, null.</returns>
+        public IContent GetPublishedVersion(IContent content)
+        {
+            if (content.Published) return content;
+            return content.HasPublishedVersion
+                ? GetByVersion(content.PublishedVersionGuid)
+                : null;
+        }
+
+        /// <summary>
+        /// Gets a collection of <see cref="IContent"/> objects, which reside at the first level / root
+        /// </summary>
+        /// <returns>An Enumerable list of <see cref="IContent"/> objects</returns>
+        public IEnumerable<IContent> GetRootContent()
+        {
+            using (var uow = UowProvider.GetUnitOfWork(readOnly: true))
+            {
+                var repository = RepositoryFactory.CreateContentRepository(uow);
+
+                var query = Query<IContent>.Builder.Where(x => x.ParentId == Constants.System.Root);
+                return repository.GetByQuery(query);
+            }
+        }
+
+        /// <summary>
+        /// Gets all published content items
+        /// </summary>
+        /// <returns></returns>
+        internal IEnumerable<IContent> GetAllPublished()
+        {
+            //create it once if it is needed (no need for locking here)
+            if (_notTrashedQuery == null)
+            {
+                _notTrashedQuery = Query<IContent>.Builder.Where(x => x.Trashed == false);
+            }
+
+            using (var uow = UowProvider.GetUnitOfWork(readOnly: true))
+            {
+                var repository = RepositoryFactory.CreateContentRepository(uow);
+                return repository.GetByPublishedVersion(_notTrashedQuery);
+            }
+        }
+
+        /// <summary>
+        /// Gets a collection of <see cref="IContent"/> objects, which has an expiration date less than or equal to today.
+        /// </summary>
+        /// <returns>An Enumerable list of <see cref="IContent"/> objects</returns>
+        public IEnumerable<IContent> GetContentForExpiration()
+        {
+            using (var uow = UowProvider.GetUnitOfWork(readOnly: true))
+            {
+                var repository = RepositoryFactory.CreateContentRepository(uow);
+                var query = Query<IContent>.Builder.Where(x => x.Published && x.ExpireDate <= DateTime.Now);
+                return repository.GetByQuery(query);
+            }
+        }
+
+        /// <summary>
+        /// Gets a collection of <see cref="IContent"/> objects, which has a release date less than or equal to today.
+        /// </summary>
+        /// <returns>An Enumerable list of <see cref="IContent"/> objects</returns>
+        public IEnumerable<IContent> GetContentForRelease()
+        {
+            using (var uow = UowProvider.GetUnitOfWork(readOnly: true))
+            {
+                var repository = RepositoryFactory.CreateContentRepository(uow);
+                var query = Query<IContent>.Builder.Where(x => x.Published == false && x.ReleaseDate <= DateTime.Now);
+                return repository.GetByQuery(query);
+            }
+        }
+
+        /// <summary>
+        /// Gets a collection of an <see cref="IContent"/> objects, which resides in the Recycle Bin
+        /// </summary>
+        /// <returns>An Enumerable list of <see cref="IContent"/> objects</returns>
+        public IEnumerable<IContent> GetContentInRecycleBin()
+        {
+            using (var uow = UowProvider.GetUnitOfWork(readOnly: true))
+            {
+                var repository = RepositoryFactory.CreateContentRepository(uow);
+                var query = Query<IContent>.Builder.Where(x => x.Path.Contains(Constants.System.RecycleBinContent.ToInvariantString()));
+                return repository.GetByQuery(query);
+            }
+        }
+
+
+
+        /// <summary>
+        /// Checks whether an <see cref="IContent"/> item has any children
+        /// </summary>
+        /// <param name="id">Id of the <see cref="IContent"/></param>
+        /// <returns>True if the content has any children otherwise False</returns>
+        public bool HasChildren(int id)
+        {
+            return CountChildren(id) > 0;
+        }
+
+        internal int CountChildren(int id)
+        {
+            using (var uow = UowProvider.GetUnitOfWork(readOnly: true))
+            {
+                var repository = RepositoryFactory.CreateContentRepository(uow);
+                var query = Query<IContent>.Builder.Where(x => x.ParentId == id);
+                return repository.Count(query);
+            }
+        }
+
+        /// <summary>
+        /// Checks whether an <see cref="IContent"/> item has any published versions
+        /// </summary>
+        /// <param name="id">Id of the <see cref="IContent"/></param>
+        /// <returns>True if the content has any published version otherwise False</returns>
+        public bool HasPublishedVersion(int id)
+        {
+            using (var uow = UowProvider.GetUnitOfWork(readOnly: true))
+            {
+                var repository = RepositoryFactory.CreateContentRepository(uow);
+                var query = Query<IContent>.Builder.Where(x => x.Published == true && x.Id == id && x.Trashed == false);
+                return repository.Count(query) > 0;
+            }
+        }
+
+        /// <summary>
+        /// Checks if the passed in <see cref="IContent"/> can be published based on the anscestors publish state.
+        /// </summary>
+        /// <param name="content"><see cref="IContent"/> to check if anscestors are published</param>
+        /// <returns>True if the Content can be published, otherwise False</returns>
+        public bool IsPublishable(IContent content)
+        {
+            //If the passed in content has yet to be saved we "fallback" to checking the Parent
+            //because if the Parent is publishable then the current content can be Saved and Published
+            if (content.HasIdentity == false)
+            {
+                var parent = GetById(content.ParentId);
+                return IsPublishable(parent, true);
+            }
+
+            return IsPublishable(content, false);
+        }
+
+        /// <summary>
+        /// This will rebuild the xml structures for content in the database.
+        /// </summary>
+        /// <param name="userId">This is not used for anything</param>
+        /// <returns>True if publishing succeeded, otherwise False</returns>
+        /// <remarks>
+        /// This is used for when a document type alias or a document type property is changed, the xml will need to
+        /// be regenerated.
+        /// </remarks>
+        public bool RePublishAll(int userId = 0)
+        {
+            try
+            {
+                RebuildXmlStructures();
+                return true;
+            }
+            catch (Exception ex)
+            {
+                Logger.Error<ContentService>("An error occurred executing RePublishAll", ex);
+                return false;
+            }
+        }
+
+        /// <summary>
+        /// This will rebuild the xml structures for content in the database.
+        /// </summary>
+        /// <param name="contentTypeIds">
+        /// If specified will only rebuild the xml for the content type's specified, otherwise will update the structure
+        /// for all published content.
+        /// </param>
+        internal void RePublishAll(params int[] contentTypeIds)
+        {
+            try
+            {
+                RebuildXmlStructures(contentTypeIds);
+            }
+            catch (Exception ex)
+            {
+                Logger.Error<ContentService>("An error occurred executing RePublishAll", ex);
+            }
+        }
+
+        /// <summary>
+        /// Publishes a single <see cref="IContent"/> object
+        /// </summary>
+        /// <param name="content">The <see cref="IContent"/> to publish</param>
+        /// <param name="userId">Optional Id of the User issueing the publishing</param>
+        /// <returns>True if publishing succeeded, otherwise False</returns>
+        public bool Publish(IContent content, int userId = 0)
+        {
+            var result = SaveAndPublishDo(content, userId);
+            Logger.Info<ContentService>("Call was made to ContentService.Publish, use PublishWithStatus instead since that method will provide more detailed information on the outcome");
+            return result.Success;
+        }
+
+        /// <summary>
+        /// Publishes a <see cref="IContent"/> object and all its children
+        /// </summary>
+        /// <param name="content">The <see cref="IContent"/> to publish along with its children</param>
+        /// <param name="userId">Optional Id of the User issueing the publishing</param>
+        /// <param name="includeUnpublished"></param>
+        /// <returns>The list of statuses for all published items</returns>
+        IEnumerable<Attempt<PublishStatus>> IContentServiceOperations.PublishWithChildren(IContent content, int userId, bool includeUnpublished)
+        {
+            return PublishWithChildrenDo(content, userId, includeUnpublished);
+        }
+
+        /// <summary>
+        /// Saves and Publishes a single <see cref="IContent"/> object
+        /// </summary>
+        /// <param name="content">The <see cref="IContent"/> to save and publish</param>
+        /// <param name="userId">Optional Id of the User issueing the publishing</param>
+        /// <param name="raiseEvents">Optional boolean indicating whether or not to raise save events.</param>
+        /// <returns>True if publishing succeeded, otherwise False</returns>
+        Attempt<PublishStatus> IContentServiceOperations.SaveAndPublish(IContent content, int userId, bool raiseEvents)
+        {
+            return SaveAndPublishDo(content, userId, raiseEvents);
+        }
+
+        /// <summary>
+        /// Deletes an <see cref="IContent"/> object by moving it to the Recycle Bin
+        /// </summary>
+        /// <remarks>Move an item to the Recycle Bin will result in the item being unpublished</remarks>
+        /// <param name="content">The <see cref="IContent"/> to delete</param>
+        /// <param name="userId">Optional Id of the User deleting the Content</param>
+        Attempt<OperationStatus> IContentServiceOperations.MoveToRecycleBin(IContent content, int userId)
+        {
+            return MoveToRecycleBinDo(content, userId, false);
+        }
+
+        /// <summary>
+        /// Deletes an <see cref="IContent"/> object by moving it to the Recycle Bin
+        /// </summary>
+        /// <remarks>Move an item to the Recycle Bin will result in the item being unpublished</remarks>
+        /// <param name="content">The <see cref="IContent"/> to delete</param>
+        /// <param name="userId">Optional Id of the User deleting the Content</param>
+        /// <param name="ignoreDescendants">
+        /// A boolean indicating to ignore this item's descendant list from also being moved to the recycle bin. This is required for the DeleteContentOfTypes method
+        /// because it has already looked up all descendant nodes that will need to be recycled
+        /// TODO: Fix all of this, it will require a reasonable refactor and most of this stuff should be done at the repo level instead of service sub operations
+        /// </param>
+        private Attempt<OperationStatus> MoveToRecycleBinDo(IContent content, int userId, bool ignoreDescendants)
+        {
+            var evtMsgs = EventMessagesFactory.Get();
+            using (new WriteLock(Locker))
+            {
+                using (var uow = UowProvider.GetUnitOfWork())
+                {
+                    //Hack: this ensures that the entity's path is valid and if not it fixes/persists it
+                    //see: http://issues.umbraco.org/issue/U4-9336
+                    content.EnsureValidPath(Logger, entity => GetById(entity.ParentId), QuickUpdate);
+                    var originalPath = content.Path;
+                    var moveEventInfo = new MoveEventInfo<IContent>(content, originalPath, Constants.System.RecycleBinContent);
+                    var moveEventArgs = new MoveEventArgs<IContent>(evtMsgs, moveEventInfo);
+                    if (uow.Events.DispatchCancelable(Trashing, this, moveEventArgs, "Trashing"))
+                    {
+                        uow.Commit();
+                        return OperationStatus.Cancelled(evtMsgs);
+                    }
+                    var moveInfo = new List<MoveEventInfo<IContent>>
+                    {
+                        moveEventInfo
+                    };
+
+                    //get descendents to process of the content item that is being moved to trash - must be done before changing the state below
+                    //must be processed with shallowest levels first
+                    var descendants = ignoreDescendants ? Enumerable.Empty<IContent>() : GetDescendants(content).OrderBy(x => x.Level);
+
+                    //Do the updates for this item
+                    var repository = RepositoryFactory.CreateContentRepository(uow);
+                    //Make sure that published content is unpublished before being moved to the Recycle Bin
+                    if (HasPublishedVersion(content.Id))
+                    {
+                        //TODO: this shouldn't be a 'sub operation', and if it needs to be it cannot raise events and cannot be cancelled!
+                        UnPublish(content, userId);
+                    }
+                    content.WriterId = userId;
+                    content.ChangeTrashedState(true);
+                    repository.AddOrUpdate(content);
+
+                    //Loop through descendants to update their trash state, but ensuring structure by keeping the ParentId
+                    foreach (var descendant in descendants)
+                    {
+                        //TODO: this shouldn't be a 'sub operation', and if it needs to be it cannot raise events and cannot be cancelled!
+                        UnPublish(descendant, userId);
+                        descendant.WriterId = userId;
+                        descendant.ChangeTrashedState(true, descendant.ParentId);
+                        repository.AddOrUpdate(descendant);
+                        
+                        moveInfo.Add(new MoveEventInfo<IContent>(descendant, descendant.Path, descendant.ParentId));
+                    }
+
+                    moveEventArgs.CanCancel = false;
+                    moveEventArgs.MoveInfoCollection = moveInfo;
+                    uow.Events.Dispatch(Trashed, this, moveEventArgs, "Trashed");
+
+                    Audit(uow, AuditType.Move, "Move Content to Recycle Bin performed by user", userId, content.Id);
+                    uow.Commit();
+                }
+
+                return OperationStatus.Success(evtMsgs);
+            }
+        }
+
+        /// <summary>
+        /// UnPublishes a single <see cref="IContent"/> object
+        /// </summary>
+        /// <param name="content">The <see cref="IContent"/> to publish</param>
+        /// <param name="userId">Optional Id of the User issueing the publishing</param>
+        /// <returns>True if unpublishing succeeded, otherwise False</returns>
+        Attempt<UnPublishStatus> IContentServiceOperations.UnPublish(IContent content, int userId)
+        {
+            return UnPublishDo(content, false, userId);
+        }
+
+        /// <summary>
+        /// Publishes a single <see cref="IContent"/> object
+        /// </summary>
+        /// <param name="content">The <see cref="IContent"/> to publish</param>
+        /// <param name="userId">Optional Id of the User issueing the publishing</param>
+        /// <returns>True if publishing succeeded, otherwise False</returns>
+        public Attempt<PublishStatus> PublishWithStatus(IContent content, int userId = 0)
+        {
+            return ((IContentServiceOperations)this).Publish(content, userId);
+        }
+
+        /// <summary>
+        /// Publishes a <see cref="IContent"/> object and all its children
+        /// </summary>
+        /// <param name="content">The <see cref="IContent"/> to publish along with its children</param>
+        /// <param name="userId">Optional Id of the User issueing the publishing</param>
+        /// <returns>True if publishing succeeded, otherwise False</returns>
+        [Obsolete("Use PublishWithChildrenWithStatus instead, that method will provide more detailed information on the outcome and also allows the includeUnpublished flag")]
+        public bool PublishWithChildren(IContent content, int userId = 0)
+        {
+            var result = PublishWithChildrenDo(content, userId, true);
+
+            //This used to just return false only when the parent content failed, otherwise would always return true so we'll
+            // do the same thing for the moment
+            if (result.All(x => x.Result.ContentItem.Id != content.Id))
+                return false;
+
+            return result.Single(x => x.Result.ContentItem.Id == content.Id).Success;
+        }
+
+        /// <summary>
+        /// Publishes a <see cref="IContent"/> object and all its children
+        /// </summary>
+        /// <param name="content">The <see cref="IContent"/> to publish along with its children</param>
+        /// <param name="userId">Optional Id of the User issueing the publishing</param>
+        /// <param name="includeUnpublished">set to true if you want to also publish children that are currently unpublished</param>
+        /// <returns>True if publishing succeeded, otherwise False</returns>
+        public IEnumerable<Attempt<PublishStatus>> PublishWithChildrenWithStatus(IContent content, int userId = 0, bool includeUnpublished = false)
+        {
+            return ((IContentServiceOperations)this).PublishWithChildren(content, userId, includeUnpublished);
+        }
+
+        /// <summary>
+        /// UnPublishes a single <see cref="IContent"/> object
+        /// </summary>
+        /// <param name="content">The <see cref="IContent"/> to publish</param>
+        /// <param name="userId">Optional Id of the User issueing the publishing</param>
+        /// <returns>True if unpublishing succeeded, otherwise False</returns>
+        public bool UnPublish(IContent content, int userId = 0)
+        {
+            var attempt = ((IContentServiceOperations)this).UnPublish(content, userId);
+            LogHelper.Debug<ContentService>(string.Format("Result of unpublish attempt: {0}", attempt.Result.StatusType));
+            return attempt.Success;
+        }
+
+        /// <summary>
+        /// Saves and Publishes a single <see cref="IContent"/> object
+        /// </summary>
+        /// <param name="content">The <see cref="IContent"/> to save and publish</param>
+        /// <param name="userId">Optional Id of the User issueing the publishing</param>
+        /// <param name="raiseEvents">Optional boolean indicating whether or not to raise save events.</param>
+        /// <returns>True if publishing succeeded, otherwise False</returns>
+        [Obsolete("Use SaveAndPublishWithStatus instead, that method will provide more detailed information on the outcome")]
+        public bool SaveAndPublish(IContent content, int userId = 0, bool raiseEvents = true)
+        {
+            var result = SaveAndPublishDo(content, userId, raiseEvents);
+            return result.Success;
+        }
+
+        /// <summary>
+        /// Saves and Publishes a single <see cref="IContent"/> object
+        /// </summary>
+        /// <param name="content">The <see cref="IContent"/> to save and publish</param>
+        /// <param name="userId">Optional Id of the User issueing the publishing</param>
+        /// <param name="raiseEvents">Optional boolean indicating whether or not to raise save events.</param>
+        /// <returns>True if publishing succeeded, otherwise False</returns>
+        public Attempt<PublishStatus> SaveAndPublishWithStatus(IContent content, int userId = 0, bool raiseEvents = true)
+        {
+            return ((IContentServiceOperations)this).SaveAndPublish(content, userId, raiseEvents);
+        }
+
+        public IContent GetBlueprintById(int id)
+        {
+            using (var uow = UowProvider.GetUnitOfWork(readOnly: true))
+            {
+                var repository = RepositoryFactory.CreateContentBlueprintRepository(uow);
+                var blueprint = repository.Get(id);
+                if (blueprint != null)
+                    ((Content) blueprint).IsBlueprint = true;
+                return blueprint;
+            }
+        }
+
+        public IContent GetBlueprintById(Guid id)
+        {
+            using (var uow = UowProvider.GetUnitOfWork(readOnly: true))
+            {
+                var repository = RepositoryFactory.CreateContentBlueprintRepository(uow);
+                var blueprint = repository.Get(id);
+                if (blueprint != null)
+                    ((Content)blueprint).IsBlueprint = true;
+                return blueprint;
+            }
+        }
+
+        public void SaveBlueprint(IContent content, int userId = 0)
+        {
+            //always ensure the blueprint is at the root
+            if (content.ParentId != -1)
+                content.ParentId = -1;
+
+            ((Content) content).IsBlueprint = true;
+
+            using (new WriteLock(Locker))
+            {
+                using (var uow = UowProvider.GetUnitOfWork())
+                {
+                    if (string.IsNullOrWhiteSpace(content.Name))
+                    {
+                        throw new ArgumentException("Cannot save content blueprint with empty name.");
+                    }
+
+                    var repository = RepositoryFactory.CreateContentBlueprintRepository(uow);
+
+                    if (content.HasIdentity == false)
+                    {
+                        content.CreatorId = userId;
+                    }
+                    content.WriterId = userId;
+
+                    repository.AddOrUpdate(content);
+
+                    uow.Events.Dispatch(SavedBlueprint, this, new SaveEventArgs<IContent>(content), "SavedBlueprint");
+
+                    uow.Commit();
+                }
+            }
+        }
+
+        public void DeleteBlueprint(IContent content, int userId = 0)
+        {
+            using (new WriteLock(Locker))
+            {
+                using (var uow = UowProvider.GetUnitOfWork())
+                {
+                    var repository = RepositoryFactory.CreateContentBlueprintRepository(uow);
+                    repository.Delete(content);
+                    uow.Events.Dispatch(DeletedBlueprint, this, new DeleteEventArgs<IContent>(content), "DeletedBlueprint");
+                    uow.Commit();
+                }
+            }
+        }
+
+        public IContent CreateContentFromBlueprint(IContent blueprint, string name, int userId = 0)
+        {
+            if (blueprint == null) throw new ArgumentNullException("blueprint");
+
+            var contentType = blueprint.ContentType;
+            var content = new Content(name, -1, contentType);
+            content.Path = string.Concat(content.ParentId.ToString(), ",", content.Id);
+
+            content.CreatorId = userId;
+            content.WriterId = userId;
+
+            foreach (var property in blueprint.Properties)
+                content.SetValue(property.Alias, property.Value);
+
+            return content;
+        }
+
+        /// <summary>
+        /// Saves a single <see cref="IContent"/> object
+        /// </summary>
+        /// <param name="content">The <see cref="IContent"/> to save</param>
+        /// <param name="userId">Optional Id of the User saving the Content</param>
+        /// <param name="raiseEvents">Optional boolean indicating whether or not to raise events.</param>
+        public void Save(IContent content, int userId = 0, bool raiseEvents = true)
+        {
+            ((IContentServiceOperations)this).Save(content, userId, raiseEvents);
+        }
+
+        /// <summary>
+        /// Saves a collection of <see cref="IContent"/> objects.
+        /// </summary>
+        /// <param name="contents">Collection of <see cref="IContent"/> to save</param>
+        /// <param name="userId">Optional Id of the User saving the Content</param>
+        /// <param name="raiseEvents">Optional boolean indicating whether or not to raise events.</param>
+        Attempt<OperationStatus> IContentServiceOperations.Save(IEnumerable<IContent> contents, int userId, bool raiseEvents)
+        {
+            var asArray = contents.ToArray();
+
+            var evtMsgs = EventMessagesFactory.Get();
+
+            using (var uow = UowProvider.GetUnitOfWork())
+            {
+                var saveEventArgs = new SaveEventArgs<IContent>(asArray, evtMsgs);
+                if (raiseEvents && uow.Events.DispatchCancelable(Saving, this, saveEventArgs, "Saving"))
+                {
+                    uow.Commit();
+                    return OperationStatus.Cancelled(evtMsgs);
+                }
+
+                // todo - understand what's a lock in a scope?
+                // (though, these locks are refactored in v8)
+                using (new WriteLock(Locker))
+                {
+                    var containsNew = asArray.Any(x => x.HasIdentity == false);
+                    var repository = RepositoryFactory.CreateContentRepository(uow);
+
+                    if (containsNew)
+                    {
+                        foreach (var content in asArray)
+                        {
+                            content.WriterId = userId;
+
+                            //Only change the publish state if the "previous" version was actually published
+                            if (content.Published)
+                                content.ChangePublishedState(PublishedState.Saved);
+
+                            repository.AddOrUpdate(content);
+                            //add or update preview
+                            repository.AddOrUpdatePreviewXml(content, c => _entitySerializer.Serialize(this, _dataTypeService, _userService, c));
+                        }
+                    }
+                    else
+                    {
+                        foreach (var content in asArray)
+                        {
+                            content.WriterId = userId;
+                            repository.AddOrUpdate(content);
+                            //add or update preview
+                            repository.AddOrUpdatePreviewXml(content, c => _entitySerializer.Serialize(this, _dataTypeService, _userService, c));
+                        }
+                    }
+                }
+
+                if (raiseEvents)
+                {
+                    saveEventArgs.CanCancel = false;
+                    uow.Events.Dispatch(Saved, this, saveEventArgs, "Saved");
+                }
+
+                Audit(uow, AuditType.Save, "Bulk Save content performed by user", userId == -1 ? 0 : userId, Constants.System.Root);
+                uow.Commit();
+
+                return OperationStatus.Success(evtMsgs);
+            }
+        }
+
+        /// <summary>
+        /// Permanently deletes an <see cref="IContent"/> object.
+        /// </summary>
+        /// <remarks>
+        /// This method will also delete associated media files, child content and possibly associated domains.
+        /// </remarks>
+        /// <remarks>Please note that this method will completely remove the Content from the database</remarks>
+        /// <param name="content">The <see cref="IContent"/> to delete</param>
+        /// <param name="userId">Optional Id of the User deleting the Content</param>
+        Attempt<OperationStatus> IContentServiceOperations.Delete(IContent content, int userId)
+        {
+            var evtMsgs = EventMessagesFactory.Get();
+
+            using (new WriteLock(Locker))
+            {
+                using (var uow = UowProvider.GetUnitOfWork())
+                {
+                    var deleteEventArgs = new DeleteEventArgs<IContent>(content, evtMsgs);
+                    if (uow.Events.DispatchCancelable(Deleting, this, deleteEventArgs, "Deleting"))
+                    {
+                        uow.Commit();
+                        return OperationStatus.Cancelled(evtMsgs);
+                    }
+
+                    //Make sure that published content is unpublished before being deleted
+                    if (HasPublishedVersion(content.Id))
+                    {
+                        UnPublish(content, userId);
+                    }
+
+                    //Delete children before deleting the 'possible parent'
+                    var children = GetChildren(content.Id);
+                    foreach (var child in children)
+                    {
+                        Delete(child, userId);
+                    }
+
+                    var repository = RepositoryFactory.CreateContentRepository(uow);
+
+                    repository.Delete(content);
+
+                    deleteEventArgs.CanCancel = false;
+                    uow.Events.Dispatch(Deleted, this, deleteEventArgs, "Deleted");
+
+                    Audit(uow, AuditType.Delete, "Delete Content performed by user", userId, content.Id);
+                    uow.Commit();
+                }
+
+                return OperationStatus.Success(evtMsgs);
+            }
+        }
+
+        /// <summary>
+        /// Publishes a single <see cref="IContent"/> object
+        /// </summary>
+        /// <param name="content">The <see cref="IContent"/> to publish</param>
+        /// <param name="userId">Optional Id of the User issueing the publishing</param>
+        /// <returns>The published status attempt</returns>
+        Attempt<PublishStatus> IContentServiceOperations.Publish(IContent content, int userId)
+        {
+            return SaveAndPublishDo(content, userId);
+        }
+
+        /// <summary>
+        /// Saves a single <see cref="IContent"/> object
+        /// </summary>
+        /// <param name="content">The <see cref="IContent"/> to save</param>
+        /// <param name="userId">Optional Id of the User saving the Content</param>
+        /// <param name="raiseEvents">Optional boolean indicating whether or not to raise events.</param>
+        Attempt<OperationStatus> IContentServiceOperations.Save(IContent content, int userId, bool raiseEvents)
+        {
+            return Save(content, true, userId, raiseEvents);
+        }
+
+        /// <summary>
+        /// Saves a collection of <see cref="IContent"/> objects.
+        /// </summary>
+        /// <remarks>
+        /// If the collection of content contains new objects that references eachother by Id or ParentId,
+        /// then use the overload Save method with a collection of Lazy <see cref="IContent"/>.
+        /// </remarks>
+        /// <param name="contents">Collection of <see cref="IContent"/> to save</param>
+        /// <param name="userId">Optional Id of the User saving the Content</param>
+        /// <param name="raiseEvents">Optional boolean indicating whether or not to raise events.</param>
+        public void Save(IEnumerable<IContent> contents, int userId = 0, bool raiseEvents = true)
+        {
+            ((IContentServiceOperations)this).Save(contents, userId, raiseEvents);
+        }
+
+        /// <summary>
+        /// Deletes all content of the specified types. All Descendants of deleted content that is not of these types is moved to Recycle Bin.
+        /// </summary>
+        /// <param name="contentTypeIds">Id of the <see cref="IContentType"/></param>
+        /// <param name="userId">Optional Id of the user issueing the delete operation</param>
+        public void DeleteContentOfTypes(IEnumerable<int> contentTypeIds, int userId = 0)
+        {
+            using (new WriteLock(Locker))
+            using (var uow = UowProvider.GetUnitOfWork())
+            {
+                var repository = RepositoryFactory.CreateContentRepository(uow);
+
+                //track the 'root' items of the collection of nodes discovered to delete, we need to use
+                //these items to lookup descendants that are not of this doc type so they can be transfered
+                //to the recycle bin
+                IDictionary<string, IContent> rootItems;
+                var contentToDelete = this.TrackDeletionsForDeleteContentOfTypes(contentTypeIds, repository, out rootItems).ToArray();
+
+                if (uow.Events.DispatchCancelable(Deleting, this, new DeleteEventArgs<IContent>(contentToDelete), "Deleting"))
+                {
+                    uow.Commit();
+                    return;
+                }
+
+                //Determine the items that will need to be recycled (that are children of these content items but not of these content types)
+                var contentToRecycle = this.TrackTrashedForDeleteContentOfTypes(contentTypeIds, rootItems, repository);
+
+                //move each item to the bin starting with the deepest items
+                foreach (var child in contentToRecycle.OrderByDescending(x => x.Level))
+                {
+                    MoveToRecycleBinDo(child, userId, true);
+                }
+
+                foreach (var content in contentToDelete)
+                {
+                    Delete(content, userId);
+                }
+
+                Audit(uow, AuditType.Delete,
+                    string.Format("Delete Content of Types {0} performed by user", string.Join(",", contentTypeIds)),
+                    userId, Constants.System.Root);
+                uow.Commit();
+            }
+        }
+
+        /// <summary>
+        /// Deletes all content of specified type. All children of deleted content is moved to Recycle Bin.
+        /// </summary>
+        /// <remarks>This needs extra care and attention as its potentially a dangerous and extensive operation</remarks>
+        /// <param name="contentTypeId">Id of the <see cref="IContentType"/></param>
+        /// <param name="userId">Optional Id of the user issueing the delete operation</param>
+        public void DeleteContentOfType(int contentTypeId, int userId = 0)
+        {
+            DeleteContentOfTypes(new[] {contentTypeId}, userId);
+        }
+
+        /// <summary>
+        /// Permanently deletes an <see cref="IContent"/> object as well as all of its Children.
+        /// </summary>
+        /// <remarks>
+        /// This method will also delete associated media files, child content and possibly associated domains.
+        /// </remarks>
+        /// <remarks>Please note that this method will completely remove the Content from the database</remarks>
+        /// <param name="content">The <see cref="IContent"/> to delete</param>
+        /// <param name="userId">Optional Id of the User deleting the Content</param>
+        public void Delete(IContent content, int userId = 0)
+        {
+            ((IContentServiceOperations)this).Delete(content, userId);
+        }
+
+        /// <summary>
+        /// Permanently deletes versions from an <see cref="IContent"/> object prior to a specific date.
+        /// This method will never delete the latest version of a content item.
+        /// </summary>
+        /// <param name="id">Id of the <see cref="IContent"/> object to delete versions from</param>
+        /// <param name="versionDate">Latest version date</param>
+        /// <param name="userId">Optional Id of the User deleting versions of a Content object</param>
+        public void DeleteVersions(int id, DateTime versionDate, int userId = 0)
+        {
+            using (var uow = UowProvider.GetUnitOfWork())
+            {
+                var deleteRevisionsEventArgs = new DeleteRevisionsEventArgs(id, dateToRetain: versionDate);
+                if (uow.Events.DispatchCancelable(DeletingVersions, this, deleteRevisionsEventArgs, "DeletingVersions"))
+                {
+                    uow.Commit();
+                    return;
+                }
+
+                var repository = RepositoryFactory.CreateContentRepository(uow);
+                repository.DeleteVersions(id, versionDate);
+                deleteRevisionsEventArgs.CanCancel = false;
+                uow.Events.Dispatch(DeletedVersions, this, deleteRevisionsEventArgs, "DeletedVersions");
+
+                Audit(uow, AuditType.Delete, "Delete Content by version date performed by user", userId, Constants.System.Root);
+                uow.Commit();
+            }
+        }
+
+        /// <summary>
+        /// Permanently deletes specific version(s) from an <see cref="IContent"/> object.
+        /// This method will never delete the latest version of a content item.
+        /// </summary>
+        /// <param name="id">Id of the <see cref="IContent"/> object to delete a version from</param>
+        /// <param name="versionId">Id of the version to delete</param>
+        /// <param name="deletePriorVersions">Boolean indicating whether to delete versions prior to the versionId</param>
+        /// <param name="userId">Optional Id of the User deleting versions of a Content object</param>
+        public void DeleteVersion(int id, Guid versionId, bool deletePriorVersions, int userId = 0)
+        {
+            using (new WriteLock(Locker))
+            {
+                using (var uow = UowProvider.GetUnitOfWork())
+                {
+                    if (uow.Events.DispatchCancelable(DeletingVersions, this, new DeleteRevisionsEventArgs(id, specificVersion: versionId), "DeletingVersions"))
+                    {
+                        uow.Commit();
+                        return;
+                    }
+
+                    if (deletePriorVersions)
+                    {
+                        var content = GetByVersion(versionId);
+                        DeleteVersions(id, content.UpdateDate, userId);
+                    }
+
+                    var repository = RepositoryFactory.CreateContentRepository(uow);
+                    repository.DeleteVersion(versionId);
+
+                    uow.Events.Dispatch(DeletedVersions, this, new DeleteRevisionsEventArgs(id, false, specificVersion: versionId), "DeletedVersions");
+
+                    Audit(uow, AuditType.Delete, "Delete Content by version performed by user", userId, Constants.System.Root);
+                    uow.Commit();
+                }
+            }
+        }
+
+        /// <summary>
+        /// Deletes an <see cref="IContent"/> object by moving it to the Recycle Bin
+        /// </summary>
+        /// <remarks>Move an item to the Recycle Bin will result in the item being unpublished</remarks>
+        /// <param name="content">The <see cref="IContent"/> to delete</param>
+        /// <param name="userId">Optional Id of the User deleting the Content</param>
+        public void MoveToRecycleBin(IContent content, int userId = 0)
+        {
+            ((IContentServiceOperations)this).MoveToRecycleBin(content, userId);
+        }
+
+        /// <summary>
+        /// Moves an <see cref="IContent"/> object to a new location by changing its parent id.
+        /// </summary>
+        /// <remarks>
+        /// If the <see cref="IContent"/> object is already published it will be
+        /// published after being moved to its new location. Otherwise it'll just
+        /// be saved with a new parent id.
+        /// </remarks>
+        /// <param name="content">The <see cref="IContent"/> to move</param>
+        /// <param name="parentId">Id of the Content's new Parent</param>
+        /// <param name="userId">Optional Id of the User moving the Content</param>
+        public void Move(IContent content, int parentId, int userId = 0)
+        {
+            using (new WriteLock(Locker))
+            {
+                //This ensures that the correct method is called if this method is used to Move to recycle bin.
+                if (parentId == Constants.System.RecycleBinContent)
+                {
+                    MoveToRecycleBin(content, userId);
+                    return;
+                }
+
+                using (var uow = UowProvider.GetUnitOfWork())
+                {
+                    var moveEventInfo = new MoveEventInfo<IContent>(content, content.Path, parentId);
+                    var moveEventArgs = new MoveEventArgs<IContent>(moveEventInfo);
+                    if (uow.Events.DispatchCancelable(Moving, this, moveEventArgs, "Moving"))
+                    {
+                        uow.Commit();
+                        return;
+                    }
+
+                    //used to track all the moved entities to be given to the event
+                    var moveInfo = new List<MoveEventInfo<IContent>>();
+
+                    //call private method that does the recursive moving
+                    PerformMove(content, parentId, userId, moveInfo);
+
+                    moveEventArgs.MoveInfoCollection = moveInfo;
+                    moveEventArgs.CanCancel = false;
+                    uow.Events.Dispatch(Moved, this, moveEventArgs, "Moved");
+
+                    Audit(uow, AuditType.Move, "Move Content performed by user", userId, content.Id);
+                    uow.Commit();
+                }
+            }
+        }
+
+        /// <summary>
+        /// Empties the Recycle Bin by deleting all <see cref="IContent"/> that resides in the bin
+        /// </summary>
+        public void EmptyRecycleBin()
+        {
+            using (new WriteLock(Locker))
+            {
+                var nodeObjectType = new Guid(Constants.ObjectTypes.Document);
+
+                using (var uow = UowProvider.GetUnitOfWork())
+                {
+                    var repository = RepositoryFactory.CreateContentRepository(uow);
+
+                    //Create a dictionary of ids -> dictionary of property aliases + values
+                    var entities = repository.GetEntitiesInRecycleBin()
+                        .ToDictionary(
+                            key => key.Id,
+                            val => (IEnumerable<Property>)val.Properties);
+
+                    var files = ((ContentRepository)repository).GetFilesInRecycleBinForUploadField();
+
+                    var recycleBinEventArgs = new RecycleBinEventArgs(nodeObjectType, entities, files);
+                    if (uow.Events.DispatchCancelable(EmptyingRecycleBin, this, recycleBinEventArgs))
+                    {
+                        uow.Commit();
+                        return;
+                    }
+
+                    var success = repository.EmptyRecycleBin();
+                    recycleBinEventArgs.CanCancel = false;
+                    recycleBinEventArgs.RecycleBinEmptiedSuccessfully = success;
+                    uow.Events.Dispatch(EmptiedRecycleBin, this, recycleBinEventArgs);
+
+                    Audit(uow, AuditType.Delete, "Empty Content Recycle Bin performed by user", 0, Constants.System.RecycleBinContent);
+                    uow.Commit();
+                }
+            }
+        }
+
+        /// <summary>
+        /// Copies an <see cref="IContent"/> object by creating a new Content object of the same type and copies all data from the current
+        /// to the new copy which is returned. Recursively copies all children.
+        /// </summary>
+        /// <param name="content">The <see cref="IContent"/> to copy</param>
+        /// <param name="parentId">Id of the Content's new Parent</param>
+        /// <param name="relateToOriginal">Boolean indicating whether the copy should be related to the original</param>
+        /// <param name="userId">Optional Id of the User copying the Content</param>
+        /// <returns>The newly created <see cref="IContent"/> object</returns>
+        public IContent Copy(IContent content, int parentId, bool relateToOriginal, int userId = 0)
+        {
+            return Copy(content, parentId, relateToOriginal, true, userId);
+        }
+
+        /// <summary>
+        /// Copies an <see cref="IContent"/> object by creating a new Content object of the same type and copies all data from the current
+        /// to the new copy which is returned.
+        /// </summary>
+        /// <param name="content">The <see cref="IContent"/> to copy</param>
+        /// <param name="parentId">Id of the Content's new Parent</param>
+        /// <param name="relateToOriginal">Boolean indicating whether the copy should be related to the original</param>
+        /// <param name="recursive">A value indicating whether to recursively copy children.</param>
+        /// <param name="userId">Optional Id of the User copying the Content</param>
+        /// <returns>The newly created <see cref="IContent"/> object</returns>
+        public IContent Copy(IContent content, int parentId, bool relateToOriginal, bool recursive, int userId = 0)
+        {
+            //TODO: This all needs to be managed correctly so that the logic is submitted in one
+            // transaction, the CRUD needs to be moved to the repo
+
+            using (new WriteLock(Locker))
+            {
+                var copy = content.DeepCloneWithResetIdentities();
+                copy.ParentId = parentId;
+
+                // A copy should never be set to published automatically even if the original was.
+                copy.ChangePublishedState(PublishedState.Unpublished);
+
+                using (var uow = UowProvider.GetUnitOfWork())
+                {
+                    var copyEventArgs = new CopyEventArgs<IContent>(content, copy, true, parentId, relateToOriginal);
+                    if (uow.Events.DispatchCancelable(Copying, this, copyEventArgs))
+                    {
+                        uow.Commit();
+                        return null;
+                    }
+
+                    var repository = RepositoryFactory.CreateContentRepository(uow);
+
+                    // Update the create author and last edit author
+                    copy.CreatorId = userId;
+                    copy.WriterId = userId;
+
+                    //get the current permissions, if there are any explicit ones they need to be copied
+                    var currentPermissions = GetPermissionsForEntity(content);
+                    currentPermissions.RemoveWhere(p => p.IsDefaultPermissions);
+
+                    repository.AddOrUpdate(copy);
+                    repository.AddOrUpdatePreviewXml(copy, c => _entitySerializer.Serialize(this, _dataTypeService, _userService, c));
+
+                    //add permissions
+                    if (currentPermissions.Count > 0)
+                    {
+                        var permissionSet = new ContentPermissionSet(copy, currentPermissions);
+                        repository.AddOrUpdatePermissions(permissionSet);
+                    }
+
+                    uow.Commit(); // todo - this should flush, not commit
+
+                    //Special case for the associated tags
+                    //TODO: Move this to the repository layer in a single transaction!
+                    //don't copy tags data in tags table if the item is in the recycle bin
+                    if (parentId != Constants.System.RecycleBinContent)
+                    {
+                        var tags = uow.Database.Fetch<TagRelationshipDto>("WHERE nodeId = @Id", new { Id = content.Id });
+                        foreach (var tag in tags)
+                            uow.Database.Insert(new TagRelationshipDto
+                            {
+                                NodeId = copy.Id, TagId = tag.TagId, PropertyTypeId = tag.PropertyTypeId
+                            });
+                    }
+                    uow.Commit(); // todo - this should flush, not commit
+
+                    if (recursive)
+                    {
+                        //Look for children and copy those as well
+                        var children = GetChildren(content.Id);
+                        foreach (var child in children)
+                        {
+                            //TODO: This shouldn't recurse back to this method, it should be done in a private method
+                            // that doesn't have a nested lock and so we can perform the entire operation in one commit.
+                            Copy(child, copy.Id, relateToOriginal, true, userId);
+                        }
+                    }
+                    copyEventArgs.CanCancel = false;
+                    uow.Events.Dispatch(Copied, this, copyEventArgs);
+                    Audit(uow, AuditType.Copy, "Copy Content performed by user", content.WriterId, content.Id);
+                    uow.Commit();
+                }
+
+                return copy;
+            }
+        }
+
+
+        /// <summary>
+        /// Sends an <see cref="IContent"/> to Publication, which executes handlers and events for the 'Send to Publication' action.
+        /// </summary>
+        /// <param name="content">The <see cref="IContent"/> to send to publication</param>
+        /// <param name="userId">Optional Id of the User issueing the send to publication</param>
+        /// <returns>True if sending publication was succesfull otherwise false</returns>
+        public bool SendToPublication(IContent content, int userId = 0)
+        {
+            using (var uow = UowProvider.GetUnitOfWork())
+            {
+                var sendToPublishEventArgs = new SendToPublishEventArgs<IContent>(content);
+                if (uow.Events.DispatchCancelable(SendingToPublish, this, sendToPublishEventArgs))
+                {
+                    uow.Commit();
+                    return false;
+                }
+
+                //Save before raising event
+                Save(content, userId);
+                sendToPublishEventArgs.CanCancel = false;
+                uow.Events.Dispatch(SentToPublish, this, sendToPublishEventArgs);
+
+                Audit(uow, AuditType.SendToPublish, "Send to Publish performed by user", content.WriterId, content.Id);
+                uow.Commit();
+
+                return true;
+            }
+        }
+
+        /// <summary>
+        /// Rollback an <see cref="IContent"/> object to a previous version.
+        /// This will create a new version, which is a copy of all the old data.
+        /// </summary>
+        /// <remarks>
+        /// The way data is stored actually only allows us to rollback on properties
+        /// and not data like Name and Alias of the Content.
+        /// </remarks>
+        /// <param name="id">Id of the <see cref="IContent"/>being rolled back</param>
+        /// <param name="versionId">Id of the version to rollback to</param>
+        /// <param name="userId">Optional Id of the User issueing the rollback of the Content</param>
+        /// <returns>The newly created <see cref="IContent"/> object</returns>
+        public IContent Rollback(int id, Guid versionId, int userId = 0)
+        {
+            var content = GetByVersion(versionId);
+
+            using (var uow = UowProvider.GetUnitOfWork())
+            {
+                var rollbackEventArgs = new RollbackEventArgs<IContent>(content);
+                if (uow.Events.DispatchCancelable(RollingBack, this, rollbackEventArgs))
+                {
+                    uow.Commit();
+                    return content;
+                }
+
+                var repository = RepositoryFactory.CreateContentRepository(uow);
+
+                content.WriterId = userId;
+                content.CreatorId = userId;
+                content.ChangePublishedState(PublishedState.Unpublished);
+
+                repository.AddOrUpdate(content);
+                repository.AddOrUpdatePreviewXml(content, c => _entitySerializer.Serialize(this, _dataTypeService, _userService, c));
+                rollbackEventArgs.CanCancel = false;
+                uow.Events.Dispatch(RolledBack, this, rollbackEventArgs);
+
+                Audit(uow, AuditType.RollBack, "Content rollback performed by user", content.WriterId, content.Id);
+                uow.Commit();
+            }
+
+            return content;
+        }
+
+        /// <summary>
+        /// Sorts a collection of <see cref="IContent"/> objects by updating the SortOrder according
+        /// to the ordering of items in the passed in <see cref="IEnumerable{T}"/>.
+        /// </summary>
+        /// <remarks>
+        /// Using this method will ensure that the Published-state is maintained upon sorting
+        /// so the cache is updated accordingly - as needed.
+        /// </remarks>
+        /// <param name="items"></param>
+        /// <param name="userId"></param>
+        /// <param name="raiseEvents"></param>
+        /// <returns>True if sorting succeeded, otherwise False</returns>
+        public bool Sort(IEnumerable<IContent> items, int userId = 0, bool raiseEvents = true)
+        {
+            var shouldBePublished = new List<IContent>();
+            var shouldBeSaved = new List<IContent>();
+
+            using (new WriteLock(Locker))
+            {
+                using (var uow = UowProvider.GetUnitOfWork())
+                {
+                    var asArray = items.ToArray();
+                    var saveEventArgs = new SaveEventArgs<IContent>(asArray);
+                    if (raiseEvents && uow.Events.DispatchCancelable(Saving, this, saveEventArgs, "Saving"))
+                    {
+                        uow.Commit();
+                        return false;
+                    }
+
+                    var repository = RepositoryFactory.CreateContentRepository(uow);
+
+                    var i = 0;
+                    foreach (var content in asArray)
+                    {
+                        //If the current sort order equals that of the content
+                        //we don't need to update it, so just increment the sort order
+                        //and continue.
+                        if (content.SortOrder == i)
+                        {
+                            i++;
+                            continue;
+                        }
+
+                        content.SortOrder = i;
+                        content.WriterId = userId;
+                        i++;
+
+                        if (content.Published)
+                        {
+                            //TODO: This should not be an inner operation, but if we do this, it cannot raise events and cannot be cancellable!
+                            var published = _publishingStrategy.Publish(uow, content, userId).Success;
+                            shouldBePublished.Add(content);
+                        }
+                        else
+                            shouldBeSaved.Add(content);
+
+                        repository.AddOrUpdate(content);
+                        //add or update a preview
+                        repository.AddOrUpdatePreviewXml(content, c => _entitySerializer.Serialize(this, _dataTypeService, _userService, c));
+                    }
+
+                    foreach (var content in shouldBePublished)
+                    {
+                        //Create and Save ContentXml DTO
+                        repository.AddOrUpdateContentXml(content, c => _entitySerializer.Serialize(this, _dataTypeService, _userService, c));
+                    }
+
+                    if (raiseEvents)
+                    {
+                        saveEventArgs.CanCancel = false;
+                        uow.Events.Dispatch(Saved, this, saveEventArgs, "Saved");
+                    }
+
+                    if (shouldBePublished.Any())
+                    {
+                        //TODO: This should not be an inner operation, but if we do this, it cannot raise events and cannot be cancellable!
+                        _publishingStrategy.PublishingFinalized(uow, shouldBePublished, false);
+                    }
+
+                    Audit(uow, AuditType.Sort, "Sorting content performed by user", userId, 0);
+                    uow.Commit();
+                }
+            }
+
+            return true;
+        }
+
+        public IEnumerable<IContent> GetBlueprintsForContentTypes(params int[] documentTypeIds)
+        {
+            using (var uow = UowProvider.GetUnitOfWork(readOnly: true))
+            {
+                var repository = RepositoryFactory.CreateContentBlueprintRepository(uow);
+
+                var query = new Query<IContent>();
+                if (documentTypeIds.Length > 0)
+                {
+                    query.Where(x => documentTypeIds.Contains(x.ContentTypeId));
+                }
+                return repository.GetByQuery(query).Select(x =>
+                {
+                    ((Content) x).IsBlueprint = true;
+                    return x;
+                });
+            }
+        }
+
+        /// <summary>
+        /// Gets paged content descendants as XML by path
+        /// </summary>
+        /// <param name="path">Path starts with</param>
+        /// <param name="pageIndex">Page number</param>
+        /// <param name="pageSize">Page size</param>
+        /// <param name="totalRecords">Total records the query would return without paging</param>
+        /// <returns>A paged enumerable of XML entries of content items</returns>
+        public IEnumerable<XElement> GetPagedXmlEntries(string path, long pageIndex, int pageSize, out long totalRecords)
+        {
+            Mandate.ParameterCondition(pageIndex >= 0, "pageIndex");
+            Mandate.ParameterCondition(pageSize > 0, "pageSize");
+
+            using (var uow = UowProvider.GetUnitOfWork(readOnly: true))
+            {
+                var repository = RepositoryFactory.CreateContentRepository(uow);
+                var contents = repository.GetPagedXmlEntriesByPath(path, pageIndex, pageSize,
+                    //This order by is VERY important! This allows us to figure out what is implicitly not published, see ContentRepository.BuildXmlCache and
+                    // UmbracoContentIndexer.PerformIndexAll which uses the logic based on this sort order
+                    new[] { "level", "parentID", "sortOrder" },
+                    out totalRecords);
+                return contents;
+            }
+        }
+
+        /// <summary>
+        /// This builds the Xml document used for the XML cache
+        /// </summary>
+        /// <returns></returns>
+        public XmlDocument BuildXmlCache()
+        {
+            using (var uow = UowProvider.GetUnitOfWork())
+            {
+                var repository = RepositoryFactory.CreateContentRepository(uow);
+                var result = repository.BuildXmlCache();
+                uow.Commit();
+                return result;
+            }
+        }
+
+        /// <summary>
+        /// Rebuilds all xml content in the cmsContentXml table for all documents
+        /// </summary>
+        /// <param name="contentTypeIds">
+        /// Only rebuild the xml structures for the content type ids passed in, if none then rebuilds the structures
+        /// for all content
+        /// </param>
+        public void RebuildXmlStructures(params int[] contentTypeIds)
+        {
+            using (var uow = UowProvider.GetUnitOfWork())
+            {
+                var repository = RepositoryFactory.CreateContentRepository(uow);
+
+                repository.RebuildXmlStructures(
+                    content => _entitySerializer.Serialize(this, _dataTypeService, _userService, content),
+                    contentTypeIds: contentTypeIds.Length == 0 ? null : contentTypeIds);
+
+                Audit(uow, AuditType.Publish, "ContentService.RebuildXmlStructures completed, the xml has been regenerated in the database", 0, Constants.System.Root);
+                uow.Commit();
+            }
+        }
+
+        #region Internal Methods
+
+        /// <summary>
+        /// Gets a collection of <see cref="IContent"/> descendants by the first Parent.
+        /// </summary>
+        /// <param name="content"><see cref="IContent"/> item to retrieve Descendants from</param>
+        /// <returns>An Enumerable list of <see cref="IContent"/> objects</returns>
+        internal IEnumerable<IContent> GetPublishedDescendants(IContent content)
+        {
+            using (var uow = UowProvider.GetUnitOfWork(readOnly: true))
+            {
+                var repository = RepositoryFactory.CreateContentRepository(uow);
+
+                var query = Query<IContent>.Builder.Where(x => x.Id != content.Id && x.Path.StartsWith(content.Path) && x.Trashed == false);
+                return repository.GetByPublishedVersion(query);
+            }
+        }
+
+        #endregion
+
+        #region Private Methods
+
+        /// <summary>
+        /// Hack: This is used to fix some data if an entity's properties are invalid/corrupt
+        /// </summary>
+        /// <param name="content"></param>
+        private void QuickUpdate(IContent content)
+        {
+            if (content == null) throw new ArgumentNullException("content");
+            if (content.HasIdentity == false) throw new InvalidOperationException("Cannot update an entity without an Identity");
+
+            using (var uow = UowProvider.GetUnitOfWork())
+            {
+                var repository = RepositoryFactory.CreateContentRepository(uow);
+                repository.AddOrUpdate(content);
+                uow.Commit();
+            }
+        }
+
+        private void Audit(IScopeUnitOfWork uow, AuditType type, string message, int userId, int objectId)
+        {
+            var auditRepo = RepositoryFactory.CreateAuditRepository(uow);
+            auditRepo.AddOrUpdate(new AuditItem(objectId, message, type, userId));
+        }
+
+        //TODO: All of this needs to be moved to the repository
+        private void PerformMove(IContent content, int parentId, int userId, ICollection<MoveEventInfo<IContent>> moveInfo)
+        {
+            //add a tracking item to use in the Moved event
+            moveInfo.Add(new MoveEventInfo<IContent>(content, content.Path, parentId));
+
+            content.WriterId = userId;
+            if (parentId == Constants.System.Root)
+            {
+                content.Path = string.Concat(Constants.System.Root, ",", content.Id);
+                content.Level = 1;
+            }
+            else
+            {
+                var parent = GetById(parentId);
+                content.Path = string.Concat(parent.Path, ",", content.Id);
+                content.Level = parent.Level + 1;
+            }
+
+            //If Content is being moved away from Recycle Bin, its state should be un-trashed
+            if (content.Trashed && parentId != Constants.System.RecycleBinContent)
+            {
+                content.ChangeTrashedState(false, parentId);
+            }
+            else
+            {
+                content.ParentId = parentId;
+            }
+
+            //If Content is published, it should be (re)published from its new location
+            if (content.Published)
+            {
+                //If Content is Publishable its saved and published
+                //otherwise we save the content without changing the publish state, and generate new xml because the Path, Level and Parent has changed.
+                if (IsPublishable(content))
+                {
+                    //TODO: This is raising events, probably not desirable as this costs performance for event listeners like Examine
+                    SaveAndPublish(content, userId);
+                }
+                else
+                {
+                    //TODO: This is raising events, probably not desirable as this costs performance for event listeners like Examine
+                    Save(content, false, userId);
+
+                    //TODO: This shouldn't be here! This needs to be part of the repository logic but in order to fix this we need to
+                    // change how this method calls "Save" as it needs to save using an internal method
+                    using (var uow = UowProvider.GetUnitOfWork())
+                    {
+                        var xml = _entitySerializer.Serialize(this, _dataTypeService, _userService, content);
+
+                        var poco = new ContentXmlDto { NodeId = content.Id, Xml = xml.ToDataString() };
+                        var exists =
+                            uow.Database.FirstOrDefault<ContentXmlDto>("WHERE nodeId = @Id", new { Id = content.Id }) !=
+                            null;
+                        int result = exists
+                                         ? uow.Database.Update(poco)
+                                         : Convert.ToInt32(uow.Database.Insert(poco));
+                        uow.Commit();
+                    }
+                }
+            }
+            else
+            {
+                //TODO: This is raising events, probably not desirable as this costs performance for event listeners like Examine
+                Save(content, userId);
+            }
+
+            //Ensure that Path and Level is updated on children
+            var children = GetChildren(content.Id).ToArray();
+            if (children.Any())
+            {
+                foreach (var child in children)
+                {
+                    PerformMove(child, content.Id, userId, moveInfo);
+                }
+            }
+        }
+
+        /// <summary>
+        /// Publishes a <see cref="IContent"/> object and all its children
+        /// </summary>
+        /// <param name="content">The <see cref="IContent"/> to publish along with its children</param>
+        /// <param name="userId">Optional Id of the User issueing the publishing</param>
+        /// <param name="includeUnpublished">If set to true, this will also publish descendants that are completely unpublished, normally this will only publish children that have previously been published</param>
+        /// <returns>
+        /// A list of publish statues. If the parent document is not valid or cannot be published because it's parent(s) is not published
+        /// then the list will only contain one status item, otherwise it will contain status items for it and all of it's descendants that
+        /// are to be published.
+        /// </returns>
+        private IEnumerable<Attempt<PublishStatus>> PublishWithChildrenDo(
+            IContent content, int userId = 0, bool includeUnpublished = false)
+        {
+            if (content == null) throw new ArgumentNullException("content");
+
+            var evtMsgs = EventMessagesFactory.Get();
+
+            using (new WriteLock(Locker))
+            {
+                //Hack: this ensures that the entity's path is valid and if not it fixes/persists it
+                //see: http://issues.umbraco.org/issue/U4-9336
+                content.EnsureValidPath(Logger, entity => GetById(entity.ParentId), QuickUpdate);
+
+                var result = new List<Attempt<PublishStatus>>();
+
+                //Check if parent is published (although not if its a root node) - if parent isn't published this Content cannot be published
+                if (content.ParentId != Constants.System.Root && content.ParentId != Constants.System.RecycleBinContent && IsPublishable(content) == false)
+                {
+                    Logger.Info<ContentService>(
+                        string.Format(
+                            "Content '{0}' with Id '{1}' could not be published because its parent or one of its ancestors is not published.",
+                            content.Name, content.Id));
+                    result.Add(Attempt.Fail(new PublishStatus(content, PublishStatusType.FailedPathNotPublished, evtMsgs)));
+                    return result;
+                }
+
+                //Content contains invalid property values and can therefore not be published - fire event?
+                if (!content.IsValid())
+                {
+                    Logger.Info<ContentService>(
+                        string.Format("Content '{0}' with Id '{1}' could not be published because of invalid properties.",
+                                      content.Name, content.Id));
+                    result.Add(
+                        Attempt.Fail(
+                            new PublishStatus(content, PublishStatusType.FailedContentInvalid, evtMsgs)
+                            {
+                                InvalidProperties = ((ContentBase)content).LastInvalidProperties
+                            }));
+                    return result;
+                }
+
+                //Consider creating a Path query instead of recursive method:
+                //var query = Query<IContent>.Builder.Where(x => x.Path.StartsWith(content.Path));
+
+                var updated = new List<IContent>();
+                var list = new List<IContent>();
+                list.Add(content); //include parent item
+                list.AddRange(GetDescendants(content));
+
+                var internalStrategy = _publishingStrategy;
+
+                using (var uow = UowProvider.GetUnitOfWork())
+                {
+                    //Publish and then update the database with new status
+                    var publishedOutcome = internalStrategy.PublishWithChildren(uow, list, userId, includeUnpublished).ToArray();
+                    var published = publishedOutcome
+                        .Where(x => x.Success || x.Result.StatusType == PublishStatusType.SuccessAlreadyPublished)
+                        // ensure proper order (for events) - cannot publish a child before its parent!
+                        .OrderBy(x => x.Result.ContentItem.Level)
+                        .ThenBy(x => x.Result.ContentItem.SortOrder);
+
+                    var repository = RepositoryFactory.CreateContentRepository(uow);
+
+                    //NOTE The Publish with subpages-dialog was used more as a republish-type-thing, so we'll have to include PublishStatusType.SuccessAlreadyPublished
+                    //in the updated-list, so the Published event is triggered with the expected set of pages and the xml is updated.
+                    foreach (var item in published)
+                    {
+                        item.Result.ContentItem.WriterId = userId;
+                        repository.AddOrUpdate(item.Result.ContentItem);
+                        //add or update a preview
+                        repository.AddOrUpdatePreviewXml(item.Result.ContentItem, c => _entitySerializer.Serialize(this, _dataTypeService, _userService, c));
+                        //add or update the published xml
+                        repository.AddOrUpdateContentXml(item.Result.ContentItem, c => _entitySerializer.Serialize(this, _dataTypeService, _userService, c));
+                        updated.Add(item.Result.ContentItem);
+                    }
+
+                    //Save xml to db and call following method to fire event:
+                    _publishingStrategy.PublishingFinalized(uow, updated, false);
+
+                    Audit(uow, AuditType.Publish, "Publish with Children performed by user", userId, content.Id);
+                    uow.Commit();
+
+                    return publishedOutcome;
+                }
+            }
+        }
+
+        /// <summary>
+        /// UnPublishes a single <see cref="IContent"/> object
+        /// </summary>
+        /// <param name="content">The <see cref="IContent"/> to publish</param>
+        /// <param name="omitCacheRefresh">Optional boolean to avoid having the cache refreshed when calling this Unpublish method. By default this method will update the cache.</param>
+        /// <param name="userId">Optional Id of the User issueing the publishing</param>
+        /// <returns>True if unpublishing succeeded, otherwise False</returns>
+        private Attempt<UnPublishStatus> UnPublishDo(IContent content, bool omitCacheRefresh = false, int userId = 0)
+        {
+            var newest = GetById(content.Id); // ensure we have the newest version
+            if (content.Version != newest.Version) // but use the original object if it's already the newest version
+                content = newest;
+
+            var evtMsgs = EventMessagesFactory.Get();
+
+            var published = content.Published ? content : GetPublishedVersion(content.Id); // get the published version
+            if (published == null)
+            {
+                return Attempt.Succeed(new UnPublishStatus(content, UnPublishedStatusType.SuccessAlreadyUnPublished, evtMsgs)); // already unpublished
+            }
+
+            using (var uow = UowProvider.GetUnitOfWork())
+            {
+                var unpublished = _publishingStrategy.UnPublish(uow, content, userId);
+                if (unpublished == false)
+                {
+                    uow.Commit();
+                    return Attempt.Fail(new UnPublishStatus(content, UnPublishedStatusType.FailedCancelledByEvent, evtMsgs));
+                }
+
+                var repository = RepositoryFactory.CreateContentRepository(uow);
+
+                content.WriterId = userId;
+                repository.AddOrUpdate(content);
+                // is published is not newest, reset the published flag on published version
+                if (published.Version != content.Version)
+                    repository.ClearPublished(published);
+                repository.DeleteContentXml(content);
+
+                //Delete xml from db? and call following method to fire event through PublishingStrategy to update cache
+                if (omitCacheRefresh == false)
+                    _publishingStrategy.UnPublishingFinalized(uow, content);
+
+                Audit(uow, AuditType.UnPublish, "UnPublish performed by user", userId, content.Id);
+                uow.Commit();
+            }
+
+            return Attempt.Succeed(new UnPublishStatus(content, UnPublishedStatusType.Success, evtMsgs));
+        }
+
+        /// <summary>
+        /// Saves and Publishes a single <see cref="IContent"/> object
+        /// </summary>
+        /// <param name="content">The <see cref="IContent"/> to save and publish</param>
+        /// <param name="userId">Optional Id of the User issueing the publishing</param>
+        /// <param name="raiseEvents">Optional boolean indicating whether or not to raise save events.</param>
+        /// <returns>True if publishing succeeded, otherwise False</returns>
+        private Attempt<PublishStatus> SaveAndPublishDo(IContent content, int userId = 0, bool raiseEvents = true)
+        {
+            var evtMsgs = EventMessagesFactory.Get();
+
+            using (new WriteLock(Locker))
+            {
+                using (var uow = UowProvider.GetUnitOfWork())
+                {
+                    var saveEventArgs = new SaveEventArgs<IContent>(content, evtMsgs);
+                    if (raiseEvents && uow.Events.DispatchCancelable(Saving, this, saveEventArgs, "Saving"))
+                    {
+                        uow.Commit();
+                        return Attempt.Fail(new PublishStatus(content, PublishStatusType.FailedCancelledByEvent, evtMsgs));
+                    }
+
+                    //Has this content item previously been published? If so, we don't need to refresh the children
+                    var previouslyPublished = content.HasIdentity && HasPublishedVersion(content.Id); //content might not have an id
+                    var publishStatus = new PublishStatus(content, PublishStatusType.Success, evtMsgs); //initially set to success
+
+                    //Check if parent is published (although not if its a root node) - if parent isn't published this Content cannot be published
+                    publishStatus.StatusType = CheckAndLogIsPublishable(content);
+                    //if it is not successful, then check if the props are valid
+                    if ((int)publishStatus.StatusType < 10)
+                    {
+                        //Content contains invalid property values and can therefore not be published - fire event?
+                        publishStatus.StatusType = CheckAndLogIsValid(content);
+                        //set the invalid properties (if there are any)
+                        publishStatus.InvalidProperties = ((ContentBase)content).LastInvalidProperties;
+                    }
+                    //if we're still successful, then publish using the strategy
+                    if (publishStatus.StatusType == PublishStatusType.Success)
+                    {
+                        //Publish and then update the database with new status
+                        var publishResult = _publishingStrategy.Publish(uow, content, userId);
+                        //set the status type to the publish result
+                        publishStatus.StatusType = publishResult.Result.StatusType;
+                    }
+
+                    //we are successfully published if our publishStatus is still Successful
+                    bool published = publishStatus.StatusType == PublishStatusType.Success;
+
+                    var repository = RepositoryFactory.CreateContentRepository(uow);
+
+                    if (published == false)
+                    {
+                        content.ChangePublishedState(PublishedState.Saved);
+                    }
+                    //Since this is the Save and Publish method, the content should be saved even though the publish fails or isn't allowed
+                    if (content.HasIdentity == false)
+                    {
+                        content.CreatorId = userId;
+                    }
+                    content.WriterId = userId;
+
+                    repository.AddOrUpdate(content);
+                    repository.AddOrUpdatePreviewXml(content, c => _entitySerializer.Serialize(this, _dataTypeService, _userService, c));
+
+                    if (published)
+                    {
+                        //Content Xml
+                        repository.AddOrUpdateContentXml(content, c => _entitySerializer.Serialize(this, _dataTypeService, _userService, c));
+                    }
+
+                    if (raiseEvents)
+                    {
+                        saveEventArgs.CanCancel = false;
+                        uow.Events.Dispatch(Saved, this, saveEventArgs, "Saved");
+                    }
+
+                    //Save xml to db and call following method to fire event through PublishingStrategy to update cache
+                    if (published)
+                    {
+                        _publishingStrategy.PublishingFinalized(uow, content);
+                    }
+
+                    //We need to check if children and their publish state to ensure that we 'republish' content that was previously published
+                    if (published && previouslyPublished == false && HasChildren(content.Id))
+                    {
+                    //TODO: Horrible for performance if there are lots of descendents! We should page if anything but this is crazy
+                        var descendants = GetPublishedDescendants(content);
+                        _publishingStrategy.PublishingFinalized(uow, descendants, false);
+                    }
+
+                    Audit(uow, AuditType.Publish, "Save and Publish performed by user", userId, content.Id);
+                    uow.Commit();
+
+                    return Attempt.If(publishStatus.StatusType == PublishStatusType.Success, publishStatus);
+                }
+            }
+        }
+
+        /// <summary>
+        /// Saves a single <see cref="IContent"/> object
+        /// </summary>
+        /// <param name="content">The <see cref="IContent"/> to save</param>
+        /// <param name="changeState">Boolean indicating whether or not to change the Published state upon saving</param>
+        /// <param name="userId">Optional Id of the User saving the Content</param>
+        /// <param name="raiseEvents">Optional boolean indicating whether or not to raise events.</param>
+        private Attempt<OperationStatus> Save(IContent content, bool changeState, int userId = 0, bool raiseEvents = true)
+        {
+            var evtMsgs = EventMessagesFactory.Get();
+
+            using (new WriteLock(Locker))
+            {
+                using (var uow = UowProvider.GetUnitOfWork())
+                {
+                    var saveEventArgs = new SaveEventArgs<IContent>(content, evtMsgs);
+                    if (raiseEvents && uow.Events.DispatchCancelable(Saving, this, saveEventArgs, "Saving"))
+                    {
+                        uow.Commit();
+                        return OperationStatus.Cancelled(evtMsgs);
+                    }
+
+                    if (string.IsNullOrWhiteSpace(content.Name))
+                    {
+                        throw new ArgumentException("Cannot save content with empty name.");
+                    }
+
+                    var repository = RepositoryFactory.CreateContentRepository(uow);
+
+                    if (content.HasIdentity == false)
+                    {
+                        content.CreatorId = userId;
+                    }
+                    content.WriterId = userId;
+
+                    //Only change the publish state if the "previous" version was actually published or marked as unpublished
+                    if (changeState && (content.Published || ((Content)content).PublishedState == PublishedState.Unpublished))
+                        content.ChangePublishedState(PublishedState.Saved);
+
+                    repository.AddOrUpdate(content);
+
+                    //Generate a new preview
+                    repository.AddOrUpdatePreviewXml(content, c => _entitySerializer.Serialize(this, _dataTypeService, _userService, c));
+
+                    if (raiseEvents)
+                    {
+                        saveEventArgs.CanCancel = false;
+                        uow.Events.Dispatch(Saved, this, saveEventArgs, "Saved");
+                    }
+
+                    Audit(uow, AuditType.Save, "Save Content performed by user", userId, content.Id);
+                    uow.Commit();
+                }
+
+                return OperationStatus.Success(evtMsgs);
+            }
+        }
+
+        /// <summary>
+        /// Checks if the passed in <see cref="IContent"/> can be published based on the anscestors publish state.
+        /// </summary>
+        /// <remarks>
+        /// Check current is only used when falling back to checking the Parent of non-saved content, as
+        /// non-saved content doesn't have a valid path yet.
+        /// </remarks>
+        /// <param name="content"><see cref="IContent"/> to check if anscestors are published</param>
+        /// <param name="checkCurrent">Boolean indicating whether the passed in content should also be checked for published versions</param>
+        /// <returns>True if the Content can be published, otherwise False</returns>
+        private bool IsPublishable(IContent content, bool checkCurrent)
+        {
+            var ids = content.Path.Split(',').Select(int.Parse).ToList();
+            foreach (var id in ids)
+            {
+                //If Id equals that of the recycle bin we return false because nothing in the bin can be published
+                if (id == Constants.System.RecycleBinContent)
+                    return false;
+
+                //We don't check the System Root, so just continue
+                if (id == Constants.System.Root) continue;
+
+                //If the current id equals that of the passed in content and if current shouldn't be checked we skip it.
+                if (checkCurrent == false && id == content.Id) continue;
+
+                //Check if the content for the current id is published - escape the loop if we encounter content that isn't published
+                var hasPublishedVersion = HasPublishedVersion(id);
+                if (hasPublishedVersion == false)
+                    return false;
+            }
+
+            return true;
+        }
+
+        private PublishStatusType CheckAndLogIsPublishable(IContent content)
+        {
+            //Check if parent is published (although not if its a root node) - if parent isn't published this Content cannot be published
+            if (content.ParentId != Constants.System.Root && content.ParentId != Constants.System.RecycleBinContent && IsPublishable(content) == false)
+            {
+                Logger.Info<ContentService>(
+                    string.Format(
+                        "Content '{0}' with Id '{1}' could not be published because its parent is not published.",
+                        content.Name, content.Id));
+                return PublishStatusType.FailedPathNotPublished;
+            }
+
+            if (content.ExpireDate.HasValue && content.ExpireDate.Value > DateTime.MinValue && DateTime.Now > content.ExpireDate.Value)
+            {
+                Logger.Info<ContentService>(
+                    string.Format(
+                        "Content '{0}' with Id '{1}' has expired and could not be published.",
+                        content.Name, content.Id));
+                return PublishStatusType.FailedHasExpired;
+            }
+
+            if (content.ReleaseDate.HasValue && content.ReleaseDate.Value > DateTime.MinValue && content.ReleaseDate.Value > DateTime.Now)
+            {
+                Logger.Info<ContentService>(
+                    string.Format(
+                        "Content '{0}' with Id '{1}' is awaiting release and could not be published.",
+                        content.Name, content.Id));
+                return PublishStatusType.FailedAwaitingRelease;
+            }
+
+            return PublishStatusType.Success;
+        }
+
+        private PublishStatusType CheckAndLogIsValid(IContent content)
+        {
+            //Content contains invalid property values and can therefore not be published - fire event?
+            if (content.IsValid() == false)
+            {
+                Logger.Info<ContentService>(
+                    string.Format(
+                        "Content '{0}' with Id '{1}' could not be published because of invalid properties.",
+                        content.Name, content.Id));
+                return PublishStatusType.FailedContentInvalid;
+            }
+
+            return PublishStatusType.Success;
+        }
+
+        private IContentType FindContentTypeByAlias(string contentTypeAlias)
+        {
+            using (var uow = UowProvider.GetUnitOfWork(readOnly: true))
+            {
+                var repository = RepositoryFactory.CreateContentTypeRepository(uow);
+
+                var query = Query<IContentType>.Builder.Where(x => x.Alias == contentTypeAlias);
+                var types = repository.GetByQuery(query);
+
+                if (types.Any() == false)
+                    throw new Exception(
+                        string.Format("No ContentType matching the passed in Alias: '{0}' was found",
+                                      contentTypeAlias));
+
+                var contentType = types.First();
+
+                if (contentType == null)
+                    throw new Exception(string.Format("ContentType matching the passed in Alias: '{0}' was null",
+                                                      contentTypeAlias));
+                return contentType;
+            }
+        }
+
+        #endregion
+
+        #region Proxy Event Handlers
+        /// <summary>
+        /// Occurs before publish.
+        /// </summary>
+        /// <remarks>Proxy to the real event on the <see cref="PublishingStrategy"/></remarks>
+        public static event TypedEventHandler<IPublishingStrategy, PublishEventArgs<IContent>> Publishing
+        {
+            add { PublishingStrategy.Publishing += value; }
+            remove { PublishingStrategy.Publishing -= value; }
+        }
+
+        /// <summary>
+        /// Occurs after publish.
+        /// </summary>
+        /// <remarks>Proxy to the real event on the <see cref="PublishingStrategy"/></remarks>
+        public static event TypedEventHandler<IPublishingStrategy, PublishEventArgs<IContent>> Published
+        {
+            add { PublishingStrategy.Published += value; }
+            remove { PublishingStrategy.Published -= value; }
+        }
+        /// <summary>
+        /// Occurs before unpublish.
+        /// </summary>
+        /// <remarks>Proxy to the real event on the <see cref="PublishingStrategy"/></remarks>
+        public static event TypedEventHandler<IPublishingStrategy, PublishEventArgs<IContent>> UnPublishing
+        {
+            add { PublishingStrategy.UnPublishing += value; }
+            remove { PublishingStrategy.UnPublishing -= value; }
+        }
+
+        /// <summary>
+        /// Occurs after unpublish.
+        /// </summary>
+        /// <remarks>Proxy to the real event on the <see cref="PublishingStrategy"/></remarks>
+        public static event TypedEventHandler<IPublishingStrategy, PublishEventArgs<IContent>> UnPublished
+        {
+            add { PublishingStrategy.UnPublished += value; }
+            remove { PublishingStrategy.UnPublished -= value; }
+        }
+        #endregion
+
+        #region Event Handlers
+        /// <summary>
+        /// Occurs before Delete
+        /// </summary>
+        public static event TypedEventHandler<IContentService, DeleteEventArgs<IContent>> Deleting;
+
+        /// <summary>
+        /// Occurs after Delete
+        /// </summary>
+        public static event TypedEventHandler<IContentService, DeleteEventArgs<IContent>> Deleted;
+
+        /// <summary>
+        /// Occurs before Delete Versions
+        /// </summary>
+        public static event TypedEventHandler<IContentService, DeleteRevisionsEventArgs> DeletingVersions;
+
+        /// <summary>
+        /// Occurs after Delete Versions
+        /// </summary>
+        public static event TypedEventHandler<IContentService, DeleteRevisionsEventArgs> DeletedVersions;
+
+        /// <summary>
+        /// Occurs before Save
+        /// </summary>
+        public static event TypedEventHandler<IContentService, SaveEventArgs<IContent>> Saving;
+
+        /// <summary>
+        /// Occurs after Save
+        /// </summary>
+        public static event TypedEventHandler<IContentService, SaveEventArgs<IContent>> Saved;
+
+        /// <summary>
+        /// Occurs before Create
+        /// </summary>
+        [Obsolete("Use the Created event instead, the Creating and Created events both offer the same functionality, Creating event has been deprecated.")]
+        public static event TypedEventHandler<IContentService, NewEventArgs<IContent>> Creating;
+
+        /// <summary>
+        /// Occurs after Create
+        /// </summary>
+        /// <remarks>
+        /// Please note that the Content object has been created, but might not have been saved
+        /// so it does not have an identity yet (meaning no Id has been set).
+        /// </remarks>
+        public static event TypedEventHandler<IContentService, NewEventArgs<IContent>> Created;
+
+        /// <summary>
+        /// Occurs before Copy
+        /// </summary>
+        public static event TypedEventHandler<IContentService, CopyEventArgs<IContent>> Copying;
+
+        /// <summary>
+        /// Occurs after Copy
+        /// </summary>
+        public static event TypedEventHandler<IContentService, CopyEventArgs<IContent>> Copied;
+
+        /// <summary>
+        /// Occurs before Content is moved to Recycle Bin
+        /// </summary>
+        public static event TypedEventHandler<IContentService, MoveEventArgs<IContent>> Trashing;
+
+        /// <summary>
+        /// Occurs after Content is moved to Recycle Bin
+        /// </summary>
+        public static event TypedEventHandler<IContentService, MoveEventArgs<IContent>> Trashed;
+
+        /// <summary>
+        /// Occurs before Move
+        /// </summary>
+        public static event TypedEventHandler<IContentService, MoveEventArgs<IContent>> Moving;
+
+        /// <summary>
+        /// Occurs after Move
+        /// </summary>
+        public static event TypedEventHandler<IContentService, MoveEventArgs<IContent>> Moved;
+
+        /// <summary>
+        /// Occurs before Rollback
+        /// </summary>
+        public static event TypedEventHandler<IContentService, RollbackEventArgs<IContent>> RollingBack;
+
+        /// <summary>
+        /// Occurs after Rollback
+        /// </summary>
+        public static event TypedEventHandler<IContentService, RollbackEventArgs<IContent>> RolledBack;
+
+        /// <summary>
+        /// Occurs before Send to Publish
+        /// </summary>
+        public static event TypedEventHandler<IContentService, SendToPublishEventArgs<IContent>> SendingToPublish;
+
+        /// <summary>
+        /// Occurs after Send to Publish
+        /// </summary>
+        public static event TypedEventHandler<IContentService, SendToPublishEventArgs<IContent>> SentToPublish;
+
+        /// <summary>
+        /// Occurs before the Recycle Bin is emptied
+        /// </summary>
+        public static event TypedEventHandler<IContentService, RecycleBinEventArgs> EmptyingRecycleBin;
+
+        /// <summary>
+        /// Occurs after the Recycle Bin has been Emptied
+        /// </summary>
+        public static event TypedEventHandler<IContentService, RecycleBinEventArgs> EmptiedRecycleBin;
+
+        /// <summary>
+        /// Occurs after a blueprint has been saved.
+        /// </summary>
+        public static event TypedEventHandler<IContentService, SaveEventArgs<IContent>> SavedBlueprint;
+
+        /// <summary>
+        /// Occurs after a blueprint has been deleted.
+        /// </summary>
+        public static event TypedEventHandler<IContentService, DeleteEventArgs<IContent>> DeletedBlueprint;
+
+        #endregion
+    }
 }