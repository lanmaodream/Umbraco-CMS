--- conflicted
+++ resolved
@@ -1,2086 +1,2081 @@
-using System;
-using System.Collections.Generic;
-using System.Globalization;
-using System.Linq;
-using System.Threading;
-using System.Xml.Linq;
-using Umbraco.Core.Auditing;
-using Umbraco.Core.Events;
-using Umbraco.Core.IO;
-using Umbraco.Core.Logging;
-using Umbraco.Core.Models;
-using Umbraco.Core.Models.Membership;
-using Umbraco.Core.Models.Rdbms;
-using Umbraco.Core.Persistence;
-using Umbraco.Core.Persistence.Caching;
-using Umbraco.Core.Persistence.Querying;
-using Umbraco.Core.Persistence.Repositories;
-using Umbraco.Core.Persistence.SqlSyntax;
-using Umbraco.Core.Persistence.UnitOfWork;
-using Umbraco.Core.Publishing;
-
-namespace Umbraco.Core.Services
-{
-    /// <summary>
-    /// Represents the Content Service, which is an easy access to operations involving <see cref="IContent"/>
-    /// </summary>
-    public class ContentService : IContentService
-    {
-        private readonly IDatabaseUnitOfWorkProvider _uowProvider;
-        private readonly IPublishingStrategy _publishingStrategy;
-        private readonly RepositoryFactory _repositoryFactory;
-        //Support recursive locks because some of the methods that require locking call other methods that require locking. 
-        //for example, the Move method needs to be locked but this calls the Save method which also needs to be locked.
-        private static readonly ReaderWriterLockSlim Locker = new ReaderWriterLockSlim(LockRecursionPolicy.SupportsRecursion);
-
-        public ContentService()
-            : this(new RepositoryFactory())
-        { }
-
-        public ContentService(RepositoryFactory repositoryFactory)
-            : this(new PetaPocoUnitOfWorkProvider(), repositoryFactory, new PublishingStrategy())
-        { }
-
-        public ContentService(IDatabaseUnitOfWorkProvider provider)
-            : this(provider, new RepositoryFactory(), new PublishingStrategy())
-        { }
-
-        public ContentService(IDatabaseUnitOfWorkProvider provider, RepositoryFactory repositoryFactory)
-            : this(provider, repositoryFactory, new PublishingStrategy())
-        { }
-
-        public ContentService(IDatabaseUnitOfWorkProvider provider, RepositoryFactory repositoryFactory, IPublishingStrategy publishingStrategy)
-        {
-            if (provider == null) throw new ArgumentNullException("provider");
-            if (repositoryFactory == null) throw new ArgumentNullException("repositoryFactory");
-            if (publishingStrategy == null) throw new ArgumentNullException("publishingStrategy");
-            _uowProvider = provider;
-            _publishingStrategy = publishingStrategy;
-            _repositoryFactory = repositoryFactory;
-        }
-
-        /// <summary>
-        /// Assigns a single permission to the current content item for the specified user ids
-        /// </summary>
-        /// <param name="entity"></param>
-        /// <param name="permission"></param>
-        /// <param name="userIds"></param>
-        public void AssignContentPermission(IContent entity, char permission, IEnumerable<int> userIds)
-        {
-            var uow = _uowProvider.GetUnitOfWork();
-            using (var repository = _repositoryFactory.CreateContentRepository(uow))
-            {
-                repository.AssignEntityPermission(entity, permission, userIds);
-            }
-        }
-
-        /// <summary>
-        /// Gets the list of permissions for the content item
-        /// </summary>
-        /// <param name="content"></param>
-        /// <returns></returns>
-        public IEnumerable<EntityPermission> GetPermissionsForEntity(IContent content)
-        {
-            var uow = _uowProvider.GetUnitOfWork();
-            using (var repository = _repositoryFactory.CreateContentRepository(uow))
-            {
-                return repository.GetPermissionsForEntity(content.Id);
-            }
-        }
-
-        /// <summary>
-        /// Creates an <see cref="IContent"/> object using the alias of the <see cref="IContentType"/>
-        /// that this Content should based on.
-        /// </summary>
-        /// <remarks>
-        /// Note that using this method will simply return a new IContent without any identity
-        /// as it has not yet been persisted. It is intended as a shortcut to creating new content objects
-        /// that does not invoke a save operation against the database.
-        /// </remarks>
-        /// <param name="name">Name of the Content object</param>
-        /// <param name="parentId">Id of Parent for the new Content</param>
-        /// <param name="contentTypeAlias">Alias of the <see cref="IContentType"/></param>
-        /// <param name="userId">Optional id of the user creating the content</param>
-        /// <returns><see cref="IContent"/></returns>
-        public IContent CreateContent(string name, int parentId, string contentTypeAlias, int userId = 0)
-        {
-            var contentType = FindContentTypeByAlias(contentTypeAlias);
-            var content = new Content(name, parentId, contentType);
-
-            if (Creating.IsRaisedEventCancelled(new NewEventArgs<IContent>(content, contentTypeAlias, parentId), this))
-            {
-                content.WasCancelled = true;
-                return content;
-            }
-
-            content.CreatorId = userId;
-            content.WriterId = userId;
-
-            Created.RaiseEvent(new NewEventArgs<IContent>(content, false, contentTypeAlias, parentId), this);
-
-            Audit.Add(AuditTypes.New, string.Format("Content '{0}' was created", name), content.CreatorId, content.Id);
-
-            return content;
-        }
-
-        /// <summary>
-        /// Creates an <see cref="IContent"/> object using the alias of the <see cref="IContentType"/>
-        /// that this Content should based on.
-        /// </summary>
-        /// <remarks>
-        /// Note that using this method will simply return a new IContent without any identity
-        /// as it has not yet been persisted. It is intended as a shortcut to creating new content objects
-        /// that does not invoke a save operation against the database.
-        /// </remarks>
-        /// <param name="name">Name of the Content object</param>
-        /// <param name="parent">Parent <see cref="IContent"/> object for the new Content</param>
-        /// <param name="contentTypeAlias">Alias of the <see cref="IContentType"/></param>
-        /// <param name="userId">Optional id of the user creating the content</param>
-        /// <returns><see cref="IContent"/></returns>
-        public IContent CreateContent(string name, IContent parent, string contentTypeAlias, int userId = 0)
-        {
-            var contentType = FindContentTypeByAlias(contentTypeAlias);
-            var content = new Content(name, parent, contentType);
-
-            if (Creating.IsRaisedEventCancelled(new NewEventArgs<IContent>(content, contentTypeAlias, parent), this))
-            {
-                content.WasCancelled = true;
-                return content;
-            }
-
-            content.CreatorId = userId;
-            content.WriterId = userId;
-
-            Created.RaiseEvent(new NewEventArgs<IContent>(content, false, contentTypeAlias, parent), this);
-
-            Audit.Add(AuditTypes.New, string.Format("Content '{0}' was created", name), content.CreatorId, content.Id);
-
-            return content;
-        }
-
-        /// <summary>
-        /// Creates and saves an <see cref="IContent"/> object using the alias of the <see cref="IContentType"/>
-        /// that this Content should based on.
-        /// </summary>
-        /// <remarks>
-        /// This method returns an <see cref="IContent"/> object that has been persisted to the database
-        /// and therefor has an identity.
-        /// </remarks>
-        /// <param name="name">Name of the Content object</param>
-        /// <param name="parentId">Id of Parent for the new Content</param>
-        /// <param name="contentTypeAlias">Alias of the <see cref="IContentType"/></param>
-        /// <param name="userId">Optional id of the user creating the content</param>
-        /// <returns><see cref="IContent"/></returns>
-        public IContent CreateContentWithIdentity(string name, int parentId, string contentTypeAlias, int userId = 0)
-        {
-            var contentType = FindContentTypeByAlias(contentTypeAlias);
-            var content = new Content(name, parentId, contentType);
-
-            //NOTE: I really hate the notion of these Creating/Created events - they are so inconsistent, I've only just found
-            // out that in these 'WithIdentity' methods, the Saving/Saved events were not fired, wtf. Anyways, they're added now.
-            if (Creating.IsRaisedEventCancelled(new NewEventArgs<IContent>(content, contentTypeAlias, parentId), this))
-            {
-                content.WasCancelled = true;
-                return content;
-            }
-
-            if (Saving.IsRaisedEventCancelled(new SaveEventArgs<IContent>(content), this))
-            {
-                content.WasCancelled = true;
-                return content;
-            }
-
-            var uow = _uowProvider.GetUnitOfWork();
-            using (var repository = _repositoryFactory.CreateContentRepository(uow))
-            {
-                content.CreatorId = userId;
-                content.WriterId = userId;
-                repository.AddOrUpdate(content);
-                uow.Commit();
-            }
-
-            Saved.RaiseEvent(new SaveEventArgs<IContent>(content, false), this);
-
-            Created.RaiseEvent(new NewEventArgs<IContent>(content, false, contentTypeAlias, parentId), this);
-
-            Audit.Add(AuditTypes.New, string.Format("Content '{0}' was created with Id {1}", name, content.Id), content.CreatorId, content.Id);
-
-            return content;
-        }
-
-        /// <summary>
-        /// Creates and saves an <see cref="IContent"/> object using the alias of the <see cref="IContentType"/>
-        /// that this Content should based on.
-        /// </summary>
-        /// <remarks>
-        /// This method returns an <see cref="IContent"/> object that has been persisted to the database
-        /// and therefor has an identity.
-        /// </remarks>
-        /// <param name="name">Name of the Content object</param>
-        /// <param name="parent">Parent <see cref="IContent"/> object for the new Content</param>
-        /// <param name="contentTypeAlias">Alias of the <see cref="IContentType"/></param>
-        /// <param name="userId">Optional id of the user creating the content</param>
-        /// <returns><see cref="IContent"/></returns>
-        public IContent CreateContentWithIdentity(string name, IContent parent, string contentTypeAlias, int userId = 0)
-        {
-            var contentType = FindContentTypeByAlias(contentTypeAlias);
-            var content = new Content(name, parent, contentType);
-
-            //NOTE: I really hate the notion of these Creating/Created events - they are so inconsistent, I've only just found
-            // out that in these 'WithIdentity' methods, the Saving/Saved events were not fired, wtf. Anyways, they're added now.
-            if (Creating.IsRaisedEventCancelled(new NewEventArgs<IContent>(content, contentTypeAlias, parent), this))
-            {
-                content.WasCancelled = true;
-                return content;
-            }
-
-            if (Saving.IsRaisedEventCancelled(new SaveEventArgs<IContent>(content), this))
-            {
-                content.WasCancelled = true;
-                return content;
-            }
-
-            var uow = _uowProvider.GetUnitOfWork();
-            using (var repository = _repositoryFactory.CreateContentRepository(uow))
-            {
-                content.CreatorId = userId;
-                content.WriterId = userId;
-                repository.AddOrUpdate(content);
-                uow.Commit();
-            }
-
-            Saved.RaiseEvent(new SaveEventArgs<IContent>(content, false), this);
-
-            Created.RaiseEvent(new NewEventArgs<IContent>(content, false, contentTypeAlias, parent), this);
-
-            Audit.Add(AuditTypes.New, string.Format("Content '{0}' was created with Id {1}", name, content.Id), content.CreatorId, content.Id);
-
-            return content;
-        }
-
-        /// <summary>
-        /// Gets an <see cref="IContent"/> object by Id
-        /// </summary>
-        /// <param name="id">Id of the Content to retrieve</param>
-        /// <returns><see cref="IContent"/></returns>
-        public IContent GetById(int id)
-        {
-            using (var repository = _repositoryFactory.CreateContentRepository(_uowProvider.GetUnitOfWork()))
-            {
-                return repository.Get(id);
-            }
-        }
-
-        /// <summary>
-        /// Gets an <see cref="IContent"/> object by Id
-        /// </summary>
-        /// <param name="ids">Ids of the Content to retrieve</param>
-        /// <returns><see cref="IContent"/></returns>
-        public IEnumerable<IContent> GetByIds(IEnumerable<int> ids)
-        {
-            using (var repository = _repositoryFactory.CreateContentRepository(_uowProvider.GetUnitOfWork()))
-            {
-                return repository.GetAll(ids.ToArray());
-            }
-        }
-
-        /// <summary>
-        /// Gets an <see cref="IContent"/> object by its 'UniqueId'
-        /// </summary>
-        /// <param name="key">Guid key of the Content to retrieve</param>
-        /// <returns><see cref="IContent"/></returns>
-        public IContent GetById(Guid key)
-        {
-            using (var repository = _repositoryFactory.CreateContentRepository(_uowProvider.GetUnitOfWork()))
-            {
-                var query = Query<IContent>.Builder.Where(x => x.Key == key);
-                var contents = repository.GetByQuery(query);
-                return contents.SingleOrDefault();
-            }
-        }
-
-        /// <summary>
-        /// Gets a collection of <see cref="IContent"/> objects by the Id of the <see cref="IContentType"/>
-        /// </summary>
-        /// <param name="id">Id of the <see cref="IContentType"/></param>
-        /// <returns>An Enumerable list of <see cref="IContent"/> objects</returns>
-        public IEnumerable<IContent> GetContentOfContentType(int id)
-        {
-            using (var repository = _repositoryFactory.CreateContentRepository(_uowProvider.GetUnitOfWork()))
-            {
-                var query = Query<IContent>.Builder.Where(x => x.ContentTypeId == id);
-                var contents = repository.GetByQuery(query);
-
-                return contents;
-            }
-        }
-
-        internal IEnumerable<IContent> GetPublishedContentOfContentType(int id)
-        {
-            using (var repository = _repositoryFactory.CreateContentRepository(_uowProvider.GetUnitOfWork()))
-            {
-                var query = Query<IContent>.Builder.Where(x => x.ContentTypeId == id);
-                var contents = repository.GetByPublishedVersion(query);
-
-                return contents;
-            }
-        }
-
-        /// <summary>
-        /// Gets a collection of <see cref="IContent"/> objects by Level
-        /// </summary>
-        /// <param name="level">The level to retrieve Content from</param>
-        /// <returns>An Enumerable list of <see cref="IContent"/> objects</returns>
-        public IEnumerable<IContent> GetByLevel(int level)
-        {
-            using (var repository = _repositoryFactory.CreateContentRepository(_uowProvider.GetUnitOfWork()))
-            {
-                var query = Query<IContent>.Builder.Where(x => x.Level == level && !x.Path.StartsWith("-20"));
-                var contents = repository.GetByQuery(query);
-
-                return contents;
-            }
-        }
-
-        /// <summary>
-        /// Gets a specific version of an <see cref="IContent"/> item.
-        /// </summary>
-        /// <param name="versionId">Id of the version to retrieve</param>
-        /// <returns>An <see cref="IContent"/> item</returns>
-        public IContent GetByVersion(Guid versionId)
-        {
-            using (var repository = _repositoryFactory.CreateContentRepository(_uowProvider.GetUnitOfWork()))
-            {
-                return repository.GetByVersion(versionId);
-            }
-        }
-
-        /// <summary>
-        /// Gets a collection of an <see cref="IContent"/> objects versions by Id
-        /// </summary>
-        /// <param name="id"></param>
-        /// <returns>An Enumerable list of <see cref="IContent"/> objects</returns>
-        public IEnumerable<IContent> GetVersions(int id)
-        {
-            using (var repository = _repositoryFactory.CreateContentRepository(_uowProvider.GetUnitOfWork()))
-            {
-                var versions = repository.GetAllVersions(id);
-                return versions;
-            }
-        }
-
-        /// <summary>
-        /// Gets a collection of <see cref="IContent"/> objects, which are ancestors of the current content.
-        /// </summary>
-        /// <param name="id">Id of the <see cref="IContent"/> to retrieve ancestors for</param>
-        /// <returns>An Enumerable list of <see cref="IContent"/> objects</returns>
-        public IEnumerable<IContent> GetAncestors(int id)
-        {
-            var content = GetById(id);
-            return GetAncestors(content);
-        }
-
-        /// <summary>
-        /// Gets a collection of <see cref="IContent"/> objects, which are ancestors of the current content.
-        /// </summary>
-        /// <param name="content"><see cref="IContent"/> to retrieve ancestors for</param>
-        /// <returns>An Enumerable list of <see cref="IContent"/> objects</returns>
-        public IEnumerable<IContent> GetAncestors(IContent content)
-        {
-            var ids = content.Path.Split(',').Where(x => x != "-1" && x != content.Id.ToString(CultureInfo.InvariantCulture)).Select(int.Parse).ToArray();
-            if (ids.Any() == false)
-                return new List<IContent>();
-
-            using (var repository = _repositoryFactory.CreateContentRepository(_uowProvider.GetUnitOfWork()))
-            {
-                return repository.GetAll(ids);
-            }
-        }
-
-        /// <summary>
-        /// Gets a collection of <see cref="IContent"/> objects by Parent Id
-        /// </summary>
-        /// <param name="id">Id of the Parent to retrieve Children from</param>
-        /// <returns>An Enumerable list of <see cref="IContent"/> objects</returns>
-        public IEnumerable<IContent> GetChildren(int id)
-        {
-            using (var repository = _repositoryFactory.CreateContentRepository(_uowProvider.GetUnitOfWork()))
-            {
-                var query = Query<IContent>.Builder.Where(x => x.ParentId == id);
-                var contents = repository.GetByQuery(query).OrderBy(x => x.SortOrder);
-
-                return contents;
-            }
-        }
-
-        /// <summary>
-        /// Gets a collection of <see cref="IContent"/> objects by its name or partial name
-        /// </summary>
-        /// <param name="parentId">Id of the Parent to retrieve Children from</param>
-        /// <param name="name">Full or partial name of the children</param>
-        /// <returns>An Enumerable list of <see cref="IContent"/> objects</returns>
-        public IEnumerable<IContent> GetChildrenByName(int parentId, string name)
-        {
-            using (var repository = _repositoryFactory.CreateContentRepository(_uowProvider.GetUnitOfWork()))
-            {
-                var query = Query<IContent>.Builder.Where(x => x.ParentId == parentId && x.Name.Contains(name));
-                var contents = repository.GetByQuery(query);
-
-                return contents;
-            }
-        }
-
-        /// <summary>
-        /// Gets a collection of <see cref="IContent"/> objects by Parent Id
-        /// </summary>
-        /// <param name="id">Id of the Parent to retrieve Descendants from</param>
-        /// <returns>An Enumerable list of <see cref="IContent"/> objects</returns>
-        public IEnumerable<IContent> GetDescendants(int id)
-        {
-            var content = GetById(id);
-            return GetDescendants(content);
-        }
-
-        /// <summary>
-        /// Gets a collection of <see cref="IContent"/> objects by Parent Id
-        /// </summary>
-        /// <param name="content"><see cref="IContent"/> item to retrieve Descendants from</param>
-        /// <returns>An Enumerable list of <see cref="IContent"/> objects</returns>
-        public IEnumerable<IContent> GetDescendants(IContent content)
-        {
-            using (var repository = _repositoryFactory.CreateContentRepository(_uowProvider.GetUnitOfWork()))
-            {
-                var query = Query<IContent>.Builder.Where(x => x.Path.StartsWith(content.Path) && x.Id != content.Id);
-                var contents = repository.GetByQuery(query);
-
-                return contents;
-            }
-        }
-
-        /// <summary>
-        /// Gets the parent of the current content as an <see cref="IContent"/> item.
-        /// </summary>
-        /// <param name="id">Id of the <see cref="IContent"/> to retrieve the parent from</param>
-        /// <returns>Parent <see cref="IContent"/> object</returns>
-        public IContent GetParent(int id)
-        {
-            var content = GetById(id);
-            return GetParent(content);
-        }
-
-        /// <summary>
-        /// Gets the parent of the current content as an <see cref="IContent"/> item.
-        /// </summary>
-        /// <param name="content"><see cref="IContent"/> to retrieve the parent from</param>
-        /// <returns>Parent <see cref="IContent"/> object</returns>
-        public IContent GetParent(IContent content)
-        {
-            if (content.ParentId == -1 || content.ParentId == -20)
-                return null;
-
-            return GetById(content.ParentId);
-        }
-
-        /// <summary>
-        /// Gets the published version of an <see cref="IContent"/> item
-        /// </summary>
-        /// <param name="id">Id of the <see cref="IContent"/> to retrieve version from</param>
-        /// <returns>An <see cref="IContent"/> item</returns>
-        public IContent GetPublishedVersion(int id)
-        {
-            var version = GetVersions(id);
-            return version.FirstOrDefault(x => x.Published == true);
-        }
-
-        /// <summary>
-        /// Gets a collection of <see cref="IContent"/> objects, which reside at the first level / root
-        /// </summary>
-        /// <returns>An Enumerable list of <see cref="IContent"/> objects</returns>
-        public IEnumerable<IContent> GetRootContent()
-        {
-            using (var repository = _repositoryFactory.CreateContentRepository(_uowProvider.GetUnitOfWork()))
-            {
-                var query = Query<IContent>.Builder.Where(x => x.ParentId == -1);
-                var contents = repository.GetByQuery(query);
-
-                return contents;
-            }
-        }
-
-        /// <summary>
-        /// Gets all published content items
-        /// </summary>
-        /// <returns></returns>
-        internal IEnumerable<IContent> GetAllPublished()
-        {
-            using (var repository = _repositoryFactory.CreateContentRepository(_uowProvider.GetUnitOfWork()))
-            {
-                var query = Query<IContent>.Builder.Where(x => x.Trashed == false);
-                return repository.GetByPublishedVersion(query);
-            }
-        }
-
-        /// <summary>
-        /// Gets a collection of <see cref="IContent"/> objects, which has an expiration date less than or equal to today.
-        /// </summary>
-        /// <returns>An Enumerable list of <see cref="IContent"/> objects</returns>
-        public IEnumerable<IContent> GetContentForExpiration()
-        {
-            using (var repository = _repositoryFactory.CreateContentRepository(_uowProvider.GetUnitOfWork()))
-            {
-                var query = Query<IContent>.Builder.Where(x => x.Published == true && x.ExpireDate <= DateTime.Now);
-                var contents = repository.GetByQuery(query);
-
-                return contents;
-            }
-        }
-
-        /// <summary>
-        /// Gets a collection of <see cref="IContent"/> objects, which has a release date less than or equal to today.
-        /// </summary>
-        /// <returns>An Enumerable list of <see cref="IContent"/> objects</returns>
-        public IEnumerable<IContent> GetContentForRelease()
-        {
-            using (var repository = _repositoryFactory.CreateContentRepository(_uowProvider.GetUnitOfWork()))
-            {
-                var query = Query<IContent>.Builder.Where(x => x.Published == false && x.ReleaseDate <= DateTime.Now);
-                var contents = repository.GetByQuery(query);
-
-                return contents;
-            }
-        }
-
-        /// <summary>
-        /// Gets a collection of an <see cref="IContent"/> objects, which resides in the Recycle Bin
-        /// </summary>
-        /// <returns>An Enumerable list of <see cref="IContent"/> objects</returns>
-        public IEnumerable<IContent> GetContentInRecycleBin()
-        {
-            using (var repository = _repositoryFactory.CreateContentRepository(_uowProvider.GetUnitOfWork()))
-            {
-                var query = Query<IContent>.Builder.Where(x => x.Path.Contains("-20"));
-                var contents = repository.GetByQuery(query);
-
-                return contents;
-            }
-        }
-
-        /// <summary>
-        /// Checks whether an <see cref="IContent"/> item has any children
-        /// </summary>
-        /// <param name="id">Id of the <see cref="IContent"/></param>
-        /// <returns>True if the content has any children otherwise False</returns>
-        public bool HasChildren(int id)
-        {
-            return CountChildren(id) > 0;
-        }
-
-        internal int CountChildren(int id)
-        {
-            using (var repository = _repositoryFactory.CreateContentRepository(_uowProvider.GetUnitOfWork()))
-            {
-                var query = Query<IContent>.Builder.Where(x => x.ParentId == id);
-                var count = repository.Count(query);
-                return count;
-            }
-        }
-
-        /// <summary>
-        /// Checks whether an <see cref="IContent"/> item has any published versions
-        /// </summary>
-        /// <param name="id">Id of the <see cref="IContent"/></param>
-        /// <returns>True if the content has any published version otherwise False</returns>
-        public bool HasPublishedVersion(int id)
-        {
-            using (var repository = _repositoryFactory.CreateContentRepository(_uowProvider.GetUnitOfWork()))
-            {
-                var query = Query<IContent>.Builder.Where(x => x.Published == true && x.Id == id && x.Trashed == false);
-                int count = repository.Count(query);
-                return count > 0;
-            }
-        }
-
-        /// <summary>
-        /// Checks if the passed in <see cref="IContent"/> can be published based on the anscestors publish state.
-        /// </summary>
-        /// <param name="content"><see cref="IContent"/> to check if anscestors are published</param>
-        /// <returns>True if the Content can be published, otherwise False</returns>
-        public bool IsPublishable(IContent content)
-        {
-            //If the passed in content has yet to be saved we "fallback" to checking the Parent
-            //because if the Parent is publishable then the current content can be Saved and Published
-            if (content.HasIdentity == false)
-            {
-                IContent parent = GetById(content.ParentId);
-                return IsPublishable(parent, true);
-            }
-
-            return IsPublishable(content, false);
-        }
-
-        /// <summary>
-        /// This will rebuild the xml structures for content in the database. 
-        /// </summary>
-        /// <param name="userId">This is not used for anything</param>
-        /// <returns>True if publishing succeeded, otherwise False</returns>
-        /// <remarks>
-        /// This is used for when a document type alias or a document type property is changed, the xml will need to 
-        /// be regenerated.
-        /// </remarks>
-        public bool RePublishAll(int userId = 0)
-        {
-            try
-            {
-                RebuildXmlStructures();
-                return true;
-            }
-            catch (Exception ex)
-            {
-                LogHelper.Error<ContentService>("An error occurred executing RePublishAll", ex);
-                return false;
-            }
-        }
-
-        /// <summary>
-        /// This will rebuild the xml structures for content in the database. 
-        /// </summary>
-        /// <param name="contentTypeIds">
-        /// If specified will only rebuild the xml for the content type's specified, otherwise will update the structure
-        /// for all published content.
-        /// </param>
-        internal void RePublishAll(params int[] contentTypeIds)
-        {
-            try
-            {
-                RebuildXmlStructures(contentTypeIds);
-            }
-            catch (Exception ex)
-            {
-                LogHelper.Error<ContentService>("An error occurred executing RePublishAll", ex);
-            }
-        }
-
-        /// <summary>
-        /// Publishes a single <see cref="IContent"/> object
-        /// </summary>
-        /// <param name="content">The <see cref="IContent"/> to publish</param>
-        /// <param name="userId">Optional Id of the User issueing the publishing</param>
-        /// <returns>True if publishing succeeded, otherwise False</returns>
-        public bool Publish(IContent content, int userId = 0)
-        {
-            var result = SaveAndPublishDo(content, userId);
-            LogHelper.Info<ContentService>("Call was made to ContentService.Publish, use PublishWithStatus instead since that method will provide more detailed information on the outcome");
-	        return result.Success;
-        }
-
-        /// <summary>
-        /// Publishes a single <see cref="IContent"/> object
-        /// </summary>
-        /// <param name="content">The <see cref="IContent"/> to publish</param>
-        /// <param name="userId">Optional Id of the User issueing the publishing</param>
-        /// <returns>True if publishing succeeded, otherwise False</returns>
-        public Attempt<PublishStatus> PublishWithStatus(IContent content, int userId = 0)
-        {
-            return SaveAndPublishDo(content, userId);
-        }
-
-        /// <summary>
-        /// Publishes a <see cref="IContent"/> object and all its children
-        /// </summary>
-        /// <param name="content">The <see cref="IContent"/> to publish along with its children</param>
-        /// <param name="userId">Optional Id of the User issueing the publishing</param>
-        /// <returns>True if publishing succeeded, otherwise False</returns>
-        [Obsolete("Use PublishWithChildrenWithStatus instead, that method will provide more detailed information on the outcome and also allows the includeUnpublished flag")]
-        public bool PublishWithChildren(IContent content, int userId = 0)
-        {
-            var result = PublishWithChildrenDo(content, userId, true);
-
-            //This used to just return false only when the parent content failed, otherwise would always return true so we'll
-            // do the same thing for the moment
-            if (!result.Any(x => x.Result.ContentItem.Id == content.Id))
-                return false;
-
-            return result.Single(x => x.Result.ContentItem.Id == content.Id).Success;	        
-        }
-
-        /// <summary>
-        /// Publishes a <see cref="IContent"/> object and all its children
-        /// </summary>
-        /// <param name="content">The <see cref="IContent"/> to publish along with its children</param>
-        /// <param name="userId">Optional Id of the User issueing the publishing</param>
-        /// <param name="includeUnpublished">set to true if you want to also publish children that are currently unpublished</param>
-        /// <returns>True if publishing succeeded, otherwise False</returns>
-        public IEnumerable<Attempt<PublishStatus>> PublishWithChildrenWithStatus(IContent content, int userId = 0, bool includeUnpublished = false)
-        {
-            return PublishWithChildrenDo(content, userId, includeUnpublished);
-        }
-
-        /// <summary>
-        /// UnPublishes a single <see cref="IContent"/> object
-        /// </summary>
-        /// <param name="content">The <see cref="IContent"/> to publish</param>
-        /// <param name="userId">Optional Id of the User issueing the publishing</param>
-        /// <returns>True if unpublishing succeeded, otherwise False</returns>
-        public bool UnPublish(IContent content, int userId = 0)
-        {
-            return UnPublishDo(content, false, userId);
-        }
-
-        /// <summary>
-        /// Saves and Publishes a single <see cref="IContent"/> object
-        /// </summary>
-        /// <param name="content">The <see cref="IContent"/> to save and publish</param>
-        /// <param name="userId">Optional Id of the User issueing the publishing</param>
-        /// <param name="raiseEvents">Optional boolean indicating whether or not to raise save events.</param>
-        /// <returns>True if publishing succeeded, otherwise False</returns>
-        [Obsolete("Use SaveAndPublishWithStatus instead, that method will provide more detailed information on the outcome")]
-        public bool SaveAndPublish(IContent content, int userId = 0, bool raiseEvents = true)
-        {
-            var result = SaveAndPublishDo(content, userId, raiseEvents);
-	        return result.Success;
-        }
-
-        /// <summary>
-        /// Saves and Publishes a single <see cref="IContent"/> object
-        /// </summary>
-        /// <param name="content">The <see cref="IContent"/> to save and publish</param>
-        /// <param name="userId">Optional Id of the User issueing the publishing</param>
-        /// <param name="raiseEvents">Optional boolean indicating whether or not to raise save events.</param>
-        /// <returns>True if publishing succeeded, otherwise False</returns>
-        public Attempt<PublishStatus> SaveAndPublishWithStatus(IContent content, int userId = 0, bool raiseEvents = true)
-        {
-            return SaveAndPublishDo(content, userId, raiseEvents);
-        }
-
-        /// <summary>
-        /// Saves a single <see cref="IContent"/> object
-        /// </summary>
-        /// <param name="content">The <see cref="IContent"/> to save</param>
-        /// <param name="userId">Optional Id of the User saving the Content</param>
-        /// <param name="raiseEvents">Optional boolean indicating whether or not to raise events.</param>
-        public void Save(IContent content, int userId = 0, bool raiseEvents = true)
-        {
-            Save(content, true, userId, raiseEvents);
-        }
-
-        /// <summary>
-        /// Saves a collection of <see cref="IContent"/> objects.
-        /// </summary>
-        /// <remarks>
-        /// If the collection of content contains new objects that references eachother by Id or ParentId,
-        /// then use the overload Save method with a collection of Lazy <see cref="IContent"/>.
-        /// </remarks>
-        /// <param name="contents">Collection of <see cref="IContent"/> to save</param>
-        /// <param name="userId">Optional Id of the User saving the Content</param>
-        /// <param name="raiseEvents">Optional boolean indicating whether or not to raise events.</param>
-        public void Save(IEnumerable<IContent> contents, int userId = 0, bool raiseEvents = true)
-        {
-            if (raiseEvents)
-            {
-                if (Saving.IsRaisedEventCancelled(new SaveEventArgs<IContent>(contents), this))
-                    return;
-            }
-            using (new WriteLock(Locker))
-            {
-                var containsNew = contents.Any(x => x.HasIdentity == false);
-
-                var uow = _uowProvider.GetUnitOfWork();
-                using (var repository = _repositoryFactory.CreateContentRepository(uow))
-                {
-                    if (containsNew)
-                    {
-                        foreach (var content in contents)
-                        {
-                            content.WriterId = userId;
-
-                            //Only change the publish state if the "previous" version was actually published
-                            if (content.Published)
-                                content.ChangePublishedState(PublishedState.Saved);
-
-                            repository.AddOrUpdate(content);
-                            uow.Commit();
-                        }
-                    }
-                    else
-                    {
-                        foreach (var content in contents)
-                        {
-                            content.WriterId = userId;
-                            repository.AddOrUpdate(content);
-                        }
-                        uow.Commit();
-                    }
-                }
-
-                if (raiseEvents)
-                    Saved.RaiseEvent(new SaveEventArgs<IContent>(contents, false), this);
-
-                Audit.Add(AuditTypes.Save, "Bulk Save content performed by user", userId == -1 ? 0 : userId, -1);
-            }
-        }
-
-        /// <summary>
-        /// Deletes all content of specified type. All children of deleted content is moved to Recycle Bin.
-        /// </summary>
-        /// <remarks>This needs extra care and attention as its potentially a dangerous and extensive operation</remarks>
-        /// <param name="contentTypeId">Id of the <see cref="IContentType"/></param>
-        /// <param name="userId">Optional Id of the user issueing the delete operation</param>
-        public void DeleteContentOfType(int contentTypeId, int userId = 0)
-        {
-            using (new WriteLock(Locker))
-            {
-                using (var uow = _uowProvider.GetUnitOfWork())
-                {
-                    var repository = _repositoryFactory.CreateContentRepository(uow);
-                    //NOTE What about content that has the contenttype as part of its composition?
-                    var query = Query<IContent>.Builder.Where(x => x.ContentTypeId == contentTypeId);
-                    var contents = repository.GetByQuery(query).ToArray();
-
-                    if (Deleting.IsRaisedEventCancelled(new DeleteEventArgs<IContent>(contents), this))
-                        return;
-
-                    foreach (var content in contents.OrderByDescending(x => x.ParentId))
-                    {
-                        //Look for children of current content and move that to trash before the current content is deleted
-                        var c = content;
-                        var childQuery = Query<IContent>.Builder.Where(x => x.Path.StartsWith(c.Path));
-                        var children = repository.GetByQuery(childQuery);
-
-                        foreach (var child in children)
-                        {
-                            if (child.ContentType.Id != contentTypeId)
-                                MoveToRecycleBin(child, userId);
-                        }
-
-                        //Permantly delete the content
-                        Delete(content, userId);
-                    }
-                }
-
-                Audit.Add(AuditTypes.Delete,
-                          string.Format("Delete Content of Type {0} performed by user", contentTypeId),
-                          userId, -1);
-            }
-        }
-
-        /// <summary>
-        /// Permanently deletes an <see cref="IContent"/> object as well as all of its Children.
-        /// </summary>
-        /// <remarks>
-        /// This method will also delete associated media files, child content and possibly associated domains.
-        /// </remarks>
-        /// <remarks>Please note that this method will completely remove the Content from the database</remarks>
-        /// <param name="content">The <see cref="IContent"/> to delete</param>
-        /// <param name="userId">Optional Id of the User deleting the Content</param>
-        public void Delete(IContent content, int userId = 0)
-        {
-            using (new WriteLock(Locker))
-            {
-                if (Deleting.IsRaisedEventCancelled(new DeleteEventArgs<IContent>(content), this))
-                    return;
-
-                //Make sure that published content is unpublished before being deleted
-                if (HasPublishedVersion(content.Id))
-                {
-                    UnPublish(content, userId);
-                }
-
-                //Delete children before deleting the 'possible parent'
-                var children = GetChildren(content.Id);
-                foreach (var child in children)
-                {
-                    Delete(child, userId);
-                }
-
-                var uow = _uowProvider.GetUnitOfWork();
-                using (var repository = _repositoryFactory.CreateContentRepository(uow))
-                {
-                    repository.Delete(content);
-                    uow.Commit();
-                }
-
-                Deleted.RaiseEvent(new DeleteEventArgs<IContent>(content, false), this);
-
-                Audit.Add(AuditTypes.Delete, "Delete Content performed by user", userId, content.Id);
-            }
-        }
-
-        /// <summary>
-        /// Permanently deletes versions from an <see cref="IContent"/> object prior to a specific date.
-        /// This method will never delete the latest version of a content item.
-        /// </summary>
-        /// <param name="id">Id of the <see cref="IContent"/> object to delete versions from</param>
-        /// <param name="versionDate">Latest version date</param>
-        /// <param name="userId">Optional Id of the User deleting versions of a Content object</param>
-        public void DeleteVersions(int id, DateTime versionDate, int userId = 0)
-        {
-            if (DeletingVersions.IsRaisedEventCancelled(new DeleteRevisionsEventArgs(id, dateToRetain: versionDate), this))
-                return;
-
-            var uow = _uowProvider.GetUnitOfWork();
-            using (var repository = _repositoryFactory.CreateContentRepository(uow))
-            {
-                repository.DeleteVersions(id, versionDate);
-                uow.Commit();
-            }
-
-            DeletedVersions.RaiseEvent(new DeleteRevisionsEventArgs(id, false, dateToRetain: versionDate), this);
-
-            Audit.Add(AuditTypes.Delete, "Delete Content by version date performed by user", userId, -1);
-        }
-
-        /// <summary>
-        /// Permanently deletes specific version(s) from an <see cref="IContent"/> object.
-        /// This method will never delete the latest version of a content item.
-        /// </summary>
-        /// <param name="id">Id of the <see cref="IContent"/> object to delete a version from</param>
-        /// <param name="versionId">Id of the version to delete</param>
-        /// <param name="deletePriorVersions">Boolean indicating whether to delete versions prior to the versionId</param>
-        /// <param name="userId">Optional Id of the User deleting versions of a Content object</param>
-        public void DeleteVersion(int id, Guid versionId, bool deletePriorVersions, int userId = 0)
-        {
-            using (new WriteLock(Locker))
-            {
-                if (DeletingVersions.IsRaisedEventCancelled(new DeleteRevisionsEventArgs(id, specificVersion: versionId), this))
-                    return;
-
-                if (deletePriorVersions)
-                {
-                    var content = GetByVersion(versionId);
-                    DeleteVersions(id, content.UpdateDate, userId);
-                }
-
-                var uow = _uowProvider.GetUnitOfWork();
-                using (var repository = _repositoryFactory.CreateContentRepository(uow))
-                {
-                    repository.DeleteVersion(versionId);
-                    uow.Commit();
-                }
-
-                DeletedVersions.RaiseEvent(new DeleteRevisionsEventArgs(id, false, specificVersion: versionId), this);
-
-                Audit.Add(AuditTypes.Delete, "Delete Content by version performed by user", userId, -1);
-            }
-        }
-
-        /// <summary>
-        /// Deletes an <see cref="IContent"/> object by moving it to the Recycle Bin
-        /// </summary>
-        /// <remarks>Move an item to the Recycle Bin will result in the item being unpublished</remarks>
-        /// <param name="content">The <see cref="IContent"/> to delete</param>
-        /// <param name="userId">Optional Id of the User deleting the Content</param>
-        public void MoveToRecycleBin(IContent content, int userId = 0)
-        {
-            using (new WriteLock(Locker))
-            {
-                var originalPath = content.Path;
-
-                if (Trashing.IsRaisedEventCancelled(
-                    new MoveEventArgs<IContent>(
-                        new MoveEventInfo<IContent>(content, originalPath, Constants.System.RecycleBinContent)), this))
-                {
-                    return;
-                }
-
-                var moveInfo = new List<MoveEventInfo<IContent>>
-                {
-                    new MoveEventInfo<IContent>(content, originalPath, Constants.System.RecycleBinContent)
-                };
-
-                //Make sure that published content is unpublished before being moved to the Recycle Bin
-                if (HasPublishedVersion(content.Id))
-                {
-                    UnPublish(content, userId);
-                }
-
-                //Unpublish descendents of the content item that is being moved to trash
-                var descendants = GetDescendants(content).OrderBy(x => x.Level).ToList();
-                foreach (var descendant in descendants)
-                {
-                    UnPublish(descendant, userId);
-                }
-
-                var uow = _uowProvider.GetUnitOfWork();
-                using (var repository = _repositoryFactory.CreateContentRepository(uow))
-                {
-                    content.WriterId = userId;
-                    content.ChangeTrashedState(true);
-                    repository.AddOrUpdate(content);
-
-                    //Loop through descendants to update their trash state, but ensuring structure by keeping the ParentId
-                    foreach (var descendant in descendants)
-                    {
-                        moveInfo.Add(new MoveEventInfo<IContent>(descendant, descendant.Path, descendant.ParentId));
-
-                        descendant.WriterId = userId;
-                        descendant.ChangeTrashedState(true, descendant.ParentId);
-                        repository.AddOrUpdate(descendant);
-                    }
-
-                    uow.Commit();
-                }
-
-                Trashed.RaiseEvent(new MoveEventArgs<IContent>(false, moveInfo.ToArray()), this);
-
-                Audit.Add(AuditTypes.Move, "Move Content to Recycle Bin performed by user", userId, content.Id);
-            }
-        }
-
-        /// <summary>
-        /// Moves an <see cref="IContent"/> object to a new location by changing its parent id.
-        /// </summary>
-        /// <remarks>
-        /// If the <see cref="IContent"/> object is already published it will be
-        /// published after being moved to its new location. Otherwise it'll just
-        /// be saved with a new parent id.
-        /// </remarks>
-        /// <param name="content">The <see cref="IContent"/> to move</param>
-        /// <param name="parentId">Id of the Content's new Parent</param>
-        /// <param name="userId">Optional Id of the User moving the Content</param>
-        public void Move(IContent content, int parentId, int userId = 0)
-        {
-            using (new WriteLock(Locker))
-            {
-                //This ensures that the correct method is called if this method is used to Move to recycle bin.
-                if (parentId == -20)
-                {
-                    MoveToRecycleBin(content, userId);
-                    return;
-                }
-                
-                if (Moving.IsRaisedEventCancelled(
-                    new MoveEventArgs<IContent>(
-                        new MoveEventInfo<IContent>(content, content.Path, parentId)), this))
-                {
-                    return;
-                }
-
-                //used to track all the moved entities to be given to the event
-                var moveInfo = new List<MoveEventInfo<IContent>>();
-
-                //call private method that does the recursive moving
-                PerformMove(content, parentId, userId, moveInfo);
-
-                Moved.RaiseEvent(new MoveEventArgs<IContent>(false, moveInfo.ToArray()), this);
-
-                Audit.Add(AuditTypes.Move, "Move Content performed by user", userId, content.Id);
-            }
-        }
-
-        /// <summary>
-        /// Empties the Recycle Bin by deleting all <see cref="IContent"/> that resides in the bin
-        /// </summary>
-        public void EmptyRecycleBin()
-        {
-            using (new WriteLock(Locker))
-            {
-                List<int> ids;
-                List<string> files;
-                bool success;
-                var nodeObjectType = new Guid(Constants.ObjectTypes.Document);
-
-                using (var repository = _repositoryFactory.CreateRecycleBinRepository(_uowProvider.GetUnitOfWork()))
-                {
-                    ids = repository.GetIdsOfItemsInRecycleBin(nodeObjectType);
-                    files = repository.GetFilesInRecycleBin(nodeObjectType);
-
-                    if (EmptyingRecycleBin.IsRaisedEventCancelled(new RecycleBinEventArgs(nodeObjectType, ids, files), this))
-                        return;
-
-                    success = repository.EmptyRecycleBin(nodeObjectType);
-                    if (success)
-                        repository.DeleteFiles(files);
-                }
-
-                EmptiedRecycleBin.RaiseEvent(new RecycleBinEventArgs(nodeObjectType, ids, files, success), this);
-            }
-            Audit.Add(AuditTypes.Delete, "Empty Content Recycle Bin performed by user", 0, -20);
-        }
-
-        /// <summary>
-        /// Copies an <see cref="IContent"/> object by creating a new Content object of the same type and copies all data from the current 
-        /// to the new copy which is returned.
-        /// </summary>
-        /// <param name="content">The <see cref="IContent"/> to copy</param>
-        /// <param name="parentId">Id of the Content's new Parent</param>
-        /// <param name="relateToOriginal">Boolean indicating whether the copy should be related to the original</param>
-        /// <param name="userId">Optional Id of the User copying the Content</param>
-        /// <returns>The newly created <see cref="IContent"/> object</returns>
-        public IContent Copy(IContent content, int parentId, bool relateToOriginal, int userId = 0)
-        {
-            //TODO: This all needs to be managed correctly so that the logic is submitted in one
-            // transaction, the CRUD needs to be moved to the repo
-
-            using (new WriteLock(Locker))
-            {
-                var copy = content.DeepCloneWithResetIdentities();
-                copy.ParentId = parentId;
-
-                // A copy should never be set to published automatically even if the original was.
-                copy.ChangePublishedState(PublishedState.Unpublished);
-
-                if (Copying.IsRaisedEventCancelled(new CopyEventArgs<IContent>(content, copy, parentId), this))
-                    return null;
-
-                var uow = _uowProvider.GetUnitOfWork();
-                using (var repository = _repositoryFactory.CreateContentRepository(uow))
-                {
-                    // Update the create author and last edit author
-                    copy.CreatorId = userId;
-                    copy.WriterId = userId;
-
-                    repository.AddOrUpdate(copy);
-                    uow.Commit();
-
-                    //Special case for the Upload DataType
-<<<<<<< HEAD
-                    //TODO: Should we handle this with events?
-
-                    if (content.Properties.Any(x => x.PropertyType.PropertyEditorAlias == Constants.PropertyEditors.UploadFieldAlias))
-=======
-                    //TODO: This really shouldn't be here! What about the cropper in v7, we'll have the same issue.
-                    var uploadDataTypeId = new Guid(Constants.PropertyEditors.UploadField);
-                    if (content.Properties.Any(x => x.PropertyType.DataTypeId == uploadDataTypeId))
->>>>>>> fd19411e
-                    {
-                        bool isUpdated = false;
-                        var fs = FileSystemProviderManager.Current.GetFileSystemProvider<MediaFileSystem>();
-
-                        //Loop through properties to check if the content contains media that should be deleted
-                        foreach (var property in content.Properties.Where(x => x.PropertyType.PropertyEditorAlias == Constants.PropertyEditors.UploadFieldAlias
-                                                                               && string.IsNullOrEmpty(x.Value.ToString()) == false))
-                        {
-                            if (fs.FileExists(IOHelper.MapPath(property.Value.ToString())))
-                            {
-                                var currentPath = fs.GetRelativePath(property.Value.ToString());
-                                var propertyId = copy.Properties.First(x => x.Alias == property.Alias).Id;
-                                var newPath = fs.GetRelativePath(propertyId, System.IO.Path.GetFileName(currentPath));
-
-                                fs.CopyFile(currentPath, newPath);
-                                copy.SetValue(property.Alias, fs.GetUrl(newPath));
-
-                                //Copy thumbnails
-                                foreach (var thumbPath in fs.GetThumbnails(currentPath))
-                                {
-                                    var newThumbPath = fs.GetRelativePath(propertyId, System.IO.Path.GetFileName(thumbPath));
-                                    fs.CopyFile(thumbPath, newThumbPath);
-                                }
-                                isUpdated = true;
-                            }
-                        }
-
-                        if (isUpdated)
-                        {
-                            repository.AddOrUpdate(copy);
-                            uow.Commit();
-                        }
-                    }
-
-                    //Special case for the associated tags
-                    var tags = uow.Database.Fetch<TagRelationshipDto>("WHERE nodeId = @Id", new { Id = content.Id });
-                    foreach (var tag in tags)
-                    {
-                        uow.Database.Insert(new TagRelationshipDto { NodeId = copy.Id, TagId = tag.TagId, PropertyTypeId = tag.PropertyTypeId });
-                    }
-                }
-
-                //NOTE This 'Relation' part should eventually be delegated to a RelationService
-                if (relateToOriginal)
-                {
-                    IRelationType relationType = null;
-                    using (var relationTypeRepository = _repositoryFactory.CreateRelationTypeRepository(uow))
-                    {
-                        relationType = relationTypeRepository.Get(1);
-                    }
-
-                    using (var relationRepository = _repositoryFactory.CreateRelationRepository(uow))
-                    {
-                        var relation = new Relation(content.Id, copy.Id, relationType);
-                        relationRepository.AddOrUpdate(relation);
-                        uow.Commit();
-                    }
-
-                    Audit.Add(AuditTypes.Copy,
-                              string.Format("Copied content with Id: '{0}' related to original content with Id: '{1}'",
-                                            copy.Id, content.Id), copy.WriterId, copy.Id);
-                }
-
-                //Look for children and copy those as well
-                var children = GetChildren(content.Id);
-                foreach (var child in children)
-                {
-                    Copy(child, copy.Id, relateToOriginal, userId);
-                }
-
-                Copied.RaiseEvent(new CopyEventArgs<IContent>(content, copy, false, parentId), this);
-
-                Audit.Add(AuditTypes.Copy, "Copy Content performed by user", content.WriterId, content.Id);
-
-
-                //TODO: Don't think we need this here because cache should be cleared by the event listeners
-                // and the correct ICacheRefreshers!?
-                RuntimeCacheProvider.Current.Clear();
-
-                return copy;
-            }
-        }
-
-
-        /// <summary>
-        /// Sends an <see cref="IContent"/> to Publication, which executes handlers and events for the 'Send to Publication' action.
-        /// </summary>
-        /// <param name="content">The <see cref="IContent"/> to send to publication</param>
-        /// <param name="userId">Optional Id of the User issueing the send to publication</param>
-        /// <returns>True if sending publication was succesfull otherwise false</returns>
-        public bool SendToPublication(IContent content, int userId = 0)
-        {
-
-            if (SendingToPublish.IsRaisedEventCancelled(new SendToPublishEventArgs<IContent>(content), this))
-                return false;
-
-            //TODO: Do some stuff here.. ... what is it supposed to do ?
-            // pretty sure all that legacy stuff did was raise an event? and we no longer have IActionHandlers so no worries there.
-
-            SentToPublish.RaiseEvent(new SendToPublishEventArgs<IContent>(content, false), this);
-
-            Audit.Add(AuditTypes.SendToPublish, "Send to Publish performed by user", content.WriterId, content.Id);
-
-            //TODO: will this ever be false??
-            return true;
-        }
-
-        /// <summary>
-        /// Rollback an <see cref="IContent"/> object to a previous version.
-        /// This will create a new version, which is a copy of all the old data.
-        /// </summary>
-        /// <remarks>
-        /// The way data is stored actually only allows us to rollback on properties
-        /// and not data like Name and Alias of the Content.
-        /// </remarks>
-        /// <param name="id">Id of the <see cref="IContent"/>being rolled back</param>
-        /// <param name="versionId">Id of the version to rollback to</param>
-        /// <param name="userId">Optional Id of the User issueing the rollback of the Content</param>
-        /// <returns>The newly created <see cref="IContent"/> object</returns>
-        public IContent Rollback(int id, Guid versionId, int userId = 0)
-        {
-            var content = GetByVersion(versionId);
-
-            if (RollingBack.IsRaisedEventCancelled(new RollbackEventArgs<IContent>(content), this))
-                return content;
-
-            var uow = _uowProvider.GetUnitOfWork();
-            using (var repository = _repositoryFactory.CreateContentRepository(uow))
-            {
-                content.WriterId = userId;
-                content.CreatorId = userId;
-                content.ChangePublishedState(PublishedState.Unpublished);
-
-                repository.AddOrUpdate(content);
-                uow.Commit();
-            }
-
-            RolledBack.RaiseEvent(new RollbackEventArgs<IContent>(content, false), this);
-
-            Audit.Add(AuditTypes.RollBack, "Content rollback performed by user", content.WriterId, content.Id);
-
-            return content;
-        }
-
-        /// <summary>
-        /// Sorts a collection of <see cref="IContent"/> objects by updating the SortOrder according
-        /// to the ordering of items in the passed in <see cref="IEnumerable{T}"/>.
-        /// </summary>
-        /// <remarks>
-        /// Using this method will ensure that the Published-state is maintained upon sorting
-        /// so the cache is updated accordingly - as needed.
-        /// </remarks>
-        /// <param name="items"></param>
-        /// <param name="userId"></param>
-        /// <param name="raiseEvents"></param>
-        /// <returns>True if sorting succeeded, otherwise False</returns>
-        public bool Sort(IEnumerable<IContent> items, int userId = 0, bool raiseEvents = true)
-        {
-            if (raiseEvents)
-            {
-                if (Saving.IsRaisedEventCancelled(new SaveEventArgs<IContent>(items), this))
-                    return false;
-            }
-
-            var shouldBePublished = new List<IContent>();
-            var shouldBeSaved = new List<IContent>();
-
-            using (new WriteLock(Locker))
-            {
-                var uow = _uowProvider.GetUnitOfWork();
-                using (var repository = _repositoryFactory.CreateContentRepository(uow))
-                {
-                    int i = 0;
-                    foreach (var content in items)
-                    {
-                        //If the current sort order equals that of the content
-                        //we don't need to update it, so just increment the sort order
-                        //and continue.
-                        if (content.SortOrder == i)
-                        {
-                            i++;
-                            continue;
-                        }
-
-                        content.SortOrder = i;
-                        content.WriterId = userId;
-                        i++;
-
-                        if (content.Published)
-                        {
-                            var published = _publishingStrategy.Publish(content, userId);
-                            shouldBePublished.Add(content);
-                        }
-                        else
-                            shouldBeSaved.Add(content);
-
-                        repository.AddOrUpdate(content);
-                    }
-
-                    uow.Commit();
-
-                    foreach (var content in shouldBeSaved)
-                    {
-                        //Create and Save PreviewXml DTO
-                        var xml = content.ToXml();
-                        CreateAndSavePreviewXml(xml, content.Id, content.Version, uow.Database);
-                    }
-
-                    foreach (var content in shouldBePublished)
-                    {
-                        //Create and Save PreviewXml DTO
-                        var xml = content.ToXml();
-                        CreateAndSavePreviewXml(xml, content.Id, content.Version, uow.Database);
-                        //Create and Save ContentXml DTO
-                        CreateAndSaveContentXml(xml, content.Id, uow.Database);
-                    }
-                }
-            }
-
-            if (raiseEvents)
-                Saved.RaiseEvent(new SaveEventArgs<IContent>(items, false), this);
-
-            if (shouldBePublished.Any())
-                _publishingStrategy.PublishingFinalized(shouldBePublished, false);
-
-            Audit.Add(AuditTypes.Sort, "Sorting content performed by user", userId, 0);
-
-            return true;
-        }
-
-        #region Internal Methods
-
-        /// <summary>
-        /// Gets a collection of <see cref="IContent"/> descendants by the first Parent.
-        /// </summary>
-        /// <param name="content"><see cref="IContent"/> item to retrieve Descendants from</param>
-        /// <returns>An Enumerable list of <see cref="IContent"/> objects</returns>
-        internal IEnumerable<IContent> GetPublishedDescendants(IContent content)
-        {
-            using (var repository = _repositoryFactory.CreateContentRepository(_uowProvider.GetUnitOfWork()))
-            {
-                var query = Query<IContent>.Builder.Where(x => x.Id != content.Id && x.Path.StartsWith(content.Path) && x.Trashed == false);
-                var contents = repository.GetByPublishedVersion(query);
-
-                return contents;
-            }
-        }
-
-        #endregion
-
-        #region Private Methods
-
-        private void PerformMove(IContent content, int parentId, int userId, ICollection<MoveEventInfo<IContent>> moveInfo)
-        {
-            //add a tracking item to use in the Moved event
-            moveInfo.Add(new MoveEventInfo<IContent>(content, content.Path, parentId));
-
-            content.WriterId = userId;
-            if (parentId == -1)
-            {
-                content.Path = string.Concat("-1,", content.Id);
-                content.Level = 1;
-            }
-            else
-            {
-                var parent = GetById(parentId);
-                content.Path = string.Concat(parent.Path, ",", content.Id);
-                content.Level = parent.Level + 1;
-            }
-
-            //If Content is being moved away from Recycle Bin, its state should be un-trashed
-            if (content.Trashed && parentId != Constants.System.RecycleBinContent)
-            {
-                content.ChangeTrashedState(false, parentId);
-            }
-            else
-            {
-                content.ParentId = parentId;
-            }
-
-            //If Content is published, it should be (re)published from its new location
-            if (content.Published)
-            {
-                //If Content is Publishable its saved and published
-                //otherwise we save the content without changing the publish state, and generate new xml because the Path, Level and Parent has changed.
-                if (IsPublishable(content))
-                {
-                    //TODO: This is raising events, probably not desirable as this costs performance for event listeners like Examine
-                    SaveAndPublish(content, userId);
-                }
-                else
-                {
-                    //TODO: This is raising events, probably not desirable as this costs performance for event listeners like Examine
-                    Save(content, false, userId);
-
-                    using (var uow = _uowProvider.GetUnitOfWork())
-                    {
-                        var xml = content.ToXml();
-                        var poco = new ContentXmlDto { NodeId = content.Id, Xml = xml.ToString(SaveOptions.None) };
-                        var exists =
-                            uow.Database.FirstOrDefault<ContentXmlDto>("WHERE nodeId = @Id", new { Id = content.Id }) !=
-                            null;
-                        int result = exists
-                                         ? uow.Database.Update(poco)
-                                         : Convert.ToInt32(uow.Database.Insert(poco));
-                    }
-                }
-            }
-            else
-            {
-                //TODO: This is raising events, probably not desirable as this costs performance for event listeners like Examine
-                Save(content, userId);
-            }
-
-            //Ensure that Path and Level is updated on children
-            var children = GetChildren(content.Id).ToArray();
-            if (children.Any())
-            {
-                foreach (var child in children)
-                {
-                    PerformMove(child, content.Id, userId, moveInfo);
-                }
-            }
-        }
-
-        //TODO: WE should make a base class for ContentService and MediaService to share! 
-        // currently we have this logic duplicated (nearly the same) for media types and soon to be member types
-
-        /// <summary>
-        /// Rebuilds all xml content in the cmsContentXml table for all documents
-        /// </summary>
-        /// <param name="contentTypeIds">
-        /// Only rebuild the xml structures for the content type ids passed in, if none then rebuilds the structures
-        /// for all content
-        /// </param>
-        /// <returns>True if publishing succeeded, otherwise False</returns>
-        private void RebuildXmlStructures(params int[] contentTypeIds)
-        {
-            using (new WriteLock(Locker))
-            {
-                var list = new List<IContent>();
-
-                var uow = _uowProvider.GetUnitOfWork();
-
-                //First we're going to get the data that needs to be inserted before clearing anything, this 
-                //ensures that we don't accidentally leave the content xml table empty if something happens
-                //during the lookup process.
-
-                list.AddRange(contentTypeIds.Any() == false
-                    ? GetAllPublished()
-                    : contentTypeIds.SelectMany(GetPublishedContentOfContentType));
-
-                var xmlItems = new List<ContentXmlDto>();
-                foreach (var c in list)
-                {
-                    var xml = c.ToXml();
-                    xmlItems.Add(new ContentXmlDto { NodeId = c.Id, Xml = xml.ToString(SaveOptions.None) });
-                }
-
-                //Ok, now we need to remove the data and re-insert it, we'll do this all in one transaction too.
-                using (var tr = uow.Database.GetTransaction())
-                {
-                    if (contentTypeIds.Any() == false)
-                    {
-                        //Remove all Document records from the cmsContentXml table (DO NOT REMOVE Media/Members!) (based on inner join of cmsDocument)
-                        var subQuery = new Sql()
-                            .Select("DISTINCT cmsContentXml.nodeId")
-                            .From<ContentXmlDto>()
-                            .InnerJoin<DocumentDto>()
-                            .On<ContentXmlDto, DocumentDto>(left => left.NodeId, right => right.NodeId);
-
-                        var deleteSql = SqlSyntaxContext.SqlSyntaxProvider.GetDeleteSubquery("cmsContentXml", "nodeId", subQuery);
-                        uow.Database.Execute(deleteSql);
-                    }
-                    else
-                    {
-                        foreach (var id in contentTypeIds)
-                        {
-                            //first we'll clear out the data from the cmsContentXml table for this type
-                            var id1 = id;
-                            var subQuery = new Sql()
-                                .Select("cmsDocument.nodeId")
-                                .From<DocumentDto>()
-                                .InnerJoin<ContentDto>()
-                                .On<DocumentDto, ContentDto>(left => left.NodeId, right => right.NodeId)
-                                .Where<DocumentDto>(dto => dto.Published)
-                                .Where<ContentDto>(dto => dto.ContentTypeId == id1);
-
-                            var deleteSql = SqlSyntaxContext.SqlSyntaxProvider.GetDeleteSubquery("cmsContentXml", "nodeId", subQuery);
-                            uow.Database.Execute(deleteSql);
-                        }
-                    }
-
-                    //bulk insert it into the database
-                    uow.Database.BulkInsertRecords(xmlItems, tr);
-
-                    tr.Complete();    
-                }
-
-                Audit.Add(AuditTypes.Publish, "RebuildXmlStructures completed, the xml has been regenerated in the database", 0, -1);
-            }
-        }
-
-        /// <summary>
-        /// Publishes a <see cref="IContent"/> object and all its children
-        /// </summary>
-        /// <param name="content">The <see cref="IContent"/> to publish along with its children</param>
-        /// <param name="userId">Optional Id of the User issueing the publishing</param>
-        /// <param name="includeUnpublished">If set to true, this will also publish descendants that are completely unpublished, normally this will only publish children that have previously been published</param>	    
-        /// <returns>
-        /// A list of publish statues. If the parent document is not valid or cannot be published because it's parent(s) is not published
-        /// then the list will only contain one status item, otherwise it will contain status items for it and all of it's descendants that
-        /// are to be published.
-        /// </returns>
-        private IEnumerable<Attempt<PublishStatus>> PublishWithChildrenDo(
-            IContent content, int userId = 0, bool includeUnpublished = false)
-        {
-            if (content == null) throw new ArgumentNullException("content");
-
-            using (new WriteLock(Locker))
-            {
-                var result = new List<Attempt<PublishStatus>>();
-
-                //Check if parent is published (although not if its a root node) - if parent isn't published this Content cannot be published
-                if (content.ParentId != -1 && content.ParentId != -20 && IsPublishable(content) == false)
-                {
-                    LogHelper.Info<ContentService>(
-                        string.Format(
-                            "Content '{0}' with Id '{1}' could not be published because its parent or one of its ancestors is not published.",
-                            content.Name, content.Id));
-                    result.Add(Attempt.Fail(new PublishStatus(content, PublishStatusType.FailedPathNotPublished)));
-                    return result;
-                }
-
-                //Content contains invalid property values and can therefore not be published - fire event?
-                if (!content.IsValid())
-                {
-                    LogHelper.Info<ContentService>(
-                        string.Format("Content '{0}' with Id '{1}' could not be published because of invalid properties.",
-                                      content.Name, content.Id));
-                    result.Add(
-                        Attempt.Fail(
-                            new PublishStatus(content, PublishStatusType.FailedContentInvalid)
-                                {
-                                    InvalidProperties = ((ContentBase)content).LastInvalidProperties
-                                }));
-                    return result;
-                }
-
-                //Consider creating a Path query instead of recursive method:
-                //var query = Query<IContent>.Builder.Where(x => x.Path.StartsWith(content.Path));
-
-                var updated = new List<IContent>();
-                var list = new List<IContent>();
-                list.Add(content); //include parent item
-                list.AddRange(GetDescendants(content));
-
-                var internalStrategy = (PublishingStrategy)_publishingStrategy;
-
-                //Publish and then update the database with new status
-                var publishedOutcome = internalStrategy.PublishWithChildrenInternal(list, userId, includeUnpublished).ToArray();
-
-                var uow = _uowProvider.GetUnitOfWork();
-                using (var repository = _repositoryFactory.CreateContentRepository(uow))
-                {
-                    //NOTE The Publish with subpages-dialog was used more as a republish-type-thing, so we'll have to include PublishStatusType.SuccessAlreadyPublished
-                    //in the updated-list, so the Published event is triggered with the expected set of pages and the xml is updated.
-                    foreach (var item in publishedOutcome.Where(
-                        x => x.Success || x.Result.StatusType == PublishStatusType.SuccessAlreadyPublished))
-                    {
-                        item.Result.ContentItem.WriterId = userId;
-                        repository.AddOrUpdate(item.Result.ContentItem);
-                        updated.Add(item.Result.ContentItem);
-                    }
-
-                    uow.Commit();
-
-                    foreach (var c in updated)
-                    {
-                        var xml = c.ToXml();
-                        var poco = new ContentXmlDto { NodeId = c.Id, Xml = xml.ToString(SaveOptions.None) };
-                        var exists = uow.Database.FirstOrDefault<ContentXmlDto>("WHERE nodeId = @Id", new { Id = c.Id }) !=
-                                        null;
-                        var r = exists
-                                    ? uow.Database.Update(poco)
-                                    : Convert.ToInt32(uow.Database.Insert(poco));
-                    }
-                }
-                //Save xml to db and call following method to fire event:
-                _publishingStrategy.PublishingFinalized(updated, false);
-
-                Audit.Add(AuditTypes.Publish, "Publish with Children performed by user", userId, content.Id);
-
-
-                return publishedOutcome;
-            }
-        }
-
-        /// <summary>
-        /// UnPublishes a single <see cref="IContent"/> object
-        /// </summary>
-        /// <param name="content">The <see cref="IContent"/> to publish</param>
-        /// <param name="omitCacheRefresh">Optional boolean to avoid having the cache refreshed when calling this Unpublish method. By default this method will update the cache.</param>
-        /// <param name="userId">Optional Id of the User issueing the publishing</param>
-        /// <returns>True if unpublishing succeeded, otherwise False</returns>
-        private bool UnPublishDo(IContent content, bool omitCacheRefresh = false, int userId = 0)
-        {
-            using (new WriteLock(Locker))
-            {
-                var unpublished = _publishingStrategy.UnPublish(content, userId);
-                if (unpublished)
-                {
-                    var uow = _uowProvider.GetUnitOfWork();
-                    using (var repository = _repositoryFactory.CreateContentRepository(uow))
-                    {
-                        content.WriterId = userId;
-                        repository.AddOrUpdate(content);
-
-                        //Remove 'published' xml from the cmsContentXml table for the unpublished content
-                        uow.Database.Delete<ContentXmlDto>("WHERE nodeId = @Id", new { Id = content.Id });
-
-                        uow.Commit();
-                    }
-                    //Delete xml from db? and call following method to fire event through PublishingStrategy to update cache
-                    if (omitCacheRefresh == false)
-                        _publishingStrategy.UnPublishingFinalized(content);
-
-                    Audit.Add(AuditTypes.UnPublish, "UnPublish performed by user", userId, content.Id);
-                }
-
-                return unpublished;
-            }
-        }
-
-        /// <summary>
-        /// Saves and Publishes a single <see cref="IContent"/> object
-        /// </summary>
-        /// <param name="content">The <see cref="IContent"/> to save and publish</param>
-        /// <param name="userId">Optional Id of the User issueing the publishing</param>
-        /// <param name="raiseEvents">Optional boolean indicating whether or not to raise save events.</param>
-        /// <returns>True if publishing succeeded, otherwise False</returns>
-        private Attempt<PublishStatus> SaveAndPublishDo(IContent content, int userId = 0, bool raiseEvents = true)
-        {
-            if (raiseEvents)
-            {
-                if (Saving.IsRaisedEventCancelled(new SaveEventArgs<IContent>(content), this))
-                {
-                    return Attempt.Fail(new PublishStatus(content, PublishStatusType.FailedCancelledByEvent));
-                }
-            }
-
-            using (new WriteLock(Locker))
-            {
-                //Has this content item previously been published? If so, we don't need to refresh the children
-                var previouslyPublished = content.HasIdentity && HasPublishedVersion(content.Id); //content might not have an id
-                var publishStatus = new PublishStatus(content, PublishStatusType.Success); //initially set to success
-
-                //Check if parent is published (although not if its a root node) - if parent isn't published this Content cannot be published
-                publishStatus.StatusType = CheckAndLogIsPublishable(content);
-                //if it is not successful, then check if the props are valid
-                if ((int)publishStatus.StatusType < 10)
-                {
-                    //Content contains invalid property values and can therefore not be published - fire event?
-                    publishStatus.StatusType = CheckAndLogIsValid(content);
-                    //set the invalid properties (if there are any)
-                    publishStatus.InvalidProperties = ((ContentBase)content).LastInvalidProperties;
-                }
-                //if we're still successful, then publish using the strategy
-                if (publishStatus.StatusType == PublishStatusType.Success)
-                {
-                    var internalStrategy = (PublishingStrategy)_publishingStrategy;
-                    //Publish and then update the database with new status
-                    var publishResult = internalStrategy.PublishInternal(content, userId);
-                    //set the status type to the publish result
-                    publishStatus.StatusType = publishResult.Result.StatusType;
-                }
-
-                //we are successfully published if our publishStatus is still Successful
-                bool published = publishStatus.StatusType == PublishStatusType.Success;
-
-                var uow = _uowProvider.GetUnitOfWork();
-                using (var repository = _repositoryFactory.CreateContentRepository(uow))
-                {
-                    //Since this is the Save and Publish method, the content should be saved even though the publish fails or isn't allowed
-                    if (content.HasIdentity == false)
-                    {
-                        content.CreatorId = userId;
-                    }
-                    content.WriterId = userId;
-
-                    repository.AddOrUpdate(content);
-
-                    uow.Commit();
-
-                    var xml = content.ToXml();
-                    //Preview Xml
-                    CreateAndSavePreviewXml(xml, content.Id, content.Version, uow.Database);
-
-                    if (published)
-                    {
-                        //Content Xml
-                        CreateAndSaveContentXml(xml, content.Id, uow.Database);
-                    }
-                }
-
-                if (raiseEvents)
-                    Saved.RaiseEvent(new SaveEventArgs<IContent>(content, false), this);
-
-                //Save xml to db and call following method to fire event through PublishingStrategy to update cache
-                if (published)
-                {
-                    _publishingStrategy.PublishingFinalized(content);
-                }
-
-                //We need to check if children and their publish state to ensure that we 'republish' content that was previously published
-                if (published && previouslyPublished == false && HasChildren(content.Id))
-                {
-                    var descendants = GetPublishedDescendants(content);
-
-                    _publishingStrategy.PublishingFinalized(descendants, false);
-                }
-
-                Audit.Add(AuditTypes.Publish, "Save and Publish performed by user", userId, content.Id);
-
-                return Attempt.If(publishStatus.StatusType == PublishStatusType.Success, publishStatus);
-            }
-        }
-
-        /// <summary>
-        /// Saves a single <see cref="IContent"/> object
-        /// </summary>
-        /// <param name="content">The <see cref="IContent"/> to save</param>
-        /// <param name="changeState">Boolean indicating whether or not to change the Published state upon saving</param>
-        /// <param name="userId">Optional Id of the User saving the Content</param>
-        /// <param name="raiseEvents">Optional boolean indicating whether or not to raise events.</param>
-        private void Save(IContent content, bool changeState, int userId = 0, bool raiseEvents = true)
-        {
-            if (raiseEvents)
-            {
-                if (Saving.IsRaisedEventCancelled(new SaveEventArgs<IContent>(content), this))
-                    return;
-            }
-
-            using (new WriteLock(Locker))
-            {
-                var uow = _uowProvider.GetUnitOfWork();
-                using (var repository = _repositoryFactory.CreateContentRepository(uow))
-                {
-                    if (content.HasIdentity == false)
-                    {
-                        content.CreatorId = userId;
-                    }
-                    content.WriterId = userId;
-
-                    //Only change the publish state if the "previous" version was actually published or marked as unpublished
-                    if (changeState && (content.Published || ((Content)content).PublishedState == PublishedState.Unpublished))
-                        content.ChangePublishedState(PublishedState.Saved);
-
-                    repository.AddOrUpdate(content);
-                    uow.Commit();
-
-                    //Preview Xml
-                    var xml = content.ToXml();
-                    CreateAndSavePreviewXml(xml, content.Id, content.Version, uow.Database);
-                }
-
-                if (raiseEvents)
-                    Saved.RaiseEvent(new SaveEventArgs<IContent>(content, false), this);
-
-                Audit.Add(AuditTypes.Save, "Save Content performed by user", userId, content.Id);
-            }
-        }
-
-        /// <summary>
-        /// Checks if the passed in <see cref="IContent"/> can be published based on the anscestors publish state.
-        /// </summary>
-        /// <remarks>
-        /// Check current is only used when falling back to checking the Parent of non-saved content, as
-        /// non-saved content doesn't have a valid path yet.
-        /// </remarks>
-        /// <param name="content"><see cref="IContent"/> to check if anscestors are published</param>
-        /// <param name="checkCurrent">Boolean indicating whether the passed in content should also be checked for published versions</param>
-        /// <returns>True if the Content can be published, otherwise False</returns>
-        private bool IsPublishable(IContent content, bool checkCurrent)
-        {
-            var ids = content.Path.Split(',').Select(int.Parse).ToList();
-            foreach (var id in ids)
-            {
-                //If Id equals that of the recycle bin we return false because nothing in the bin can be published
-                if (id == -20)
-                    return false;
-
-                //We don't check the System Root, so just continue
-                if (id == -1) continue;
-
-                //If the current id equals that of the passed in content and if current shouldn't be checked we skip it.
-                if (checkCurrent == false && id == content.Id) continue;
-
-                //Check if the content for the current id is published - escape the loop if we encounter content that isn't published
-                var hasPublishedVersion = HasPublishedVersion(id);
-                if (hasPublishedVersion == false)
-                    return false;
-            }
-
-            return true;
-        }
-
-        private PublishStatusType CheckAndLogIsPublishable(IContent content)
-        {
-            //Check if parent is published (although not if its a root node) - if parent isn't published this Content cannot be published
-            if (content.ParentId != -1 && content.ParentId != -20 && IsPublishable(content) == false)
-            {
-                LogHelper.Info<ContentService>(
-                    string.Format(
-                        "Content '{0}' with Id '{1}' could not be published because its parent is not published.",
-                        content.Name, content.Id));
-                return PublishStatusType.FailedPathNotPublished;
-            }
-
-            return PublishStatusType.Success;
-        }
-
-        private PublishStatusType CheckAndLogIsValid(IContent content)
-        {
-            //Content contains invalid property values and can therefore not be published - fire event?
-            if (content.IsValid() == false)
-            {
-                LogHelper.Info<ContentService>(
-                    string.Format(
-                        "Content '{0}' with Id '{1}' could not be published because of invalid properties.",
-                        content.Name, content.Id));
-                return PublishStatusType.FailedContentInvalid;
-            }
-
-            return PublishStatusType.Success;
-        }
-
-        private void CreateAndSavePreviewXml(XElement xml, int id, Guid version, UmbracoDatabase db)
-        {
-            var previewPoco = new PreviewXmlDto
-            {
-                NodeId = id,
-                Timestamp = DateTime.Now,
-                VersionId = version,
-                Xml = xml.ToString(SaveOptions.None)
-            };
-            var previewExists =
-                db.ExecuteScalar<int>("SELECT COUNT(nodeId) FROM cmsPreviewXml WHERE nodeId = @Id AND versionId = @Version",
-                                                new { Id = id, Version = version }) != 0;
-            int previewResult = previewExists
-                                    ? db.Update<PreviewXmlDto>(
-                                        "SET xml = @Xml, timestamp = @Timestamp WHERE nodeId = @Id AND versionId = @Version",
-                                        new
-                                            {
-                                                Xml = previewPoco.Xml,
-                                                Timestamp = previewPoco.Timestamp,
-                                                Id = previewPoco.NodeId,
-                                                Version = previewPoco.VersionId
-                                            })
-                                    : Convert.ToInt32(db.Insert(previewPoco));
-        }
-
-        private void CreateAndSaveContentXml(XElement xml, int id, UmbracoDatabase db)
-        {
-            var contentPoco = new ContentXmlDto { NodeId = id, Xml = xml.ToString(SaveOptions.None) };
-            var contentExists = db.ExecuteScalar<int>("SELECT COUNT(nodeId) FROM cmsContentXml WHERE nodeId = @Id", new { Id = id }) != 0;
-            int contentResult = contentExists ? db.Update(contentPoco) : Convert.ToInt32(db.Insert(contentPoco));
-        }
-
-        private IContentType FindContentTypeByAlias(string contentTypeAlias)
-        {
-            using (var repository = _repositoryFactory.CreateContentTypeRepository(_uowProvider.GetUnitOfWork()))
-            {
-                var query = Query<IContentType>.Builder.Where(x => x.Alias == contentTypeAlias);
-                var types = repository.GetByQuery(query);
-
-                if (types.Any() == false)
-                    throw new Exception(
-                        string.Format("No ContentType matching the passed in Alias: '{0}' was found",
-                                      contentTypeAlias));
-
-                var contentType = types.First();
-
-                if (contentType == null)
-                    throw new Exception(string.Format("ContentType matching the passed in Alias: '{0}' was null",
-                                                      contentTypeAlias));
-
-                return contentType;
-            }
-        }
-
-        #endregion
-
-        #region Proxy Event Handlers
-        /// <summary>
-        /// Occurs before publish.
-        /// </summary>
-        /// <remarks>Proxy to the real event on the <see cref="PublishingStrategy"/></remarks>
-        public static event TypedEventHandler<IPublishingStrategy, PublishEventArgs<IContent>> Publishing
-        {
-            add { PublishingStrategy.Publishing += value; }
-            remove { PublishingStrategy.Publishing -= value; }
-        }
-
-        /// <summary>
-        /// Occurs after publish.
-        /// </summary>
-        /// <remarks>Proxy to the real event on the <see cref="PublishingStrategy"/></remarks>
-        public static event TypedEventHandler<IPublishingStrategy, PublishEventArgs<IContent>> Published
-        {
-            add { PublishingStrategy.Published += value; }
-            remove { PublishingStrategy.Published -= value; }
-        }
-        /// <summary>
-        /// Occurs before unpublish.
-        /// </summary>
-        /// <remarks>Proxy to the real event on the <see cref="PublishingStrategy"/></remarks>
-        public static event TypedEventHandler<IPublishingStrategy, PublishEventArgs<IContent>> UnPublishing
-        {
-            add { PublishingStrategy.UnPublishing += value; }
-            remove { PublishingStrategy.UnPublishing -= value; }
-        }
-
-        /// <summary>
-        /// Occurs after unpublish.
-        /// </summary>
-        /// <remarks>Proxy to the real event on the <see cref="PublishingStrategy"/></remarks>
-        public static event TypedEventHandler<IPublishingStrategy, PublishEventArgs<IContent>> UnPublished
-        {
-            add { PublishingStrategy.UnPublished += value; }
-            remove { PublishingStrategy.UnPublished -= value; }
-        }
-        #endregion
-
-        #region Event Handlers
-        /// <summary>
-        /// Occurs before Delete
-        /// </summary>		
-        public static event TypedEventHandler<IContentService, DeleteEventArgs<IContent>> Deleting;
-
-        /// <summary>
-        /// Occurs after Delete
-        /// </summary>
-        public static event TypedEventHandler<IContentService, DeleteEventArgs<IContent>> Deleted;
-
-        /// <summary>
-        /// Occurs before Delete Versions
-        /// </summary>		
-        public static event TypedEventHandler<IContentService, DeleteRevisionsEventArgs> DeletingVersions;
-
-        /// <summary>
-        /// Occurs after Delete Versions
-        /// </summary>
-        public static event TypedEventHandler<IContentService, DeleteRevisionsEventArgs> DeletedVersions;
-
-        /// <summary>
-        /// Occurs before Save
-        /// </summary>
-        public static event TypedEventHandler<IContentService, SaveEventArgs<IContent>> Saving;
-
-        /// <summary>
-        /// Occurs after Save
-        /// </summary>
-        public static event TypedEventHandler<IContentService, SaveEventArgs<IContent>> Saved;
-
-        /// <summary>
-        /// Occurs before Create
-        /// </summary>
-        [Obsolete("Use the Created event instead, the Creating and Created events both offer the same functionality, Creating event has been deprecated.")]
-        public static event TypedEventHandler<IContentService, NewEventArgs<IContent>> Creating;
-
-        /// <summary>
-        /// Occurs after Create
-        /// </summary>
-        /// <remarks>
-        /// Please note that the Content object has been created, but might not have been saved
-        /// so it does not have an identity yet (meaning no Id has been set).
-        /// </remarks>
-        public static event TypedEventHandler<IContentService, NewEventArgs<IContent>> Created;
-
-        /// <summary>
-        /// Occurs before Copy
-        /// </summary>
-        public static event TypedEventHandler<IContentService, CopyEventArgs<IContent>> Copying;
-
-        /// <summary>
-        /// Occurs after Copy
-        /// </summary>
-        public static event TypedEventHandler<IContentService, CopyEventArgs<IContent>> Copied;
-
-        /// <summary>
-        /// Occurs before Content is moved to Recycle Bin
-        /// </summary>
-        public static event TypedEventHandler<IContentService, MoveEventArgs<IContent>> Trashing;
-
-        /// <summary>
-        /// Occurs after Content is moved to Recycle Bin
-        /// </summary>
-        public static event TypedEventHandler<IContentService, MoveEventArgs<IContent>> Trashed;
-
-        /// <summary>
-        /// Occurs before Move
-        /// </summary>
-        public static event TypedEventHandler<IContentService, MoveEventArgs<IContent>> Moving;
-
-        /// <summary>
-        /// Occurs after Move
-        /// </summary>
-        public static event TypedEventHandler<IContentService, MoveEventArgs<IContent>> Moved;
-
-        /// <summary>
-        /// Occurs before Rollback
-        /// </summary>
-        public static event TypedEventHandler<IContentService, RollbackEventArgs<IContent>> RollingBack;
-
-        /// <summary>
-        /// Occurs after Rollback
-        /// </summary>
-        public static event TypedEventHandler<IContentService, RollbackEventArgs<IContent>> RolledBack;
-
-        /// <summary>
-        /// Occurs before Send to Publish
-        /// </summary>
-        public static event TypedEventHandler<IContentService, SendToPublishEventArgs<IContent>> SendingToPublish;
-
-        /// <summary>
-        /// Occurs after Send to Publish
-        /// </summary>
-        public static event TypedEventHandler<IContentService, SendToPublishEventArgs<IContent>> SentToPublish;
-
-        /// <summary>
-        /// Occurs before the Recycle Bin is emptied
-        /// </summary>
-        public static event TypedEventHandler<IContentService, RecycleBinEventArgs> EmptyingRecycleBin;
-
-        /// <summary>
-        /// Occurs after the Recycle Bin has been Emptied
-        /// </summary>
-        public static event TypedEventHandler<IContentService, RecycleBinEventArgs> EmptiedRecycleBin;
-        #endregion
-    }
+using System;
+using System.Collections.Generic;
+using System.Globalization;
+using System.Linq;
+using System.Threading;
+using System.Xml.Linq;
+using Umbraco.Core.Auditing;
+using Umbraco.Core.Events;
+using Umbraco.Core.IO;
+using Umbraco.Core.Logging;
+using Umbraco.Core.Models;
+using Umbraco.Core.Models.Membership;
+using Umbraco.Core.Models.Rdbms;
+using Umbraco.Core.Persistence;
+using Umbraco.Core.Persistence.Caching;
+using Umbraco.Core.Persistence.Querying;
+using Umbraco.Core.Persistence.Repositories;
+using Umbraco.Core.Persistence.SqlSyntax;
+using Umbraco.Core.Persistence.UnitOfWork;
+using Umbraco.Core.Publishing;
+
+namespace Umbraco.Core.Services
+{
+    /// <summary>
+    /// Represents the Content Service, which is an easy access to operations involving <see cref="IContent"/>
+    /// </summary>
+    public class ContentService : IContentService
+    {
+        private readonly IDatabaseUnitOfWorkProvider _uowProvider;
+        private readonly IPublishingStrategy _publishingStrategy;
+        private readonly RepositoryFactory _repositoryFactory;
+        //Support recursive locks because some of the methods that require locking call other methods that require locking. 
+        //for example, the Move method needs to be locked but this calls the Save method which also needs to be locked.
+        private static readonly ReaderWriterLockSlim Locker = new ReaderWriterLockSlim(LockRecursionPolicy.SupportsRecursion);
+
+        public ContentService()
+            : this(new RepositoryFactory())
+        { }
+
+        public ContentService(RepositoryFactory repositoryFactory)
+            : this(new PetaPocoUnitOfWorkProvider(), repositoryFactory, new PublishingStrategy())
+        { }
+
+        public ContentService(IDatabaseUnitOfWorkProvider provider)
+            : this(provider, new RepositoryFactory(), new PublishingStrategy())
+        { }
+
+        public ContentService(IDatabaseUnitOfWorkProvider provider, RepositoryFactory repositoryFactory)
+            : this(provider, repositoryFactory, new PublishingStrategy())
+        { }
+
+        public ContentService(IDatabaseUnitOfWorkProvider provider, RepositoryFactory repositoryFactory, IPublishingStrategy publishingStrategy)
+        {
+            if (provider == null) throw new ArgumentNullException("provider");
+            if (repositoryFactory == null) throw new ArgumentNullException("repositoryFactory");
+            if (publishingStrategy == null) throw new ArgumentNullException("publishingStrategy");
+            _uowProvider = provider;
+            _publishingStrategy = publishingStrategy;
+            _repositoryFactory = repositoryFactory;
+        }
+
+        /// <summary>
+        /// Assigns a single permission to the current content item for the specified user ids
+        /// </summary>
+        /// <param name="entity"></param>
+        /// <param name="permission"></param>
+        /// <param name="userIds"></param>
+        public void AssignContentPermission(IContent entity, char permission, IEnumerable<int> userIds)
+        {
+            var uow = _uowProvider.GetUnitOfWork();
+            using (var repository = _repositoryFactory.CreateContentRepository(uow))
+            {
+                repository.AssignEntityPermission(entity, permission, userIds);
+            }
+        }
+
+        /// <summary>
+        /// Gets the list of permissions for the content item
+        /// </summary>
+        /// <param name="content"></param>
+        /// <returns></returns>
+        public IEnumerable<EntityPermission> GetPermissionsForEntity(IContent content)
+        {
+            var uow = _uowProvider.GetUnitOfWork();
+            using (var repository = _repositoryFactory.CreateContentRepository(uow))
+            {
+                return repository.GetPermissionsForEntity(content.Id);
+            }
+        }
+
+        /// <summary>
+        /// Creates an <see cref="IContent"/> object using the alias of the <see cref="IContentType"/>
+        /// that this Content should based on.
+        /// </summary>
+        /// <remarks>
+        /// Note that using this method will simply return a new IContent without any identity
+        /// as it has not yet been persisted. It is intended as a shortcut to creating new content objects
+        /// that does not invoke a save operation against the database.
+        /// </remarks>
+        /// <param name="name">Name of the Content object</param>
+        /// <param name="parentId">Id of Parent for the new Content</param>
+        /// <param name="contentTypeAlias">Alias of the <see cref="IContentType"/></param>
+        /// <param name="userId">Optional id of the user creating the content</param>
+        /// <returns><see cref="IContent"/></returns>
+        public IContent CreateContent(string name, int parentId, string contentTypeAlias, int userId = 0)
+        {
+            var contentType = FindContentTypeByAlias(contentTypeAlias);
+            var content = new Content(name, parentId, contentType);
+
+            if (Creating.IsRaisedEventCancelled(new NewEventArgs<IContent>(content, contentTypeAlias, parentId), this))
+            {
+                content.WasCancelled = true;
+                return content;
+            }
+
+            content.CreatorId = userId;
+            content.WriterId = userId;
+
+            Created.RaiseEvent(new NewEventArgs<IContent>(content, false, contentTypeAlias, parentId), this);
+
+            Audit.Add(AuditTypes.New, string.Format("Content '{0}' was created", name), content.CreatorId, content.Id);
+
+            return content;
+        }
+
+        /// <summary>
+        /// Creates an <see cref="IContent"/> object using the alias of the <see cref="IContentType"/>
+        /// that this Content should based on.
+        /// </summary>
+        /// <remarks>
+        /// Note that using this method will simply return a new IContent without any identity
+        /// as it has not yet been persisted. It is intended as a shortcut to creating new content objects
+        /// that does not invoke a save operation against the database.
+        /// </remarks>
+        /// <param name="name">Name of the Content object</param>
+        /// <param name="parent">Parent <see cref="IContent"/> object for the new Content</param>
+        /// <param name="contentTypeAlias">Alias of the <see cref="IContentType"/></param>
+        /// <param name="userId">Optional id of the user creating the content</param>
+        /// <returns><see cref="IContent"/></returns>
+        public IContent CreateContent(string name, IContent parent, string contentTypeAlias, int userId = 0)
+        {
+            var contentType = FindContentTypeByAlias(contentTypeAlias);
+            var content = new Content(name, parent, contentType);
+
+            if (Creating.IsRaisedEventCancelled(new NewEventArgs<IContent>(content, contentTypeAlias, parent), this))
+            {
+                content.WasCancelled = true;
+                return content;
+            }
+
+            content.CreatorId = userId;
+            content.WriterId = userId;
+
+            Created.RaiseEvent(new NewEventArgs<IContent>(content, false, contentTypeAlias, parent), this);
+
+            Audit.Add(AuditTypes.New, string.Format("Content '{0}' was created", name), content.CreatorId, content.Id);
+
+            return content;
+        }
+
+        /// <summary>
+        /// Creates and saves an <see cref="IContent"/> object using the alias of the <see cref="IContentType"/>
+        /// that this Content should based on.
+        /// </summary>
+        /// <remarks>
+        /// This method returns an <see cref="IContent"/> object that has been persisted to the database
+        /// and therefor has an identity.
+        /// </remarks>
+        /// <param name="name">Name of the Content object</param>
+        /// <param name="parentId">Id of Parent for the new Content</param>
+        /// <param name="contentTypeAlias">Alias of the <see cref="IContentType"/></param>
+        /// <param name="userId">Optional id of the user creating the content</param>
+        /// <returns><see cref="IContent"/></returns>
+        public IContent CreateContentWithIdentity(string name, int parentId, string contentTypeAlias, int userId = 0)
+        {
+            var contentType = FindContentTypeByAlias(contentTypeAlias);
+            var content = new Content(name, parentId, contentType);
+
+            //NOTE: I really hate the notion of these Creating/Created events - they are so inconsistent, I've only just found
+            // out that in these 'WithIdentity' methods, the Saving/Saved events were not fired, wtf. Anyways, they're added now.
+            if (Creating.IsRaisedEventCancelled(new NewEventArgs<IContent>(content, contentTypeAlias, parentId), this))
+            {
+                content.WasCancelled = true;
+                return content;
+            }
+
+            if (Saving.IsRaisedEventCancelled(new SaveEventArgs<IContent>(content), this))
+            {
+                content.WasCancelled = true;
+                return content;
+            }
+
+            var uow = _uowProvider.GetUnitOfWork();
+            using (var repository = _repositoryFactory.CreateContentRepository(uow))
+            {
+                content.CreatorId = userId;
+                content.WriterId = userId;
+                repository.AddOrUpdate(content);
+                uow.Commit();
+            }
+
+            Saved.RaiseEvent(new SaveEventArgs<IContent>(content, false), this);
+
+            Created.RaiseEvent(new NewEventArgs<IContent>(content, false, contentTypeAlias, parentId), this);
+
+            Audit.Add(AuditTypes.New, string.Format("Content '{0}' was created with Id {1}", name, content.Id), content.CreatorId, content.Id);
+
+            return content;
+        }
+
+        /// <summary>
+        /// Creates and saves an <see cref="IContent"/> object using the alias of the <see cref="IContentType"/>
+        /// that this Content should based on.
+        /// </summary>
+        /// <remarks>
+        /// This method returns an <see cref="IContent"/> object that has been persisted to the database
+        /// and therefor has an identity.
+        /// </remarks>
+        /// <param name="name">Name of the Content object</param>
+        /// <param name="parent">Parent <see cref="IContent"/> object for the new Content</param>
+        /// <param name="contentTypeAlias">Alias of the <see cref="IContentType"/></param>
+        /// <param name="userId">Optional id of the user creating the content</param>
+        /// <returns><see cref="IContent"/></returns>
+        public IContent CreateContentWithIdentity(string name, IContent parent, string contentTypeAlias, int userId = 0)
+        {
+            var contentType = FindContentTypeByAlias(contentTypeAlias);
+            var content = new Content(name, parent, contentType);
+
+            //NOTE: I really hate the notion of these Creating/Created events - they are so inconsistent, I've only just found
+            // out that in these 'WithIdentity' methods, the Saving/Saved events were not fired, wtf. Anyways, they're added now.
+            if (Creating.IsRaisedEventCancelled(new NewEventArgs<IContent>(content, contentTypeAlias, parent), this))
+            {
+                content.WasCancelled = true;
+                return content;
+            }
+
+            if (Saving.IsRaisedEventCancelled(new SaveEventArgs<IContent>(content), this))
+            {
+                content.WasCancelled = true;
+                return content;
+            }
+
+            var uow = _uowProvider.GetUnitOfWork();
+            using (var repository = _repositoryFactory.CreateContentRepository(uow))
+            {
+                content.CreatorId = userId;
+                content.WriterId = userId;
+                repository.AddOrUpdate(content);
+                uow.Commit();
+            }
+
+            Saved.RaiseEvent(new SaveEventArgs<IContent>(content, false), this);
+
+            Created.RaiseEvent(new NewEventArgs<IContent>(content, false, contentTypeAlias, parent), this);
+
+            Audit.Add(AuditTypes.New, string.Format("Content '{0}' was created with Id {1}", name, content.Id), content.CreatorId, content.Id);
+
+            return content;
+        }
+
+        /// <summary>
+        /// Gets an <see cref="IContent"/> object by Id
+        /// </summary>
+        /// <param name="id">Id of the Content to retrieve</param>
+        /// <returns><see cref="IContent"/></returns>
+        public IContent GetById(int id)
+        {
+            using (var repository = _repositoryFactory.CreateContentRepository(_uowProvider.GetUnitOfWork()))
+            {
+                return repository.Get(id);
+            }
+        }
+
+        /// <summary>
+        /// Gets an <see cref="IContent"/> object by Id
+        /// </summary>
+        /// <param name="ids">Ids of the Content to retrieve</param>
+        /// <returns><see cref="IContent"/></returns>
+        public IEnumerable<IContent> GetByIds(IEnumerable<int> ids)
+        {
+            using (var repository = _repositoryFactory.CreateContentRepository(_uowProvider.GetUnitOfWork()))
+            {
+                return repository.GetAll(ids.ToArray());
+            }
+        }
+
+        /// <summary>
+        /// Gets an <see cref="IContent"/> object by its 'UniqueId'
+        /// </summary>
+        /// <param name="key">Guid key of the Content to retrieve</param>
+        /// <returns><see cref="IContent"/></returns>
+        public IContent GetById(Guid key)
+        {
+            using (var repository = _repositoryFactory.CreateContentRepository(_uowProvider.GetUnitOfWork()))
+            {
+                var query = Query<IContent>.Builder.Where(x => x.Key == key);
+                var contents = repository.GetByQuery(query);
+                return contents.SingleOrDefault();
+            }
+        }
+
+        /// <summary>
+        /// Gets a collection of <see cref="IContent"/> objects by the Id of the <see cref="IContentType"/>
+        /// </summary>
+        /// <param name="id">Id of the <see cref="IContentType"/></param>
+        /// <returns>An Enumerable list of <see cref="IContent"/> objects</returns>
+        public IEnumerable<IContent> GetContentOfContentType(int id)
+        {
+            using (var repository = _repositoryFactory.CreateContentRepository(_uowProvider.GetUnitOfWork()))
+            {
+                var query = Query<IContent>.Builder.Where(x => x.ContentTypeId == id);
+                var contents = repository.GetByQuery(query);
+
+                return contents;
+            }
+        }
+
+        internal IEnumerable<IContent> GetPublishedContentOfContentType(int id)
+        {
+            using (var repository = _repositoryFactory.CreateContentRepository(_uowProvider.GetUnitOfWork()))
+            {
+                var query = Query<IContent>.Builder.Where(x => x.ContentTypeId == id);
+                var contents = repository.GetByPublishedVersion(query);
+
+                return contents;
+            }
+        }
+
+        /// <summary>
+        /// Gets a collection of <see cref="IContent"/> objects by Level
+        /// </summary>
+        /// <param name="level">The level to retrieve Content from</param>
+        /// <returns>An Enumerable list of <see cref="IContent"/> objects</returns>
+        public IEnumerable<IContent> GetByLevel(int level)
+        {
+            using (var repository = _repositoryFactory.CreateContentRepository(_uowProvider.GetUnitOfWork()))
+            {
+                var query = Query<IContent>.Builder.Where(x => x.Level == level && !x.Path.StartsWith("-20"));
+                var contents = repository.GetByQuery(query);
+
+                return contents;
+            }
+        }
+
+        /// <summary>
+        /// Gets a specific version of an <see cref="IContent"/> item.
+        /// </summary>
+        /// <param name="versionId">Id of the version to retrieve</param>
+        /// <returns>An <see cref="IContent"/> item</returns>
+        public IContent GetByVersion(Guid versionId)
+        {
+            using (var repository = _repositoryFactory.CreateContentRepository(_uowProvider.GetUnitOfWork()))
+            {
+                return repository.GetByVersion(versionId);
+            }
+        }
+
+        /// <summary>
+        /// Gets a collection of an <see cref="IContent"/> objects versions by Id
+        /// </summary>
+        /// <param name="id"></param>
+        /// <returns>An Enumerable list of <see cref="IContent"/> objects</returns>
+        public IEnumerable<IContent> GetVersions(int id)
+        {
+            using (var repository = _repositoryFactory.CreateContentRepository(_uowProvider.GetUnitOfWork()))
+            {
+                var versions = repository.GetAllVersions(id);
+                return versions;
+            }
+        }
+
+        /// <summary>
+        /// Gets a collection of <see cref="IContent"/> objects, which are ancestors of the current content.
+        /// </summary>
+        /// <param name="id">Id of the <see cref="IContent"/> to retrieve ancestors for</param>
+        /// <returns>An Enumerable list of <see cref="IContent"/> objects</returns>
+        public IEnumerable<IContent> GetAncestors(int id)
+        {
+            var content = GetById(id);
+            return GetAncestors(content);
+        }
+
+        /// <summary>
+        /// Gets a collection of <see cref="IContent"/> objects, which are ancestors of the current content.
+        /// </summary>
+        /// <param name="content"><see cref="IContent"/> to retrieve ancestors for</param>
+        /// <returns>An Enumerable list of <see cref="IContent"/> objects</returns>
+        public IEnumerable<IContent> GetAncestors(IContent content)
+        {
+            var ids = content.Path.Split(',').Where(x => x != "-1" && x != content.Id.ToString(CultureInfo.InvariantCulture)).Select(int.Parse).ToArray();
+            if (ids.Any() == false)
+                return new List<IContent>();
+
+            using (var repository = _repositoryFactory.CreateContentRepository(_uowProvider.GetUnitOfWork()))
+            {
+                return repository.GetAll(ids);
+            }
+        }
+
+        /// <summary>
+        /// Gets a collection of <see cref="IContent"/> objects by Parent Id
+        /// </summary>
+        /// <param name="id">Id of the Parent to retrieve Children from</param>
+        /// <returns>An Enumerable list of <see cref="IContent"/> objects</returns>
+        public IEnumerable<IContent> GetChildren(int id)
+        {
+            using (var repository = _repositoryFactory.CreateContentRepository(_uowProvider.GetUnitOfWork()))
+            {
+                var query = Query<IContent>.Builder.Where(x => x.ParentId == id);
+                var contents = repository.GetByQuery(query).OrderBy(x => x.SortOrder);
+
+                return contents;
+            }
+        }
+
+        /// <summary>
+        /// Gets a collection of <see cref="IContent"/> objects by its name or partial name
+        /// </summary>
+        /// <param name="parentId">Id of the Parent to retrieve Children from</param>
+        /// <param name="name">Full or partial name of the children</param>
+        /// <returns>An Enumerable list of <see cref="IContent"/> objects</returns>
+        public IEnumerable<IContent> GetChildrenByName(int parentId, string name)
+        {
+            using (var repository = _repositoryFactory.CreateContentRepository(_uowProvider.GetUnitOfWork()))
+            {
+                var query = Query<IContent>.Builder.Where(x => x.ParentId == parentId && x.Name.Contains(name));
+                var contents = repository.GetByQuery(query);
+
+                return contents;
+            }
+        }
+
+        /// <summary>
+        /// Gets a collection of <see cref="IContent"/> objects by Parent Id
+        /// </summary>
+        /// <param name="id">Id of the Parent to retrieve Descendants from</param>
+        /// <returns>An Enumerable list of <see cref="IContent"/> objects</returns>
+        public IEnumerable<IContent> GetDescendants(int id)
+        {
+            var content = GetById(id);
+            return GetDescendants(content);
+        }
+
+        /// <summary>
+        /// Gets a collection of <see cref="IContent"/> objects by Parent Id
+        /// </summary>
+        /// <param name="content"><see cref="IContent"/> item to retrieve Descendants from</param>
+        /// <returns>An Enumerable list of <see cref="IContent"/> objects</returns>
+        public IEnumerable<IContent> GetDescendants(IContent content)
+        {
+            using (var repository = _repositoryFactory.CreateContentRepository(_uowProvider.GetUnitOfWork()))
+            {
+                var query = Query<IContent>.Builder.Where(x => x.Path.StartsWith(content.Path) && x.Id != content.Id);
+                var contents = repository.GetByQuery(query);
+
+                return contents;
+            }
+        }
+
+        /// <summary>
+        /// Gets the parent of the current content as an <see cref="IContent"/> item.
+        /// </summary>
+        /// <param name="id">Id of the <see cref="IContent"/> to retrieve the parent from</param>
+        /// <returns>Parent <see cref="IContent"/> object</returns>
+        public IContent GetParent(int id)
+        {
+            var content = GetById(id);
+            return GetParent(content);
+        }
+
+        /// <summary>
+        /// Gets the parent of the current content as an <see cref="IContent"/> item.
+        /// </summary>
+        /// <param name="content"><see cref="IContent"/> to retrieve the parent from</param>
+        /// <returns>Parent <see cref="IContent"/> object</returns>
+        public IContent GetParent(IContent content)
+        {
+            if (content.ParentId == -1 || content.ParentId == -20)
+                return null;
+
+            return GetById(content.ParentId);
+        }
+
+        /// <summary>
+        /// Gets the published version of an <see cref="IContent"/> item
+        /// </summary>
+        /// <param name="id">Id of the <see cref="IContent"/> to retrieve version from</param>
+        /// <returns>An <see cref="IContent"/> item</returns>
+        public IContent GetPublishedVersion(int id)
+        {
+            var version = GetVersions(id);
+            return version.FirstOrDefault(x => x.Published == true);
+        }
+
+        /// <summary>
+        /// Gets a collection of <see cref="IContent"/> objects, which reside at the first level / root
+        /// </summary>
+        /// <returns>An Enumerable list of <see cref="IContent"/> objects</returns>
+        public IEnumerable<IContent> GetRootContent()
+        {
+            using (var repository = _repositoryFactory.CreateContentRepository(_uowProvider.GetUnitOfWork()))
+            {
+                var query = Query<IContent>.Builder.Where(x => x.ParentId == -1);
+                var contents = repository.GetByQuery(query);
+
+                return contents;
+            }
+        }
+
+        /// <summary>
+        /// Gets all published content items
+        /// </summary>
+        /// <returns></returns>
+        internal IEnumerable<IContent> GetAllPublished()
+        {
+            using (var repository = _repositoryFactory.CreateContentRepository(_uowProvider.GetUnitOfWork()))
+            {
+                var query = Query<IContent>.Builder.Where(x => x.Trashed == false);
+                return repository.GetByPublishedVersion(query);
+            }
+        }
+
+        /// <summary>
+        /// Gets a collection of <see cref="IContent"/> objects, which has an expiration date less than or equal to today.
+        /// </summary>
+        /// <returns>An Enumerable list of <see cref="IContent"/> objects</returns>
+        public IEnumerable<IContent> GetContentForExpiration()
+        {
+            using (var repository = _repositoryFactory.CreateContentRepository(_uowProvider.GetUnitOfWork()))
+            {
+                var query = Query<IContent>.Builder.Where(x => x.Published == true && x.ExpireDate <= DateTime.Now);
+                var contents = repository.GetByQuery(query);
+
+                return contents;
+            }
+        }
+
+        /// <summary>
+        /// Gets a collection of <see cref="IContent"/> objects, which has a release date less than or equal to today.
+        /// </summary>
+        /// <returns>An Enumerable list of <see cref="IContent"/> objects</returns>
+        public IEnumerable<IContent> GetContentForRelease()
+        {
+            using (var repository = _repositoryFactory.CreateContentRepository(_uowProvider.GetUnitOfWork()))
+            {
+                var query = Query<IContent>.Builder.Where(x => x.Published == false && x.ReleaseDate <= DateTime.Now);
+                var contents = repository.GetByQuery(query);
+
+                return contents;
+            }
+        }
+
+        /// <summary>
+        /// Gets a collection of an <see cref="IContent"/> objects, which resides in the Recycle Bin
+        /// </summary>
+        /// <returns>An Enumerable list of <see cref="IContent"/> objects</returns>
+        public IEnumerable<IContent> GetContentInRecycleBin()
+        {
+            using (var repository = _repositoryFactory.CreateContentRepository(_uowProvider.GetUnitOfWork()))
+            {
+                var query = Query<IContent>.Builder.Where(x => x.Path.Contains("-20"));
+                var contents = repository.GetByQuery(query);
+
+                return contents;
+            }
+        }
+
+        /// <summary>
+        /// Checks whether an <see cref="IContent"/> item has any children
+        /// </summary>
+        /// <param name="id">Id of the <see cref="IContent"/></param>
+        /// <returns>True if the content has any children otherwise False</returns>
+        public bool HasChildren(int id)
+        {
+            return CountChildren(id) > 0;
+        }
+
+        internal int CountChildren(int id)
+        {
+            using (var repository = _repositoryFactory.CreateContentRepository(_uowProvider.GetUnitOfWork()))
+            {
+                var query = Query<IContent>.Builder.Where(x => x.ParentId == id);
+                var count = repository.Count(query);
+                return count;
+            }
+        }
+
+        /// <summary>
+        /// Checks whether an <see cref="IContent"/> item has any published versions
+        /// </summary>
+        /// <param name="id">Id of the <see cref="IContent"/></param>
+        /// <returns>True if the content has any published version otherwise False</returns>
+        public bool HasPublishedVersion(int id)
+        {
+            using (var repository = _repositoryFactory.CreateContentRepository(_uowProvider.GetUnitOfWork()))
+            {
+                var query = Query<IContent>.Builder.Where(x => x.Published == true && x.Id == id && x.Trashed == false);
+                int count = repository.Count(query);
+                return count > 0;
+            }
+        }
+
+        /// <summary>
+        /// Checks if the passed in <see cref="IContent"/> can be published based on the anscestors publish state.
+        /// </summary>
+        /// <param name="content"><see cref="IContent"/> to check if anscestors are published</param>
+        /// <returns>True if the Content can be published, otherwise False</returns>
+        public bool IsPublishable(IContent content)
+        {
+            //If the passed in content has yet to be saved we "fallback" to checking the Parent
+            //because if the Parent is publishable then the current content can be Saved and Published
+            if (content.HasIdentity == false)
+            {
+                IContent parent = GetById(content.ParentId);
+                return IsPublishable(parent, true);
+            }
+
+            return IsPublishable(content, false);
+        }
+
+        /// <summary>
+        /// This will rebuild the xml structures for content in the database. 
+        /// </summary>
+        /// <param name="userId">This is not used for anything</param>
+        /// <returns>True if publishing succeeded, otherwise False</returns>
+        /// <remarks>
+        /// This is used for when a document type alias or a document type property is changed, the xml will need to 
+        /// be regenerated.
+        /// </remarks>
+        public bool RePublishAll(int userId = 0)
+        {
+            try
+            {
+                RebuildXmlStructures();
+                return true;
+            }
+            catch (Exception ex)
+            {
+                LogHelper.Error<ContentService>("An error occurred executing RePublishAll", ex);
+                return false;
+            }
+        }
+
+        /// <summary>
+        /// This will rebuild the xml structures for content in the database. 
+        /// </summary>
+        /// <param name="contentTypeIds">
+        /// If specified will only rebuild the xml for the content type's specified, otherwise will update the structure
+        /// for all published content.
+        /// </param>
+        internal void RePublishAll(params int[] contentTypeIds)
+        {
+            try
+            {
+                RebuildXmlStructures(contentTypeIds);
+            }
+            catch (Exception ex)
+            {
+                LogHelper.Error<ContentService>("An error occurred executing RePublishAll", ex);
+            }
+        }
+
+        /// <summary>
+        /// Publishes a single <see cref="IContent"/> object
+        /// </summary>
+        /// <param name="content">The <see cref="IContent"/> to publish</param>
+        /// <param name="userId">Optional Id of the User issueing the publishing</param>
+        /// <returns>True if publishing succeeded, otherwise False</returns>
+        public bool Publish(IContent content, int userId = 0)
+        {
+            var result = SaveAndPublishDo(content, userId);
+            LogHelper.Info<ContentService>("Call was made to ContentService.Publish, use PublishWithStatus instead since that method will provide more detailed information on the outcome");
+	        return result.Success;
+        }
+
+        /// <summary>
+        /// Publishes a single <see cref="IContent"/> object
+        /// </summary>
+        /// <param name="content">The <see cref="IContent"/> to publish</param>
+        /// <param name="userId">Optional Id of the User issueing the publishing</param>
+        /// <returns>True if publishing succeeded, otherwise False</returns>
+        public Attempt<PublishStatus> PublishWithStatus(IContent content, int userId = 0)
+        {
+            return SaveAndPublishDo(content, userId);
+        }
+
+        /// <summary>
+        /// Publishes a <see cref="IContent"/> object and all its children
+        /// </summary>
+        /// <param name="content">The <see cref="IContent"/> to publish along with its children</param>
+        /// <param name="userId">Optional Id of the User issueing the publishing</param>
+        /// <returns>True if publishing succeeded, otherwise False</returns>
+        [Obsolete("Use PublishWithChildrenWithStatus instead, that method will provide more detailed information on the outcome and also allows the includeUnpublished flag")]
+        public bool PublishWithChildren(IContent content, int userId = 0)
+        {
+            var result = PublishWithChildrenDo(content, userId, true);
+
+            //This used to just return false only when the parent content failed, otherwise would always return true so we'll
+            // do the same thing for the moment
+            if (!result.Any(x => x.Result.ContentItem.Id == content.Id))
+                return false;
+
+            return result.Single(x => x.Result.ContentItem.Id == content.Id).Success;	        
+        }
+
+        /// <summary>
+        /// Publishes a <see cref="IContent"/> object and all its children
+        /// </summary>
+        /// <param name="content">The <see cref="IContent"/> to publish along with its children</param>
+        /// <param name="userId">Optional Id of the User issueing the publishing</param>
+        /// <param name="includeUnpublished">set to true if you want to also publish children that are currently unpublished</param>
+        /// <returns>True if publishing succeeded, otherwise False</returns>
+        public IEnumerable<Attempt<PublishStatus>> PublishWithChildrenWithStatus(IContent content, int userId = 0, bool includeUnpublished = false)
+        {
+            return PublishWithChildrenDo(content, userId, includeUnpublished);
+        }
+
+        /// <summary>
+        /// UnPublishes a single <see cref="IContent"/> object
+        /// </summary>
+        /// <param name="content">The <see cref="IContent"/> to publish</param>
+        /// <param name="userId">Optional Id of the User issueing the publishing</param>
+        /// <returns>True if unpublishing succeeded, otherwise False</returns>
+        public bool UnPublish(IContent content, int userId = 0)
+        {
+            return UnPublishDo(content, false, userId);
+        }
+
+        /// <summary>
+        /// Saves and Publishes a single <see cref="IContent"/> object
+        /// </summary>
+        /// <param name="content">The <see cref="IContent"/> to save and publish</param>
+        /// <param name="userId">Optional Id of the User issueing the publishing</param>
+        /// <param name="raiseEvents">Optional boolean indicating whether or not to raise save events.</param>
+        /// <returns>True if publishing succeeded, otherwise False</returns>
+        [Obsolete("Use SaveAndPublishWithStatus instead, that method will provide more detailed information on the outcome")]
+        public bool SaveAndPublish(IContent content, int userId = 0, bool raiseEvents = true)
+        {
+            var result = SaveAndPublishDo(content, userId, raiseEvents);
+	        return result.Success;
+        }
+
+        /// <summary>
+        /// Saves and Publishes a single <see cref="IContent"/> object
+        /// </summary>
+        /// <param name="content">The <see cref="IContent"/> to save and publish</param>
+        /// <param name="userId">Optional Id of the User issueing the publishing</param>
+        /// <param name="raiseEvents">Optional boolean indicating whether or not to raise save events.</param>
+        /// <returns>True if publishing succeeded, otherwise False</returns>
+        public Attempt<PublishStatus> SaveAndPublishWithStatus(IContent content, int userId = 0, bool raiseEvents = true)
+        {
+            return SaveAndPublishDo(content, userId, raiseEvents);
+        }
+
+        /// <summary>
+        /// Saves a single <see cref="IContent"/> object
+        /// </summary>
+        /// <param name="content">The <see cref="IContent"/> to save</param>
+        /// <param name="userId">Optional Id of the User saving the Content</param>
+        /// <param name="raiseEvents">Optional boolean indicating whether or not to raise events.</param>
+        public void Save(IContent content, int userId = 0, bool raiseEvents = true)
+        {
+            Save(content, true, userId, raiseEvents);
+        }
+
+        /// <summary>
+        /// Saves a collection of <see cref="IContent"/> objects.
+        /// </summary>
+        /// <remarks>
+        /// If the collection of content contains new objects that references eachother by Id or ParentId,
+        /// then use the overload Save method with a collection of Lazy <see cref="IContent"/>.
+        /// </remarks>
+        /// <param name="contents">Collection of <see cref="IContent"/> to save</param>
+        /// <param name="userId">Optional Id of the User saving the Content</param>
+        /// <param name="raiseEvents">Optional boolean indicating whether or not to raise events.</param>
+        public void Save(IEnumerable<IContent> contents, int userId = 0, bool raiseEvents = true)
+        {
+            if (raiseEvents)
+            {
+                if (Saving.IsRaisedEventCancelled(new SaveEventArgs<IContent>(contents), this))
+                    return;
+            }
+            using (new WriteLock(Locker))
+            {
+                var containsNew = contents.Any(x => x.HasIdentity == false);
+
+                var uow = _uowProvider.GetUnitOfWork();
+                using (var repository = _repositoryFactory.CreateContentRepository(uow))
+                {
+                    if (containsNew)
+                    {
+                        foreach (var content in contents)
+                        {
+                            content.WriterId = userId;
+
+                            //Only change the publish state if the "previous" version was actually published
+                            if (content.Published)
+                                content.ChangePublishedState(PublishedState.Saved);
+
+                            repository.AddOrUpdate(content);
+                            uow.Commit();
+                        }
+                    }
+                    else
+                    {
+                        foreach (var content in contents)
+                        {
+                            content.WriterId = userId;
+                            repository.AddOrUpdate(content);
+                        }
+                        uow.Commit();
+                    }
+                }
+
+                if (raiseEvents)
+                    Saved.RaiseEvent(new SaveEventArgs<IContent>(contents, false), this);
+
+                Audit.Add(AuditTypes.Save, "Bulk Save content performed by user", userId == -1 ? 0 : userId, -1);
+            }
+        }
+
+        /// <summary>
+        /// Deletes all content of specified type. All children of deleted content is moved to Recycle Bin.
+        /// </summary>
+        /// <remarks>This needs extra care and attention as its potentially a dangerous and extensive operation</remarks>
+        /// <param name="contentTypeId">Id of the <see cref="IContentType"/></param>
+        /// <param name="userId">Optional Id of the user issueing the delete operation</param>
+        public void DeleteContentOfType(int contentTypeId, int userId = 0)
+        {
+            using (new WriteLock(Locker))
+            {
+                using (var uow = _uowProvider.GetUnitOfWork())
+                {
+                    var repository = _repositoryFactory.CreateContentRepository(uow);
+                    //NOTE What about content that has the contenttype as part of its composition?
+                    var query = Query<IContent>.Builder.Where(x => x.ContentTypeId == contentTypeId);
+                    var contents = repository.GetByQuery(query).ToArray();
+
+                    if (Deleting.IsRaisedEventCancelled(new DeleteEventArgs<IContent>(contents), this))
+                        return;
+
+                    foreach (var content in contents.OrderByDescending(x => x.ParentId))
+                    {
+                        //Look for children of current content and move that to trash before the current content is deleted
+                        var c = content;
+                        var childQuery = Query<IContent>.Builder.Where(x => x.Path.StartsWith(c.Path));
+                        var children = repository.GetByQuery(childQuery);
+
+                        foreach (var child in children)
+                        {
+                            if (child.ContentType.Id != contentTypeId)
+                                MoveToRecycleBin(child, userId);
+                        }
+
+                        //Permantly delete the content
+                        Delete(content, userId);
+                    }
+                }
+
+                Audit.Add(AuditTypes.Delete,
+                          string.Format("Delete Content of Type {0} performed by user", contentTypeId),
+                          userId, -1);
+            }
+        }
+
+        /// <summary>
+        /// Permanently deletes an <see cref="IContent"/> object as well as all of its Children.
+        /// </summary>
+        /// <remarks>
+        /// This method will also delete associated media files, child content and possibly associated domains.
+        /// </remarks>
+        /// <remarks>Please note that this method will completely remove the Content from the database</remarks>
+        /// <param name="content">The <see cref="IContent"/> to delete</param>
+        /// <param name="userId">Optional Id of the User deleting the Content</param>
+        public void Delete(IContent content, int userId = 0)
+        {
+            using (new WriteLock(Locker))
+            {
+                if (Deleting.IsRaisedEventCancelled(new DeleteEventArgs<IContent>(content), this))
+                    return;
+
+                //Make sure that published content is unpublished before being deleted
+                if (HasPublishedVersion(content.Id))
+                {
+                    UnPublish(content, userId);
+                }
+
+                //Delete children before deleting the 'possible parent'
+                var children = GetChildren(content.Id);
+                foreach (var child in children)
+                {
+                    Delete(child, userId);
+                }
+
+                var uow = _uowProvider.GetUnitOfWork();
+                using (var repository = _repositoryFactory.CreateContentRepository(uow))
+                {
+                    repository.Delete(content);
+                    uow.Commit();
+                }
+
+                Deleted.RaiseEvent(new DeleteEventArgs<IContent>(content, false), this);
+
+                Audit.Add(AuditTypes.Delete, "Delete Content performed by user", userId, content.Id);
+            }
+        }
+
+        /// <summary>
+        /// Permanently deletes versions from an <see cref="IContent"/> object prior to a specific date.
+        /// This method will never delete the latest version of a content item.
+        /// </summary>
+        /// <param name="id">Id of the <see cref="IContent"/> object to delete versions from</param>
+        /// <param name="versionDate">Latest version date</param>
+        /// <param name="userId">Optional Id of the User deleting versions of a Content object</param>
+        public void DeleteVersions(int id, DateTime versionDate, int userId = 0)
+        {
+            if (DeletingVersions.IsRaisedEventCancelled(new DeleteRevisionsEventArgs(id, dateToRetain: versionDate), this))
+                return;
+
+            var uow = _uowProvider.GetUnitOfWork();
+            using (var repository = _repositoryFactory.CreateContentRepository(uow))
+            {
+                repository.DeleteVersions(id, versionDate);
+                uow.Commit();
+            }
+
+            DeletedVersions.RaiseEvent(new DeleteRevisionsEventArgs(id, false, dateToRetain: versionDate), this);
+
+            Audit.Add(AuditTypes.Delete, "Delete Content by version date performed by user", userId, -1);
+        }
+
+        /// <summary>
+        /// Permanently deletes specific version(s) from an <see cref="IContent"/> object.
+        /// This method will never delete the latest version of a content item.
+        /// </summary>
+        /// <param name="id">Id of the <see cref="IContent"/> object to delete a version from</param>
+        /// <param name="versionId">Id of the version to delete</param>
+        /// <param name="deletePriorVersions">Boolean indicating whether to delete versions prior to the versionId</param>
+        /// <param name="userId">Optional Id of the User deleting versions of a Content object</param>
+        public void DeleteVersion(int id, Guid versionId, bool deletePriorVersions, int userId = 0)
+        {
+            using (new WriteLock(Locker))
+            {
+                if (DeletingVersions.IsRaisedEventCancelled(new DeleteRevisionsEventArgs(id, specificVersion: versionId), this))
+                    return;
+
+                if (deletePriorVersions)
+                {
+                    var content = GetByVersion(versionId);
+                    DeleteVersions(id, content.UpdateDate, userId);
+                }
+
+                var uow = _uowProvider.GetUnitOfWork();
+                using (var repository = _repositoryFactory.CreateContentRepository(uow))
+                {
+                    repository.DeleteVersion(versionId);
+                    uow.Commit();
+                }
+
+                DeletedVersions.RaiseEvent(new DeleteRevisionsEventArgs(id, false, specificVersion: versionId), this);
+
+                Audit.Add(AuditTypes.Delete, "Delete Content by version performed by user", userId, -1);
+            }
+        }
+
+        /// <summary>
+        /// Deletes an <see cref="IContent"/> object by moving it to the Recycle Bin
+        /// </summary>
+        /// <remarks>Move an item to the Recycle Bin will result in the item being unpublished</remarks>
+        /// <param name="content">The <see cref="IContent"/> to delete</param>
+        /// <param name="userId">Optional Id of the User deleting the Content</param>
+        public void MoveToRecycleBin(IContent content, int userId = 0)
+        {
+            using (new WriteLock(Locker))
+            {
+                var originalPath = content.Path;
+
+                if (Trashing.IsRaisedEventCancelled(
+                    new MoveEventArgs<IContent>(
+                        new MoveEventInfo<IContent>(content, originalPath, Constants.System.RecycleBinContent)), this))
+                {
+                    return;
+                }
+
+                var moveInfo = new List<MoveEventInfo<IContent>>
+                {
+                    new MoveEventInfo<IContent>(content, originalPath, Constants.System.RecycleBinContent)
+                };
+
+                //Make sure that published content is unpublished before being moved to the Recycle Bin
+                if (HasPublishedVersion(content.Id))
+                {
+                    UnPublish(content, userId);
+                }
+
+                //Unpublish descendents of the content item that is being moved to trash
+                var descendants = GetDescendants(content).OrderBy(x => x.Level).ToList();
+                foreach (var descendant in descendants)
+                {
+                    UnPublish(descendant, userId);
+                }
+
+                var uow = _uowProvider.GetUnitOfWork();
+                using (var repository = _repositoryFactory.CreateContentRepository(uow))
+                {
+                    content.WriterId = userId;
+                    content.ChangeTrashedState(true);
+                    repository.AddOrUpdate(content);
+
+                    //Loop through descendants to update their trash state, but ensuring structure by keeping the ParentId
+                    foreach (var descendant in descendants)
+                    {
+                        moveInfo.Add(new MoveEventInfo<IContent>(descendant, descendant.Path, descendant.ParentId));
+
+                        descendant.WriterId = userId;
+                        descendant.ChangeTrashedState(true, descendant.ParentId);
+                        repository.AddOrUpdate(descendant);
+                    }
+
+                    uow.Commit();
+                }
+
+                Trashed.RaiseEvent(new MoveEventArgs<IContent>(false, moveInfo.ToArray()), this);
+
+                Audit.Add(AuditTypes.Move, "Move Content to Recycle Bin performed by user", userId, content.Id);
+            }
+        }
+
+        /// <summary>
+        /// Moves an <see cref="IContent"/> object to a new location by changing its parent id.
+        /// </summary>
+        /// <remarks>
+        /// If the <see cref="IContent"/> object is already published it will be
+        /// published after being moved to its new location. Otherwise it'll just
+        /// be saved with a new parent id.
+        /// </remarks>
+        /// <param name="content">The <see cref="IContent"/> to move</param>
+        /// <param name="parentId">Id of the Content's new Parent</param>
+        /// <param name="userId">Optional Id of the User moving the Content</param>
+        public void Move(IContent content, int parentId, int userId = 0)
+        {
+            using (new WriteLock(Locker))
+            {
+                //This ensures that the correct method is called if this method is used to Move to recycle bin.
+                if (parentId == -20)
+                {
+                    MoveToRecycleBin(content, userId);
+                    return;
+                }
+                
+                if (Moving.IsRaisedEventCancelled(
+                    new MoveEventArgs<IContent>(
+                        new MoveEventInfo<IContent>(content, content.Path, parentId)), this))
+                {
+                    return;
+                }
+
+                //used to track all the moved entities to be given to the event
+                var moveInfo = new List<MoveEventInfo<IContent>>();
+
+                //call private method that does the recursive moving
+                PerformMove(content, parentId, userId, moveInfo);
+
+                Moved.RaiseEvent(new MoveEventArgs<IContent>(false, moveInfo.ToArray()), this);
+
+                Audit.Add(AuditTypes.Move, "Move Content performed by user", userId, content.Id);
+            }
+        }
+
+        /// <summary>
+        /// Empties the Recycle Bin by deleting all <see cref="IContent"/> that resides in the bin
+        /// </summary>
+        public void EmptyRecycleBin()
+        {
+            using (new WriteLock(Locker))
+            {
+                List<int> ids;
+                List<string> files;
+                bool success;
+                var nodeObjectType = new Guid(Constants.ObjectTypes.Document);
+
+                using (var repository = _repositoryFactory.CreateRecycleBinRepository(_uowProvider.GetUnitOfWork()))
+                {
+                    ids = repository.GetIdsOfItemsInRecycleBin(nodeObjectType);
+                    files = repository.GetFilesInRecycleBin(nodeObjectType);
+
+                    if (EmptyingRecycleBin.IsRaisedEventCancelled(new RecycleBinEventArgs(nodeObjectType, ids, files), this))
+                        return;
+
+                    success = repository.EmptyRecycleBin(nodeObjectType);
+                    if (success)
+                        repository.DeleteFiles(files);
+                }
+
+                EmptiedRecycleBin.RaiseEvent(new RecycleBinEventArgs(nodeObjectType, ids, files, success), this);
+            }
+            Audit.Add(AuditTypes.Delete, "Empty Content Recycle Bin performed by user", 0, -20);
+        }
+
+        /// <summary>
+        /// Copies an <see cref="IContent"/> object by creating a new Content object of the same type and copies all data from the current 
+        /// to the new copy which is returned.
+        /// </summary>
+        /// <param name="content">The <see cref="IContent"/> to copy</param>
+        /// <param name="parentId">Id of the Content's new Parent</param>
+        /// <param name="relateToOriginal">Boolean indicating whether the copy should be related to the original</param>
+        /// <param name="userId">Optional Id of the User copying the Content</param>
+        /// <returns>The newly created <see cref="IContent"/> object</returns>
+        public IContent Copy(IContent content, int parentId, bool relateToOriginal, int userId = 0)
+        {
+            //TODO: This all needs to be managed correctly so that the logic is submitted in one
+            // transaction, the CRUD needs to be moved to the repo
+
+            using (new WriteLock(Locker))
+            {
+                var copy = content.DeepCloneWithResetIdentities();
+                copy.ParentId = parentId;
+
+                // A copy should never be set to published automatically even if the original was.
+                copy.ChangePublishedState(PublishedState.Unpublished);
+
+                if (Copying.IsRaisedEventCancelled(new CopyEventArgs<IContent>(content, copy, parentId), this))
+                    return null;
+
+                var uow = _uowProvider.GetUnitOfWork();
+                using (var repository = _repositoryFactory.CreateContentRepository(uow))
+                {
+                    // Update the create author and last edit author
+                    copy.CreatorId = userId;
+                    copy.WriterId = userId;
+
+                    repository.AddOrUpdate(copy);
+                    uow.Commit();
+
+                    //Special case for the Upload DataType
+                    //TODO: Should we handle this with events?
+                    //TODO: This really shouldn't be here! What about the cropper in v7, we'll have the same issue.
+
+                    if (content.Properties.Any(x => x.PropertyType.PropertyEditorAlias == Constants.PropertyEditors.UploadFieldAlias))
+                    {
+                        bool isUpdated = false;
+                        var fs = FileSystemProviderManager.Current.GetFileSystemProvider<MediaFileSystem>();
+
+                        //Loop through properties to check if the content contains media that should be deleted
+                        foreach (var property in content.Properties.Where(x => x.PropertyType.PropertyEditorAlias == Constants.PropertyEditors.UploadFieldAlias
+                                                                               && string.IsNullOrEmpty(x.Value.ToString()) == false))
+                        {
+                            if (fs.FileExists(IOHelper.MapPath(property.Value.ToString())))
+                            {
+                                var currentPath = fs.GetRelativePath(property.Value.ToString());
+                                var propertyId = copy.Properties.First(x => x.Alias == property.Alias).Id;
+                                var newPath = fs.GetRelativePath(propertyId, System.IO.Path.GetFileName(currentPath));
+
+                                fs.CopyFile(currentPath, newPath);
+                                copy.SetValue(property.Alias, fs.GetUrl(newPath));
+
+                                //Copy thumbnails
+                                foreach (var thumbPath in fs.GetThumbnails(currentPath))
+                                {
+                                    var newThumbPath = fs.GetRelativePath(propertyId, System.IO.Path.GetFileName(thumbPath));
+                                    fs.CopyFile(thumbPath, newThumbPath);
+                                }
+                                isUpdated = true;
+                            }
+                        }
+
+                        if (isUpdated)
+                        {
+                            repository.AddOrUpdate(copy);
+                            uow.Commit();
+                        }
+                    }
+
+                    //Special case for the associated tags
+                    var tags = uow.Database.Fetch<TagRelationshipDto>("WHERE nodeId = @Id", new { Id = content.Id });
+                    foreach (var tag in tags)
+                    {
+                        uow.Database.Insert(new TagRelationshipDto { NodeId = copy.Id, TagId = tag.TagId, PropertyTypeId = tag.PropertyTypeId });
+                    }
+                }
+
+                //NOTE This 'Relation' part should eventually be delegated to a RelationService
+                if (relateToOriginal)
+                {
+                    IRelationType relationType = null;
+                    using (var relationTypeRepository = _repositoryFactory.CreateRelationTypeRepository(uow))
+                    {
+                        relationType = relationTypeRepository.Get(1);
+                    }
+
+                    using (var relationRepository = _repositoryFactory.CreateRelationRepository(uow))
+                    {
+                        var relation = new Relation(content.Id, copy.Id, relationType);
+                        relationRepository.AddOrUpdate(relation);
+                        uow.Commit();
+                    }
+
+                    Audit.Add(AuditTypes.Copy,
+                              string.Format("Copied content with Id: '{0}' related to original content with Id: '{1}'",
+                                            copy.Id, content.Id), copy.WriterId, copy.Id);
+                }
+
+                //Look for children and copy those as well
+                var children = GetChildren(content.Id);
+                foreach (var child in children)
+                {
+                    Copy(child, copy.Id, relateToOriginal, userId);
+                }
+
+                Copied.RaiseEvent(new CopyEventArgs<IContent>(content, copy, false, parentId), this);
+
+                Audit.Add(AuditTypes.Copy, "Copy Content performed by user", content.WriterId, content.Id);
+
+
+                //TODO: Don't think we need this here because cache should be cleared by the event listeners
+                // and the correct ICacheRefreshers!?
+                RuntimeCacheProvider.Current.Clear();
+
+                return copy;
+            }
+        }
+
+
+        /// <summary>
+        /// Sends an <see cref="IContent"/> to Publication, which executes handlers and events for the 'Send to Publication' action.
+        /// </summary>
+        /// <param name="content">The <see cref="IContent"/> to send to publication</param>
+        /// <param name="userId">Optional Id of the User issueing the send to publication</param>
+        /// <returns>True if sending publication was succesfull otherwise false</returns>
+        public bool SendToPublication(IContent content, int userId = 0)
+        {
+
+            if (SendingToPublish.IsRaisedEventCancelled(new SendToPublishEventArgs<IContent>(content), this))
+                return false;
+
+            //TODO: Do some stuff here.. ... what is it supposed to do ?
+            // pretty sure all that legacy stuff did was raise an event? and we no longer have IActionHandlers so no worries there.
+
+            SentToPublish.RaiseEvent(new SendToPublishEventArgs<IContent>(content, false), this);
+
+            Audit.Add(AuditTypes.SendToPublish, "Send to Publish performed by user", content.WriterId, content.Id);
+
+            //TODO: will this ever be false??
+            return true;
+        }
+
+        /// <summary>
+        /// Rollback an <see cref="IContent"/> object to a previous version.
+        /// This will create a new version, which is a copy of all the old data.
+        /// </summary>
+        /// <remarks>
+        /// The way data is stored actually only allows us to rollback on properties
+        /// and not data like Name and Alias of the Content.
+        /// </remarks>
+        /// <param name="id">Id of the <see cref="IContent"/>being rolled back</param>
+        /// <param name="versionId">Id of the version to rollback to</param>
+        /// <param name="userId">Optional Id of the User issueing the rollback of the Content</param>
+        /// <returns>The newly created <see cref="IContent"/> object</returns>
+        public IContent Rollback(int id, Guid versionId, int userId = 0)
+        {
+            var content = GetByVersion(versionId);
+
+            if (RollingBack.IsRaisedEventCancelled(new RollbackEventArgs<IContent>(content), this))
+                return content;
+
+            var uow = _uowProvider.GetUnitOfWork();
+            using (var repository = _repositoryFactory.CreateContentRepository(uow))
+            {
+                content.WriterId = userId;
+                content.CreatorId = userId;
+                content.ChangePublishedState(PublishedState.Unpublished);
+
+                repository.AddOrUpdate(content);
+                uow.Commit();
+            }
+
+            RolledBack.RaiseEvent(new RollbackEventArgs<IContent>(content, false), this);
+
+            Audit.Add(AuditTypes.RollBack, "Content rollback performed by user", content.WriterId, content.Id);
+
+            return content;
+        }
+
+        /// <summary>
+        /// Sorts a collection of <see cref="IContent"/> objects by updating the SortOrder according
+        /// to the ordering of items in the passed in <see cref="IEnumerable{T}"/>.
+        /// </summary>
+        /// <remarks>
+        /// Using this method will ensure that the Published-state is maintained upon sorting
+        /// so the cache is updated accordingly - as needed.
+        /// </remarks>
+        /// <param name="items"></param>
+        /// <param name="userId"></param>
+        /// <param name="raiseEvents"></param>
+        /// <returns>True if sorting succeeded, otherwise False</returns>
+        public bool Sort(IEnumerable<IContent> items, int userId = 0, bool raiseEvents = true)
+        {
+            if (raiseEvents)
+            {
+                if (Saving.IsRaisedEventCancelled(new SaveEventArgs<IContent>(items), this))
+                    return false;
+            }
+
+            var shouldBePublished = new List<IContent>();
+            var shouldBeSaved = new List<IContent>();
+
+            using (new WriteLock(Locker))
+            {
+                var uow = _uowProvider.GetUnitOfWork();
+                using (var repository = _repositoryFactory.CreateContentRepository(uow))
+                {
+                    int i = 0;
+                    foreach (var content in items)
+                    {
+                        //If the current sort order equals that of the content
+                        //we don't need to update it, so just increment the sort order
+                        //and continue.
+                        if (content.SortOrder == i)
+                        {
+                            i++;
+                            continue;
+                        }
+
+                        content.SortOrder = i;
+                        content.WriterId = userId;
+                        i++;
+
+                        if (content.Published)
+                        {
+                            var published = _publishingStrategy.Publish(content, userId);
+                            shouldBePublished.Add(content);
+                        }
+                        else
+                            shouldBeSaved.Add(content);
+
+                        repository.AddOrUpdate(content);
+                    }
+
+                    uow.Commit();
+
+                    foreach (var content in shouldBeSaved)
+                    {
+                        //Create and Save PreviewXml DTO
+                        var xml = content.ToXml();
+                        CreateAndSavePreviewXml(xml, content.Id, content.Version, uow.Database);
+                    }
+
+                    foreach (var content in shouldBePublished)
+                    {
+                        //Create and Save PreviewXml DTO
+                        var xml = content.ToXml();
+                        CreateAndSavePreviewXml(xml, content.Id, content.Version, uow.Database);
+                        //Create and Save ContentXml DTO
+                        CreateAndSaveContentXml(xml, content.Id, uow.Database);
+                    }
+                }
+            }
+
+            if (raiseEvents)
+                Saved.RaiseEvent(new SaveEventArgs<IContent>(items, false), this);
+
+            if (shouldBePublished.Any())
+                _publishingStrategy.PublishingFinalized(shouldBePublished, false);
+
+            Audit.Add(AuditTypes.Sort, "Sorting content performed by user", userId, 0);
+
+            return true;
+        }
+
+        #region Internal Methods
+
+        /// <summary>
+        /// Gets a collection of <see cref="IContent"/> descendants by the first Parent.
+        /// </summary>
+        /// <param name="content"><see cref="IContent"/> item to retrieve Descendants from</param>
+        /// <returns>An Enumerable list of <see cref="IContent"/> objects</returns>
+        internal IEnumerable<IContent> GetPublishedDescendants(IContent content)
+        {
+            using (var repository = _repositoryFactory.CreateContentRepository(_uowProvider.GetUnitOfWork()))
+            {
+                var query = Query<IContent>.Builder.Where(x => x.Id != content.Id && x.Path.StartsWith(content.Path) && x.Trashed == false);
+                var contents = repository.GetByPublishedVersion(query);
+
+                return contents;
+            }
+        }
+
+        #endregion
+
+        #region Private Methods
+
+        private void PerformMove(IContent content, int parentId, int userId, ICollection<MoveEventInfo<IContent>> moveInfo)
+        {
+            //add a tracking item to use in the Moved event
+            moveInfo.Add(new MoveEventInfo<IContent>(content, content.Path, parentId));
+
+            content.WriterId = userId;
+            if (parentId == -1)
+            {
+                content.Path = string.Concat("-1,", content.Id);
+                content.Level = 1;
+            }
+            else
+            {
+                var parent = GetById(parentId);
+                content.Path = string.Concat(parent.Path, ",", content.Id);
+                content.Level = parent.Level + 1;
+            }
+
+            //If Content is being moved away from Recycle Bin, its state should be un-trashed
+            if (content.Trashed && parentId != Constants.System.RecycleBinContent)
+            {
+                content.ChangeTrashedState(false, parentId);
+            }
+            else
+            {
+                content.ParentId = parentId;
+            }
+
+            //If Content is published, it should be (re)published from its new location
+            if (content.Published)
+            {
+                //If Content is Publishable its saved and published
+                //otherwise we save the content without changing the publish state, and generate new xml because the Path, Level and Parent has changed.
+                if (IsPublishable(content))
+                {
+                    //TODO: This is raising events, probably not desirable as this costs performance for event listeners like Examine
+                    SaveAndPublish(content, userId);
+                }
+                else
+                {
+                    //TODO: This is raising events, probably not desirable as this costs performance for event listeners like Examine
+                    Save(content, false, userId);
+
+                    using (var uow = _uowProvider.GetUnitOfWork())
+                    {
+                        var xml = content.ToXml();
+                        var poco = new ContentXmlDto { NodeId = content.Id, Xml = xml.ToString(SaveOptions.None) };
+                        var exists =
+                            uow.Database.FirstOrDefault<ContentXmlDto>("WHERE nodeId = @Id", new { Id = content.Id }) !=
+                            null;
+                        int result = exists
+                                         ? uow.Database.Update(poco)
+                                         : Convert.ToInt32(uow.Database.Insert(poco));
+                    }
+                }
+            }
+            else
+            {
+                //TODO: This is raising events, probably not desirable as this costs performance for event listeners like Examine
+                Save(content, userId);
+            }
+
+            //Ensure that Path and Level is updated on children
+            var children = GetChildren(content.Id).ToArray();
+            if (children.Any())
+            {
+                foreach (var child in children)
+                {
+                    PerformMove(child, content.Id, userId, moveInfo);
+                }
+            }
+        }
+
+        //TODO: WE should make a base class for ContentService and MediaService to share! 
+        // currently we have this logic duplicated (nearly the same) for media types and soon to be member types
+
+        /// <summary>
+        /// Rebuilds all xml content in the cmsContentXml table for all documents
+        /// </summary>
+        /// <param name="contentTypeIds">
+        /// Only rebuild the xml structures for the content type ids passed in, if none then rebuilds the structures
+        /// for all content
+        /// </param>
+        /// <returns>True if publishing succeeded, otherwise False</returns>
+        private void RebuildXmlStructures(params int[] contentTypeIds)
+        {
+            using (new WriteLock(Locker))
+            {
+                var list = new List<IContent>();
+
+                var uow = _uowProvider.GetUnitOfWork();
+
+                //First we're going to get the data that needs to be inserted before clearing anything, this 
+                //ensures that we don't accidentally leave the content xml table empty if something happens
+                //during the lookup process.
+
+                list.AddRange(contentTypeIds.Any() == false
+                    ? GetAllPublished()
+                    : contentTypeIds.SelectMany(GetPublishedContentOfContentType));
+
+                var xmlItems = new List<ContentXmlDto>();
+                foreach (var c in list)
+                {
+                    var xml = c.ToXml();
+                    xmlItems.Add(new ContentXmlDto { NodeId = c.Id, Xml = xml.ToString(SaveOptions.None) });
+                }
+
+                //Ok, now we need to remove the data and re-insert it, we'll do this all in one transaction too.
+                using (var tr = uow.Database.GetTransaction())
+                {
+                    if (contentTypeIds.Any() == false)
+                    {
+                        //Remove all Document records from the cmsContentXml table (DO NOT REMOVE Media/Members!) (based on inner join of cmsDocument)
+                        var subQuery = new Sql()
+                            .Select("DISTINCT cmsContentXml.nodeId")
+                            .From<ContentXmlDto>()
+                            .InnerJoin<DocumentDto>()
+                            .On<ContentXmlDto, DocumentDto>(left => left.NodeId, right => right.NodeId);
+
+                        var deleteSql = SqlSyntaxContext.SqlSyntaxProvider.GetDeleteSubquery("cmsContentXml", "nodeId", subQuery);
+                        uow.Database.Execute(deleteSql);
+                    }
+                    else
+                    {
+                        foreach (var id in contentTypeIds)
+                        {
+                            //first we'll clear out the data from the cmsContentXml table for this type
+                            var id1 = id;
+                            var subQuery = new Sql()
+                                .Select("cmsDocument.nodeId")
+                                .From<DocumentDto>()
+                                .InnerJoin<ContentDto>()
+                                .On<DocumentDto, ContentDto>(left => left.NodeId, right => right.NodeId)
+                                .Where<DocumentDto>(dto => dto.Published)
+                                .Where<ContentDto>(dto => dto.ContentTypeId == id1);
+
+                            var deleteSql = SqlSyntaxContext.SqlSyntaxProvider.GetDeleteSubquery("cmsContentXml", "nodeId", subQuery);
+                            uow.Database.Execute(deleteSql);
+                        }
+                    }
+
+                    //bulk insert it into the database
+                    uow.Database.BulkInsertRecords(xmlItems, tr);
+
+                    tr.Complete();    
+                }
+
+                Audit.Add(AuditTypes.Publish, "RebuildXmlStructures completed, the xml has been regenerated in the database", 0, -1);
+            }
+        }
+
+        /// <summary>
+        /// Publishes a <see cref="IContent"/> object and all its children
+        /// </summary>
+        /// <param name="content">The <see cref="IContent"/> to publish along with its children</param>
+        /// <param name="userId">Optional Id of the User issueing the publishing</param>
+        /// <param name="includeUnpublished">If set to true, this will also publish descendants that are completely unpublished, normally this will only publish children that have previously been published</param>	    
+        /// <returns>
+        /// A list of publish statues. If the parent document is not valid or cannot be published because it's parent(s) is not published
+        /// then the list will only contain one status item, otherwise it will contain status items for it and all of it's descendants that
+        /// are to be published.
+        /// </returns>
+        private IEnumerable<Attempt<PublishStatus>> PublishWithChildrenDo(
+            IContent content, int userId = 0, bool includeUnpublished = false)
+        {
+            if (content == null) throw new ArgumentNullException("content");
+
+            using (new WriteLock(Locker))
+            {
+                var result = new List<Attempt<PublishStatus>>();
+
+                //Check if parent is published (although not if its a root node) - if parent isn't published this Content cannot be published
+                if (content.ParentId != -1 && content.ParentId != -20 && IsPublishable(content) == false)
+                {
+                    LogHelper.Info<ContentService>(
+                        string.Format(
+                            "Content '{0}' with Id '{1}' could not be published because its parent or one of its ancestors is not published.",
+                            content.Name, content.Id));
+                    result.Add(Attempt.Fail(new PublishStatus(content, PublishStatusType.FailedPathNotPublished)));
+                    return result;
+                }
+
+                //Content contains invalid property values and can therefore not be published - fire event?
+                if (!content.IsValid())
+                {
+                    LogHelper.Info<ContentService>(
+                        string.Format("Content '{0}' with Id '{1}' could not be published because of invalid properties.",
+                                      content.Name, content.Id));
+                    result.Add(
+                        Attempt.Fail(
+                            new PublishStatus(content, PublishStatusType.FailedContentInvalid)
+                                {
+                                    InvalidProperties = ((ContentBase)content).LastInvalidProperties
+                                }));
+                    return result;
+                }
+
+                //Consider creating a Path query instead of recursive method:
+                //var query = Query<IContent>.Builder.Where(x => x.Path.StartsWith(content.Path));
+
+                var updated = new List<IContent>();
+                var list = new List<IContent>();
+                list.Add(content); //include parent item
+                list.AddRange(GetDescendants(content));
+
+                var internalStrategy = (PublishingStrategy)_publishingStrategy;
+
+                //Publish and then update the database with new status
+                var publishedOutcome = internalStrategy.PublishWithChildrenInternal(list, userId, includeUnpublished).ToArray();
+
+                var uow = _uowProvider.GetUnitOfWork();
+                using (var repository = _repositoryFactory.CreateContentRepository(uow))
+                {
+                    //NOTE The Publish with subpages-dialog was used more as a republish-type-thing, so we'll have to include PublishStatusType.SuccessAlreadyPublished
+                    //in the updated-list, so the Published event is triggered with the expected set of pages and the xml is updated.
+                    foreach (var item in publishedOutcome.Where(
+                        x => x.Success || x.Result.StatusType == PublishStatusType.SuccessAlreadyPublished))
+                    {
+                        item.Result.ContentItem.WriterId = userId;
+                        repository.AddOrUpdate(item.Result.ContentItem);
+                        updated.Add(item.Result.ContentItem);
+                    }
+
+                    uow.Commit();
+
+                    foreach (var c in updated)
+                    {
+                        var xml = c.ToXml();
+                        var poco = new ContentXmlDto { NodeId = c.Id, Xml = xml.ToString(SaveOptions.None) };
+                        var exists = uow.Database.FirstOrDefault<ContentXmlDto>("WHERE nodeId = @Id", new { Id = c.Id }) !=
+                                        null;
+                        var r = exists
+                                    ? uow.Database.Update(poco)
+                                    : Convert.ToInt32(uow.Database.Insert(poco));
+                    }
+                }
+                //Save xml to db and call following method to fire event:
+                _publishingStrategy.PublishingFinalized(updated, false);
+
+                Audit.Add(AuditTypes.Publish, "Publish with Children performed by user", userId, content.Id);
+
+
+                return publishedOutcome;
+            }
+        }
+
+        /// <summary>
+        /// UnPublishes a single <see cref="IContent"/> object
+        /// </summary>
+        /// <param name="content">The <see cref="IContent"/> to publish</param>
+        /// <param name="omitCacheRefresh">Optional boolean to avoid having the cache refreshed when calling this Unpublish method. By default this method will update the cache.</param>
+        /// <param name="userId">Optional Id of the User issueing the publishing</param>
+        /// <returns>True if unpublishing succeeded, otherwise False</returns>
+        private bool UnPublishDo(IContent content, bool omitCacheRefresh = false, int userId = 0)
+        {
+            using (new WriteLock(Locker))
+            {
+                var unpublished = _publishingStrategy.UnPublish(content, userId);
+                if (unpublished)
+                {
+                    var uow = _uowProvider.GetUnitOfWork();
+                    using (var repository = _repositoryFactory.CreateContentRepository(uow))
+                    {
+                        content.WriterId = userId;
+                        repository.AddOrUpdate(content);
+
+                        //Remove 'published' xml from the cmsContentXml table for the unpublished content
+                        uow.Database.Delete<ContentXmlDto>("WHERE nodeId = @Id", new { Id = content.Id });
+
+                        uow.Commit();
+                    }
+                    //Delete xml from db? and call following method to fire event through PublishingStrategy to update cache
+                    if (omitCacheRefresh == false)
+                        _publishingStrategy.UnPublishingFinalized(content);
+
+                    Audit.Add(AuditTypes.UnPublish, "UnPublish performed by user", userId, content.Id);
+                }
+
+                return unpublished;
+            }
+        }
+
+        /// <summary>
+        /// Saves and Publishes a single <see cref="IContent"/> object
+        /// </summary>
+        /// <param name="content">The <see cref="IContent"/> to save and publish</param>
+        /// <param name="userId">Optional Id of the User issueing the publishing</param>
+        /// <param name="raiseEvents">Optional boolean indicating whether or not to raise save events.</param>
+        /// <returns>True if publishing succeeded, otherwise False</returns>
+        private Attempt<PublishStatus> SaveAndPublishDo(IContent content, int userId = 0, bool raiseEvents = true)
+        {
+            if (raiseEvents)
+            {
+                if (Saving.IsRaisedEventCancelled(new SaveEventArgs<IContent>(content), this))
+                {
+                    return Attempt.Fail(new PublishStatus(content, PublishStatusType.FailedCancelledByEvent));
+                }
+            }
+
+            using (new WriteLock(Locker))
+            {
+                //Has this content item previously been published? If so, we don't need to refresh the children
+                var previouslyPublished = content.HasIdentity && HasPublishedVersion(content.Id); //content might not have an id
+                var publishStatus = new PublishStatus(content, PublishStatusType.Success); //initially set to success
+
+                //Check if parent is published (although not if its a root node) - if parent isn't published this Content cannot be published
+                publishStatus.StatusType = CheckAndLogIsPublishable(content);
+                //if it is not successful, then check if the props are valid
+                if ((int)publishStatus.StatusType < 10)
+                {
+                    //Content contains invalid property values and can therefore not be published - fire event?
+                    publishStatus.StatusType = CheckAndLogIsValid(content);
+                    //set the invalid properties (if there are any)
+                    publishStatus.InvalidProperties = ((ContentBase)content).LastInvalidProperties;
+                }
+                //if we're still successful, then publish using the strategy
+                if (publishStatus.StatusType == PublishStatusType.Success)
+                {
+                    var internalStrategy = (PublishingStrategy)_publishingStrategy;
+                    //Publish and then update the database with new status
+                    var publishResult = internalStrategy.PublishInternal(content, userId);
+                    //set the status type to the publish result
+                    publishStatus.StatusType = publishResult.Result.StatusType;
+                }
+
+                //we are successfully published if our publishStatus is still Successful
+                bool published = publishStatus.StatusType == PublishStatusType.Success;
+
+                var uow = _uowProvider.GetUnitOfWork();
+                using (var repository = _repositoryFactory.CreateContentRepository(uow))
+                {
+                    //Since this is the Save and Publish method, the content should be saved even though the publish fails or isn't allowed
+                    if (content.HasIdentity == false)
+                    {
+                        content.CreatorId = userId;
+                    }
+                    content.WriterId = userId;
+
+                    repository.AddOrUpdate(content);
+
+                    uow.Commit();
+
+                    var xml = content.ToXml();
+                    //Preview Xml
+                    CreateAndSavePreviewXml(xml, content.Id, content.Version, uow.Database);
+
+                    if (published)
+                    {
+                        //Content Xml
+                        CreateAndSaveContentXml(xml, content.Id, uow.Database);
+                    }
+                }
+
+                if (raiseEvents)
+                    Saved.RaiseEvent(new SaveEventArgs<IContent>(content, false), this);
+
+                //Save xml to db and call following method to fire event through PublishingStrategy to update cache
+                if (published)
+                {
+                    _publishingStrategy.PublishingFinalized(content);
+                }
+
+                //We need to check if children and their publish state to ensure that we 'republish' content that was previously published
+                if (published && previouslyPublished == false && HasChildren(content.Id))
+                {
+                    var descendants = GetPublishedDescendants(content);
+
+                    _publishingStrategy.PublishingFinalized(descendants, false);
+                }
+
+                Audit.Add(AuditTypes.Publish, "Save and Publish performed by user", userId, content.Id);
+
+                return Attempt.If(publishStatus.StatusType == PublishStatusType.Success, publishStatus);
+            }
+        }
+
+        /// <summary>
+        /// Saves a single <see cref="IContent"/> object
+        /// </summary>
+        /// <param name="content">The <see cref="IContent"/> to save</param>
+        /// <param name="changeState">Boolean indicating whether or not to change the Published state upon saving</param>
+        /// <param name="userId">Optional Id of the User saving the Content</param>
+        /// <param name="raiseEvents">Optional boolean indicating whether or not to raise events.</param>
+        private void Save(IContent content, bool changeState, int userId = 0, bool raiseEvents = true)
+        {
+            if (raiseEvents)
+            {
+                if (Saving.IsRaisedEventCancelled(new SaveEventArgs<IContent>(content), this))
+                    return;
+            }
+
+            using (new WriteLock(Locker))
+            {
+                var uow = _uowProvider.GetUnitOfWork();
+                using (var repository = _repositoryFactory.CreateContentRepository(uow))
+                {
+                    if (content.HasIdentity == false)
+                    {
+                        content.CreatorId = userId;
+                    }
+                    content.WriterId = userId;
+
+                    //Only change the publish state if the "previous" version was actually published or marked as unpublished
+                    if (changeState && (content.Published || ((Content)content).PublishedState == PublishedState.Unpublished))
+                        content.ChangePublishedState(PublishedState.Saved);
+
+                    repository.AddOrUpdate(content);
+                    uow.Commit();
+
+                    //Preview Xml
+                    var xml = content.ToXml();
+                    CreateAndSavePreviewXml(xml, content.Id, content.Version, uow.Database);
+                }
+
+                if (raiseEvents)
+                    Saved.RaiseEvent(new SaveEventArgs<IContent>(content, false), this);
+
+                Audit.Add(AuditTypes.Save, "Save Content performed by user", userId, content.Id);
+            }
+        }
+
+        /// <summary>
+        /// Checks if the passed in <see cref="IContent"/> can be published based on the anscestors publish state.
+        /// </summary>
+        /// <remarks>
+        /// Check current is only used when falling back to checking the Parent of non-saved content, as
+        /// non-saved content doesn't have a valid path yet.
+        /// </remarks>
+        /// <param name="content"><see cref="IContent"/> to check if anscestors are published</param>
+        /// <param name="checkCurrent">Boolean indicating whether the passed in content should also be checked for published versions</param>
+        /// <returns>True if the Content can be published, otherwise False</returns>
+        private bool IsPublishable(IContent content, bool checkCurrent)
+        {
+            var ids = content.Path.Split(',').Select(int.Parse).ToList();
+            foreach (var id in ids)
+            {
+                //If Id equals that of the recycle bin we return false because nothing in the bin can be published
+                if (id == -20)
+                    return false;
+
+                //We don't check the System Root, so just continue
+                if (id == -1) continue;
+
+                //If the current id equals that of the passed in content and if current shouldn't be checked we skip it.
+                if (checkCurrent == false && id == content.Id) continue;
+
+                //Check if the content for the current id is published - escape the loop if we encounter content that isn't published
+                var hasPublishedVersion = HasPublishedVersion(id);
+                if (hasPublishedVersion == false)
+                    return false;
+            }
+
+            return true;
+        }
+
+        private PublishStatusType CheckAndLogIsPublishable(IContent content)
+        {
+            //Check if parent is published (although not if its a root node) - if parent isn't published this Content cannot be published
+            if (content.ParentId != -1 && content.ParentId != -20 && IsPublishable(content) == false)
+            {
+                LogHelper.Info<ContentService>(
+                    string.Format(
+                        "Content '{0}' with Id '{1}' could not be published because its parent is not published.",
+                        content.Name, content.Id));
+                return PublishStatusType.FailedPathNotPublished;
+            }
+
+            return PublishStatusType.Success;
+        }
+
+        private PublishStatusType CheckAndLogIsValid(IContent content)
+        {
+            //Content contains invalid property values and can therefore not be published - fire event?
+            if (content.IsValid() == false)
+            {
+                LogHelper.Info<ContentService>(
+                    string.Format(
+                        "Content '{0}' with Id '{1}' could not be published because of invalid properties.",
+                        content.Name, content.Id));
+                return PublishStatusType.FailedContentInvalid;
+            }
+
+            return PublishStatusType.Success;
+        }
+
+        private void CreateAndSavePreviewXml(XElement xml, int id, Guid version, UmbracoDatabase db)
+        {
+            var previewPoco = new PreviewXmlDto
+            {
+                NodeId = id,
+                Timestamp = DateTime.Now,
+                VersionId = version,
+                Xml = xml.ToString(SaveOptions.None)
+            };
+            var previewExists =
+                db.ExecuteScalar<int>("SELECT COUNT(nodeId) FROM cmsPreviewXml WHERE nodeId = @Id AND versionId = @Version",
+                                                new { Id = id, Version = version }) != 0;
+            int previewResult = previewExists
+                                    ? db.Update<PreviewXmlDto>(
+                                        "SET xml = @Xml, timestamp = @Timestamp WHERE nodeId = @Id AND versionId = @Version",
+                                        new
+                                            {
+                                                Xml = previewPoco.Xml,
+                                                Timestamp = previewPoco.Timestamp,
+                                                Id = previewPoco.NodeId,
+                                                Version = previewPoco.VersionId
+                                            })
+                                    : Convert.ToInt32(db.Insert(previewPoco));
+        }
+
+        private void CreateAndSaveContentXml(XElement xml, int id, UmbracoDatabase db)
+        {
+            var contentPoco = new ContentXmlDto { NodeId = id, Xml = xml.ToString(SaveOptions.None) };
+            var contentExists = db.ExecuteScalar<int>("SELECT COUNT(nodeId) FROM cmsContentXml WHERE nodeId = @Id", new { Id = id }) != 0;
+            int contentResult = contentExists ? db.Update(contentPoco) : Convert.ToInt32(db.Insert(contentPoco));
+        }
+
+        private IContentType FindContentTypeByAlias(string contentTypeAlias)
+        {
+            using (var repository = _repositoryFactory.CreateContentTypeRepository(_uowProvider.GetUnitOfWork()))
+            {
+                var query = Query<IContentType>.Builder.Where(x => x.Alias == contentTypeAlias);
+                var types = repository.GetByQuery(query);
+
+                if (types.Any() == false)
+                    throw new Exception(
+                        string.Format("No ContentType matching the passed in Alias: '{0}' was found",
+                                      contentTypeAlias));
+
+                var contentType = types.First();
+
+                if (contentType == null)
+                    throw new Exception(string.Format("ContentType matching the passed in Alias: '{0}' was null",
+                                                      contentTypeAlias));
+
+                return contentType;
+            }
+        }
+
+        #endregion
+
+        #region Proxy Event Handlers
+        /// <summary>
+        /// Occurs before publish.
+        /// </summary>
+        /// <remarks>Proxy to the real event on the <see cref="PublishingStrategy"/></remarks>
+        public static event TypedEventHandler<IPublishingStrategy, PublishEventArgs<IContent>> Publishing
+        {
+            add { PublishingStrategy.Publishing += value; }
+            remove { PublishingStrategy.Publishing -= value; }
+        }
+
+        /// <summary>
+        /// Occurs after publish.
+        /// </summary>
+        /// <remarks>Proxy to the real event on the <see cref="PublishingStrategy"/></remarks>
+        public static event TypedEventHandler<IPublishingStrategy, PublishEventArgs<IContent>> Published
+        {
+            add { PublishingStrategy.Published += value; }
+            remove { PublishingStrategy.Published -= value; }
+        }
+        /// <summary>
+        /// Occurs before unpublish.
+        /// </summary>
+        /// <remarks>Proxy to the real event on the <see cref="PublishingStrategy"/></remarks>
+        public static event TypedEventHandler<IPublishingStrategy, PublishEventArgs<IContent>> UnPublishing
+        {
+            add { PublishingStrategy.UnPublishing += value; }
+            remove { PublishingStrategy.UnPublishing -= value; }
+        }
+
+        /// <summary>
+        /// Occurs after unpublish.
+        /// </summary>
+        /// <remarks>Proxy to the real event on the <see cref="PublishingStrategy"/></remarks>
+        public static event TypedEventHandler<IPublishingStrategy, PublishEventArgs<IContent>> UnPublished
+        {
+            add { PublishingStrategy.UnPublished += value; }
+            remove { PublishingStrategy.UnPublished -= value; }
+        }
+        #endregion
+
+        #region Event Handlers
+        /// <summary>
+        /// Occurs before Delete
+        /// </summary>		
+        public static event TypedEventHandler<IContentService, DeleteEventArgs<IContent>> Deleting;
+
+        /// <summary>
+        /// Occurs after Delete
+        /// </summary>
+        public static event TypedEventHandler<IContentService, DeleteEventArgs<IContent>> Deleted;
+
+        /// <summary>
+        /// Occurs before Delete Versions
+        /// </summary>		
+        public static event TypedEventHandler<IContentService, DeleteRevisionsEventArgs> DeletingVersions;
+
+        /// <summary>
+        /// Occurs after Delete Versions
+        /// </summary>
+        public static event TypedEventHandler<IContentService, DeleteRevisionsEventArgs> DeletedVersions;
+
+        /// <summary>
+        /// Occurs before Save
+        /// </summary>
+        public static event TypedEventHandler<IContentService, SaveEventArgs<IContent>> Saving;
+
+        /// <summary>
+        /// Occurs after Save
+        /// </summary>
+        public static event TypedEventHandler<IContentService, SaveEventArgs<IContent>> Saved;
+
+        /// <summary>
+        /// Occurs before Create
+        /// </summary>
+        [Obsolete("Use the Created event instead, the Creating and Created events both offer the same functionality, Creating event has been deprecated.")]
+        public static event TypedEventHandler<IContentService, NewEventArgs<IContent>> Creating;
+
+        /// <summary>
+        /// Occurs after Create
+        /// </summary>
+        /// <remarks>
+        /// Please note that the Content object has been created, but might not have been saved
+        /// so it does not have an identity yet (meaning no Id has been set).
+        /// </remarks>
+        public static event TypedEventHandler<IContentService, NewEventArgs<IContent>> Created;
+
+        /// <summary>
+        /// Occurs before Copy
+        /// </summary>
+        public static event TypedEventHandler<IContentService, CopyEventArgs<IContent>> Copying;
+
+        /// <summary>
+        /// Occurs after Copy
+        /// </summary>
+        public static event TypedEventHandler<IContentService, CopyEventArgs<IContent>> Copied;
+
+        /// <summary>
+        /// Occurs before Content is moved to Recycle Bin
+        /// </summary>
+        public static event TypedEventHandler<IContentService, MoveEventArgs<IContent>> Trashing;
+
+        /// <summary>
+        /// Occurs after Content is moved to Recycle Bin
+        /// </summary>
+        public static event TypedEventHandler<IContentService, MoveEventArgs<IContent>> Trashed;
+
+        /// <summary>
+        /// Occurs before Move
+        /// </summary>
+        public static event TypedEventHandler<IContentService, MoveEventArgs<IContent>> Moving;
+
+        /// <summary>
+        /// Occurs after Move
+        /// </summary>
+        public static event TypedEventHandler<IContentService, MoveEventArgs<IContent>> Moved;
+
+        /// <summary>
+        /// Occurs before Rollback
+        /// </summary>
+        public static event TypedEventHandler<IContentService, RollbackEventArgs<IContent>> RollingBack;
+
+        /// <summary>
+        /// Occurs after Rollback
+        /// </summary>
+        public static event TypedEventHandler<IContentService, RollbackEventArgs<IContent>> RolledBack;
+
+        /// <summary>
+        /// Occurs before Send to Publish
+        /// </summary>
+        public static event TypedEventHandler<IContentService, SendToPublishEventArgs<IContent>> SendingToPublish;
+
+        /// <summary>
+        /// Occurs after Send to Publish
+        /// </summary>
+        public static event TypedEventHandler<IContentService, SendToPublishEventArgs<IContent>> SentToPublish;
+
+        /// <summary>
+        /// Occurs before the Recycle Bin is emptied
+        /// </summary>
+        public static event TypedEventHandler<IContentService, RecycleBinEventArgs> EmptyingRecycleBin;
+
+        /// <summary>
+        /// Occurs after the Recycle Bin has been Emptied
+        /// </summary>
+        public static event TypedEventHandler<IContentService, RecycleBinEventArgs> EmptiedRecycleBin;
+        #endregion
+    }
 }