using System;
using System.Collections.Generic;
using Umbraco.Core.Models;
using umbraco.interfaces;

namespace Umbraco.Core.Services
{
    /// <summary>
    /// Defines the DataType Service, which is an easy access to operations involving <see cref="IDataTypeDefinition"/> 
    /// </summary>
    public interface IDataTypeService : IService
    {
<<<<<<< HEAD
=======
        Attempt<OperationStatus<EntityContainer, OperationStatusType>> CreateContainer(int parentId, string name, int userId = 0);
        Attempt<OperationStatus> SaveContainer(EntityContainer container, int userId = 0);
        EntityContainer GetContainer(int containerId);
        EntityContainer GetContainer(Guid containerId);
        IEnumerable<EntityContainer> GetContainers(string folderName, int level);
        IEnumerable<EntityContainer> GetContainers(IDataTypeDefinition dataTypeDefinition);
        IEnumerable<EntityContainer> GetContainers(int[] containerIds);
        Attempt<OperationStatus> DeleteContainer(int containerId, int userId = 0);

>>>>>>> cf022ca6
        /// <summary>
        /// Gets a <see cref="IDataTypeDefinition"/> by its Name
        /// </summary>
        /// <param name="name">Name of the <see cref="IDataTypeDefinition"/></param>
        /// <returns><see cref="IDataTypeDefinition"/></returns>
        IDataTypeDefinition GetDataTypeDefinitionByName(string name);

        /// <summary>
        /// Gets a <see cref="IDataTypeDefinition"/> by its Id
        /// </summary>
        /// <param name="id">Id of the <see cref="IDataTypeDefinition"/></param>
        /// <returns><see cref="IDataTypeDefinition"/></returns>
        IDataTypeDefinition GetDataTypeDefinitionById(int id);

        /// <summary>
        /// Gets a <see cref="IDataTypeDefinition"/> by its unique guid Id
        /// </summary>
        /// <param name="id">Unique guid Id of the DataType</param>
        /// <returns><see cref="IDataTypeDefinition"/></returns>
        IDataTypeDefinition GetDataTypeDefinitionById(Guid id);

        /// <summary>
        /// Gets all <see cref="IDataTypeDefinition"/> objects or those with the ids passed in
        /// </summary>
        /// <param name="ids">Optional array of Ids</param>
        /// <returns>An enumerable list of <see cref="IDataTypeDefinition"/> objects</returns>
        IEnumerable<IDataTypeDefinition> GetAllDataTypeDefinitions(params int[] ids);

        /// <summary>
        /// Saves an <see cref="IDataTypeDefinition"/>
        /// </summary>
        /// <param name="dataTypeDefinition"><see cref="IDataTypeDefinition"/> to save</param>
        /// <param name="userId">Id of the user issueing the save</param>
        void Save(IDataTypeDefinition dataTypeDefinition, int userId = 0);

        /// <summary>
        /// Saves a collection of <see cref="IDataTypeDefinition"/>
        /// </summary>
        /// <param name="dataTypeDefinitions"><see cref="IDataTypeDefinition"/> to save</param>
        /// <param name="userId">Id of the user issueing the save</param>
        void Save(IEnumerable<IDataTypeDefinition> dataTypeDefinitions, int userId = 0);

        /// <summary>
        /// Saves a collection of <see cref="IDataTypeDefinition"/>
        /// </summary>
        /// <param name="dataTypeDefinitions"><see cref="IDataTypeDefinition"/> to save</param>
        /// <param name="userId">Id of the user issueing the save</param>
        /// <param name="raiseEvents">Boolean indicating whether or not to raise events</param>
        void Save(IEnumerable<IDataTypeDefinition> dataTypeDefinitions, int userId, bool raiseEvents);

        /// <summary>
        /// Deletes an <see cref="IDataTypeDefinition"/>
        /// </summary>
        /// <remarks>
        /// Please note that deleting a <see cref="IDataTypeDefinition"/> will remove
        /// all the <see cref="PropertyType"/> data that references this <see cref="IDataTypeDefinition"/>.
        /// </remarks>
        /// <param name="dataTypeDefinition"><see cref="IDataTypeDefinition"/> to delete</param>
        /// <param name="userId">Id of the user issueing the deletion</param>
        void Delete(IDataTypeDefinition dataTypeDefinition, int userId = 0);

        /// <summary>
        /// Gets the <see cref="IDataType"/> specified by it's unique ID
        /// </summary>
        /// <param name="id">Id of the DataType, which corresponds to the Guid Id of the control</param>
        /// <returns><see cref="IDataType"/> object</returns>
        [Obsolete("IDataType is obsolete and is no longer used, it will be removed from the codebase in future versions")]
        IDataType GetDataTypeById(Guid id);
        
        /// <summary>
        /// Gets a complete list of all registered <see cref="IDataType"/>'s
        /// </summary>
        /// <returns>An enumerable list of <see cref="IDataType"/> objects</returns>
        [Obsolete("IDataType is obsolete and is no longer used, it will be removed from the codebase in future versions")]
        IEnumerable<IDataType> GetAllDataTypes();

        /// <summary>
        /// Gets a <see cref="IDataTypeDefinition"/> by its control Id
        /// </summary>
        /// <param name="id">Id of the DataType control</param>
        /// <returns><see cref="IDataTypeDefinition"/></returns>
        [Obsolete("Property editor's are defined by a string alias from version 7 onwards, use the overload GetDataTypeDefinitionByPropertyEditorAlias instead")]
        IEnumerable<IDataTypeDefinition> GetDataTypeDefinitionByControlId(Guid id);

        /// <summary>
        /// Gets a <see cref="IDataTypeDefinition"/> by its control Id
        /// </summary>
        /// <param name="propertyEditorAlias">Alias of the property editor</param>
        /// <returns>Collection of <see cref="IDataTypeDefinition"/> objects with a matching contorl id</returns>
        IEnumerable<IDataTypeDefinition> GetDataTypeDefinitionByPropertyEditorAlias(string propertyEditorAlias);

        /// <summary>
        /// Gets all values for an <see cref="IDataTypeDefinition"/>
        /// </summary>
        /// <param name="id">Id of the <see cref="IDataTypeDefinition"/> to retrieve prevalues from</param>
        /// <returns>An enumerable list of string values</returns>
        IEnumerable<string> GetPreValuesByDataTypeId(int id);

        /// <summary>
        /// Gets a pre-value collection by data type id
        /// </summary>
        /// <param name="id"></param>
        /// <returns></returns>
        PreValueCollection GetPreValuesCollectionByDataTypeId(int id);

        /// <summary>
        /// Saves a list of PreValues for a given DataTypeDefinition
        /// </summary>
        /// <param name="dataTypeId">Id of the DataTypeDefinition to save PreValues for</param>
        /// <param name="values">List of string values to save</param>
        [Obsolete("This should no longer be used, use the alternative SavePreValues or SaveDataTypeAndPreValues methods instead. This will only insert pre-values without keys")]
        void SavePreValues(int dataTypeId, IEnumerable<string> values);

        /// <summary>
        /// Saves a list of PreValues for a given DataTypeDefinition
        /// </summary>
        /// <param name="dataTypeId">Id of the DataTypeDefinition to save PreValues for</param>
        /// <param name="values">List of key/value pairs to save</param>
        void SavePreValues(int dataTypeId, IDictionary<string, PreValue> values);

        /// <summary>
        /// Saves a list of PreValues for a given DataTypeDefinition
        /// </summary>
        /// <param name="dataTypeDefinition">The DataTypeDefinition to save PreValues for</param>
        /// <param name="values">List of key/value pairs to save</param>
        void SavePreValues(IDataTypeDefinition dataTypeDefinition, IDictionary<string, PreValue> values);

        /// <summary>
        /// Saves the data type and it's prevalues
        /// </summary>
        /// <param name="dataTypeDefinition"></param>
        /// <param name="values"></param>
        /// <param name="userId"></param>
        void SaveDataTypeAndPreValues(IDataTypeDefinition dataTypeDefinition, IDictionary<string, PreValue> values, int userId = 0);

        /// <summary>
        /// Gets a specific PreValue by its Id
        /// </summary>
        /// <param name="id">Id of the PreValue to retrieve the value from</param>
        /// <returns>PreValue as a string</returns>
        string GetPreValueAsString(int id);

<<<<<<< HEAD
        Attempt<int> CreateContainer(int parentContainerId, string name, int userId = 0);

        void SaveContainer(EntityContainer container, int userId = 0);

        EntityContainer GetContainer(int containerId);

        EntityContainer GetContainer(Guid containerId);

        void DeleteContainer(int containerId, int userId = 0);

        Attempt<OperationStatus<MoveOperationStatusType>> Move(IDataTypeDefinition moving, int containerId);
=======
        Attempt<OperationStatus<MoveOperationStatusType>> Move(IDataTypeDefinition toMove, int parentId);
        
>>>>>>> cf022ca6
    }
}<|MERGE_RESOLUTION|>--- conflicted
+++ resolved
@@ -1,184 +1,166 @@
-using System;
-using System.Collections.Generic;
-using Umbraco.Core.Models;
-using umbraco.interfaces;
-
-namespace Umbraco.Core.Services
-{
-    /// <summary>
-    /// Defines the DataType Service, which is an easy access to operations involving <see cref="IDataTypeDefinition"/> 
-    /// </summary>
-    public interface IDataTypeService : IService
-    {
-<<<<<<< HEAD
-=======
-        Attempt<OperationStatus<EntityContainer, OperationStatusType>> CreateContainer(int parentId, string name, int userId = 0);
-        Attempt<OperationStatus> SaveContainer(EntityContainer container, int userId = 0);
-        EntityContainer GetContainer(int containerId);
-        EntityContainer GetContainer(Guid containerId);
-        IEnumerable<EntityContainer> GetContainers(string folderName, int level);
-        IEnumerable<EntityContainer> GetContainers(IDataTypeDefinition dataTypeDefinition);
-        IEnumerable<EntityContainer> GetContainers(int[] containerIds);
-        Attempt<OperationStatus> DeleteContainer(int containerId, int userId = 0);
-
->>>>>>> cf022ca6
-        /// <summary>
-        /// Gets a <see cref="IDataTypeDefinition"/> by its Name
-        /// </summary>
-        /// <param name="name">Name of the <see cref="IDataTypeDefinition"/></param>
-        /// <returns><see cref="IDataTypeDefinition"/></returns>
-        IDataTypeDefinition GetDataTypeDefinitionByName(string name);
-
-        /// <summary>
-        /// Gets a <see cref="IDataTypeDefinition"/> by its Id
-        /// </summary>
-        /// <param name="id">Id of the <see cref="IDataTypeDefinition"/></param>
-        /// <returns><see cref="IDataTypeDefinition"/></returns>
-        IDataTypeDefinition GetDataTypeDefinitionById(int id);
-
-        /// <summary>
-        /// Gets a <see cref="IDataTypeDefinition"/> by its unique guid Id
-        /// </summary>
-        /// <param name="id">Unique guid Id of the DataType</param>
-        /// <returns><see cref="IDataTypeDefinition"/></returns>
-        IDataTypeDefinition GetDataTypeDefinitionById(Guid id);
-
-        /// <summary>
-        /// Gets all <see cref="IDataTypeDefinition"/> objects or those with the ids passed in
-        /// </summary>
-        /// <param name="ids">Optional array of Ids</param>
-        /// <returns>An enumerable list of <see cref="IDataTypeDefinition"/> objects</returns>
-        IEnumerable<IDataTypeDefinition> GetAllDataTypeDefinitions(params int[] ids);
-
-        /// <summary>
-        /// Saves an <see cref="IDataTypeDefinition"/>
-        /// </summary>
-        /// <param name="dataTypeDefinition"><see cref="IDataTypeDefinition"/> to save</param>
-        /// <param name="userId">Id of the user issueing the save</param>
-        void Save(IDataTypeDefinition dataTypeDefinition, int userId = 0);
-
-        /// <summary>
-        /// Saves a collection of <see cref="IDataTypeDefinition"/>
-        /// </summary>
-        /// <param name="dataTypeDefinitions"><see cref="IDataTypeDefinition"/> to save</param>
-        /// <param name="userId">Id of the user issueing the save</param>
-        void Save(IEnumerable<IDataTypeDefinition> dataTypeDefinitions, int userId = 0);
-
-        /// <summary>
-        /// Saves a collection of <see cref="IDataTypeDefinition"/>
-        /// </summary>
-        /// <param name="dataTypeDefinitions"><see cref="IDataTypeDefinition"/> to save</param>
-        /// <param name="userId">Id of the user issueing the save</param>
-        /// <param name="raiseEvents">Boolean indicating whether or not to raise events</param>
-        void Save(IEnumerable<IDataTypeDefinition> dataTypeDefinitions, int userId, bool raiseEvents);
-
-        /// <summary>
-        /// Deletes an <see cref="IDataTypeDefinition"/>
-        /// </summary>
-        /// <remarks>
-        /// Please note that deleting a <see cref="IDataTypeDefinition"/> will remove
-        /// all the <see cref="PropertyType"/> data that references this <see cref="IDataTypeDefinition"/>.
-        /// </remarks>
-        /// <param name="dataTypeDefinition"><see cref="IDataTypeDefinition"/> to delete</param>
-        /// <param name="userId">Id of the user issueing the deletion</param>
-        void Delete(IDataTypeDefinition dataTypeDefinition, int userId = 0);
-
-        /// <summary>
-        /// Gets the <see cref="IDataType"/> specified by it's unique ID
-        /// </summary>
-        /// <param name="id">Id of the DataType, which corresponds to the Guid Id of the control</param>
-        /// <returns><see cref="IDataType"/> object</returns>
-        [Obsolete("IDataType is obsolete and is no longer used, it will be removed from the codebase in future versions")]
-        IDataType GetDataTypeById(Guid id);
-        
-        /// <summary>
-        /// Gets a complete list of all registered <see cref="IDataType"/>'s
-        /// </summary>
-        /// <returns>An enumerable list of <see cref="IDataType"/> objects</returns>
-        [Obsolete("IDataType is obsolete and is no longer used, it will be removed from the codebase in future versions")]
-        IEnumerable<IDataType> GetAllDataTypes();
-
-        /// <summary>
-        /// Gets a <see cref="IDataTypeDefinition"/> by its control Id
-        /// </summary>
-        /// <param name="id">Id of the DataType control</param>
-        /// <returns><see cref="IDataTypeDefinition"/></returns>
-        [Obsolete("Property editor's are defined by a string alias from version 7 onwards, use the overload GetDataTypeDefinitionByPropertyEditorAlias instead")]
-        IEnumerable<IDataTypeDefinition> GetDataTypeDefinitionByControlId(Guid id);
-
-        /// <summary>
-        /// Gets a <see cref="IDataTypeDefinition"/> by its control Id
-        /// </summary>
-        /// <param name="propertyEditorAlias">Alias of the property editor</param>
-        /// <returns>Collection of <see cref="IDataTypeDefinition"/> objects with a matching contorl id</returns>
-        IEnumerable<IDataTypeDefinition> GetDataTypeDefinitionByPropertyEditorAlias(string propertyEditorAlias);
-
-        /// <summary>
-        /// Gets all values for an <see cref="IDataTypeDefinition"/>
-        /// </summary>
-        /// <param name="id">Id of the <see cref="IDataTypeDefinition"/> to retrieve prevalues from</param>
-        /// <returns>An enumerable list of string values</returns>
-        IEnumerable<string> GetPreValuesByDataTypeId(int id);
-
-        /// <summary>
-        /// Gets a pre-value collection by data type id
-        /// </summary>
-        /// <param name="id"></param>
-        /// <returns></returns>
-        PreValueCollection GetPreValuesCollectionByDataTypeId(int id);
-
-        /// <summary>
-        /// Saves a list of PreValues for a given DataTypeDefinition
-        /// </summary>
-        /// <param name="dataTypeId">Id of the DataTypeDefinition to save PreValues for</param>
-        /// <param name="values">List of string values to save</param>
-        [Obsolete("This should no longer be used, use the alternative SavePreValues or SaveDataTypeAndPreValues methods instead. This will only insert pre-values without keys")]
-        void SavePreValues(int dataTypeId, IEnumerable<string> values);
-
-        /// <summary>
-        /// Saves a list of PreValues for a given DataTypeDefinition
-        /// </summary>
-        /// <param name="dataTypeId">Id of the DataTypeDefinition to save PreValues for</param>
-        /// <param name="values">List of key/value pairs to save</param>
-        void SavePreValues(int dataTypeId, IDictionary<string, PreValue> values);
-
-        /// <summary>
-        /// Saves a list of PreValues for a given DataTypeDefinition
-        /// </summary>
-        /// <param name="dataTypeDefinition">The DataTypeDefinition to save PreValues for</param>
-        /// <param name="values">List of key/value pairs to save</param>
-        void SavePreValues(IDataTypeDefinition dataTypeDefinition, IDictionary<string, PreValue> values);
-
-        /// <summary>
-        /// Saves the data type and it's prevalues
-        /// </summary>
-        /// <param name="dataTypeDefinition"></param>
-        /// <param name="values"></param>
-        /// <param name="userId"></param>
-        void SaveDataTypeAndPreValues(IDataTypeDefinition dataTypeDefinition, IDictionary<string, PreValue> values, int userId = 0);
-
-        /// <summary>
-        /// Gets a specific PreValue by its Id
-        /// </summary>
-        /// <param name="id">Id of the PreValue to retrieve the value from</param>
-        /// <returns>PreValue as a string</returns>
-        string GetPreValueAsString(int id);
-
-<<<<<<< HEAD
-        Attempt<int> CreateContainer(int parentContainerId, string name, int userId = 0);
-
-        void SaveContainer(EntityContainer container, int userId = 0);
-
-        EntityContainer GetContainer(int containerId);
-
-        EntityContainer GetContainer(Guid containerId);
-
-        void DeleteContainer(int containerId, int userId = 0);
-
-        Attempt<OperationStatus<MoveOperationStatusType>> Move(IDataTypeDefinition moving, int containerId);
-=======
-        Attempt<OperationStatus<MoveOperationStatusType>> Move(IDataTypeDefinition toMove, int parentId);
-        
->>>>>>> cf022ca6
-    }
+using System;
+using System.Collections.Generic;
+using Umbraco.Core.Models;
+using umbraco.interfaces;
+
+namespace Umbraco.Core.Services
+{
+    /// <summary>
+    /// Defines the DataType Service, which is an easy access to operations involving <see cref="IDataTypeDefinition"/> 
+    /// </summary>
+    public interface IDataTypeService : IService
+    {
+        Attempt<OperationStatus<EntityContainer, OperationStatusType>> CreateContainer(int parentId, string name, int userId = 0);
+        Attempt<OperationStatus> SaveContainer(EntityContainer container, int userId = 0);
+        EntityContainer GetContainer(int containerId);
+        EntityContainer GetContainer(Guid containerId);
+        IEnumerable<EntityContainer> GetContainers(string folderName, int level);
+        IEnumerable<EntityContainer> GetContainers(IDataTypeDefinition dataTypeDefinition);
+        IEnumerable<EntityContainer> GetContainers(int[] containerIds);
+        Attempt<OperationStatus> DeleteContainer(int containerId, int userId = 0);
+
+        /// <summary>
+        /// Gets a <see cref="IDataTypeDefinition"/> by its Name
+        /// </summary>
+        /// <param name="name">Name of the <see cref="IDataTypeDefinition"/></param>
+        /// <returns><see cref="IDataTypeDefinition"/></returns>
+        IDataTypeDefinition GetDataTypeDefinitionByName(string name);
+
+        /// <summary>
+        /// Gets a <see cref="IDataTypeDefinition"/> by its Id
+        /// </summary>
+        /// <param name="id">Id of the <see cref="IDataTypeDefinition"/></param>
+        /// <returns><see cref="IDataTypeDefinition"/></returns>
+        IDataTypeDefinition GetDataTypeDefinitionById(int id);
+
+        /// <summary>
+        /// Gets a <see cref="IDataTypeDefinition"/> by its unique guid Id
+        /// </summary>
+        /// <param name="id">Unique guid Id of the DataType</param>
+        /// <returns><see cref="IDataTypeDefinition"/></returns>
+        IDataTypeDefinition GetDataTypeDefinitionById(Guid id);
+
+        /// <summary>
+        /// Gets all <see cref="IDataTypeDefinition"/> objects or those with the ids passed in
+        /// </summary>
+        /// <param name="ids">Optional array of Ids</param>
+        /// <returns>An enumerable list of <see cref="IDataTypeDefinition"/> objects</returns>
+        IEnumerable<IDataTypeDefinition> GetAllDataTypeDefinitions(params int[] ids);
+
+        /// <summary>
+        /// Saves an <see cref="IDataTypeDefinition"/>
+        /// </summary>
+        /// <param name="dataTypeDefinition"><see cref="IDataTypeDefinition"/> to save</param>
+        /// <param name="userId">Id of the user issueing the save</param>
+        void Save(IDataTypeDefinition dataTypeDefinition, int userId = 0);
+
+        /// <summary>
+        /// Saves a collection of <see cref="IDataTypeDefinition"/>
+        /// </summary>
+        /// <param name="dataTypeDefinitions"><see cref="IDataTypeDefinition"/> to save</param>
+        /// <param name="userId">Id of the user issueing the save</param>
+        void Save(IEnumerable<IDataTypeDefinition> dataTypeDefinitions, int userId = 0);
+
+        /// <summary>
+        /// Saves a collection of <see cref="IDataTypeDefinition"/>
+        /// </summary>
+        /// <param name="dataTypeDefinitions"><see cref="IDataTypeDefinition"/> to save</param>
+        /// <param name="userId">Id of the user issueing the save</param>
+        /// <param name="raiseEvents">Boolean indicating whether or not to raise events</param>
+        void Save(IEnumerable<IDataTypeDefinition> dataTypeDefinitions, int userId, bool raiseEvents);
+
+        /// <summary>
+        /// Deletes an <see cref="IDataTypeDefinition"/>
+        /// </summary>
+        /// <remarks>
+        /// Please note that deleting a <see cref="IDataTypeDefinition"/> will remove
+        /// all the <see cref="PropertyType"/> data that references this <see cref="IDataTypeDefinition"/>.
+        /// </remarks>
+        /// <param name="dataTypeDefinition"><see cref="IDataTypeDefinition"/> to delete</param>
+        /// <param name="userId">Id of the user issueing the deletion</param>
+        void Delete(IDataTypeDefinition dataTypeDefinition, int userId = 0);
+
+        /// <summary>
+        /// Gets the <see cref="IDataType"/> specified by it's unique ID
+        /// </summary>
+        /// <param name="id">Id of the DataType, which corresponds to the Guid Id of the control</param>
+        /// <returns><see cref="IDataType"/> object</returns>
+        [Obsolete("IDataType is obsolete and is no longer used, it will be removed from the codebase in future versions")]
+        IDataType GetDataTypeById(Guid id);
+        
+        /// <summary>
+        /// Gets a complete list of all registered <see cref="IDataType"/>'s
+        /// </summary>
+        /// <returns>An enumerable list of <see cref="IDataType"/> objects</returns>
+        [Obsolete("IDataType is obsolete and is no longer used, it will be removed from the codebase in future versions")]
+        IEnumerable<IDataType> GetAllDataTypes();
+
+        /// <summary>
+        /// Gets a <see cref="IDataTypeDefinition"/> by its control Id
+        /// </summary>
+        /// <param name="id">Id of the DataType control</param>
+        /// <returns><see cref="IDataTypeDefinition"/></returns>
+        [Obsolete("Property editor's are defined by a string alias from version 7 onwards, use the overload GetDataTypeDefinitionByPropertyEditorAlias instead")]
+        IEnumerable<IDataTypeDefinition> GetDataTypeDefinitionByControlId(Guid id);
+
+        /// <summary>
+        /// Gets a <see cref="IDataTypeDefinition"/> by its control Id
+        /// </summary>
+        /// <param name="propertyEditorAlias">Alias of the property editor</param>
+        /// <returns>Collection of <see cref="IDataTypeDefinition"/> objects with a matching contorl id</returns>
+        IEnumerable<IDataTypeDefinition> GetDataTypeDefinitionByPropertyEditorAlias(string propertyEditorAlias);
+
+        /// <summary>
+        /// Gets all values for an <see cref="IDataTypeDefinition"/>
+        /// </summary>
+        /// <param name="id">Id of the <see cref="IDataTypeDefinition"/> to retrieve prevalues from</param>
+        /// <returns>An enumerable list of string values</returns>
+        IEnumerable<string> GetPreValuesByDataTypeId(int id);
+
+        /// <summary>
+        /// Gets a pre-value collection by data type id
+        /// </summary>
+        /// <param name="id"></param>
+        /// <returns></returns>
+        PreValueCollection GetPreValuesCollectionByDataTypeId(int id);
+
+        /// <summary>
+        /// Saves a list of PreValues for a given DataTypeDefinition
+        /// </summary>
+        /// <param name="dataTypeId">Id of the DataTypeDefinition to save PreValues for</param>
+        /// <param name="values">List of string values to save</param>
+        [Obsolete("This should no longer be used, use the alternative SavePreValues or SaveDataTypeAndPreValues methods instead. This will only insert pre-values without keys")]
+        void SavePreValues(int dataTypeId, IEnumerable<string> values);
+
+        /// <summary>
+        /// Saves a list of PreValues for a given DataTypeDefinition
+        /// </summary>
+        /// <param name="dataTypeId">Id of the DataTypeDefinition to save PreValues for</param>
+        /// <param name="values">List of key/value pairs to save</param>
+        void SavePreValues(int dataTypeId, IDictionary<string, PreValue> values);
+
+        /// <summary>
+        /// Saves a list of PreValues for a given DataTypeDefinition
+        /// </summary>
+        /// <param name="dataTypeDefinition">The DataTypeDefinition to save PreValues for</param>
+        /// <param name="values">List of key/value pairs to save</param>
+        void SavePreValues(IDataTypeDefinition dataTypeDefinition, IDictionary<string, PreValue> values);
+
+        /// <summary>
+        /// Saves the data type and it's prevalues
+        /// </summary>
+        /// <param name="dataTypeDefinition"></param>
+        /// <param name="values"></param>
+        /// <param name="userId"></param>
+        void SaveDataTypeAndPreValues(IDataTypeDefinition dataTypeDefinition, IDictionary<string, PreValue> values, int userId = 0);
+
+        /// <summary>
+        /// Gets a specific PreValue by its Id
+        /// </summary>
+        /// <param name="id">Id of the PreValue to retrieve the value from</param>
+        /// <returns>PreValue as a string</returns>
+        string GetPreValueAsString(int id);
+
+        Attempt<OperationStatus<MoveOperationStatusType>> Move(IDataTypeDefinition moving, int containerId);
+    }
 }