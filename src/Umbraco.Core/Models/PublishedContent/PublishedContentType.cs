--- conflicted
+++ resolved
@@ -1,359 +1,184 @@
-<<<<<<< HEAD
-﻿using System;
-using System.Collections.Concurrent;
-using System.Collections.Generic;
-using System.Linq;
-using System.Web.Caching;
-using System.Web.UI;
-using Umbraco.Core.Cache;
-
-namespace Umbraco.Core.Models.PublishedContent
-{
-    /// <summary>
-    /// Represents an <see cref="IPublishedContent"/> type.
-    /// </summary>
-    /// <remarks>Instances of the <see cref="PublishedContentType"/> class are immutable, ie
-    /// if the content type changes, then a new class needs to be created.</remarks>
-    public class PublishedContentType
-    {
-        private readonly PublishedPropertyType[] _propertyTypes;
-
-        // fast alias-to-index xref containing both the raw alias and its lowercase version
-        private readonly Dictionary<string, int> _indexes = new Dictionary<string, int>();
-
-        // internal so it can be used by PublishedNoCache which does _not_ want to cache anything and so will never
-        // use the static cache getter PublishedContentType.GetPublishedContentType(alias) below - anything else
-        // should use it.
-        internal PublishedContentType(IContentTypeComposition contentType)
-        {
-            Id = contentType.Id;
-            Alias = contentType.Alias;
-            _propertyTypes = contentType.CompositionPropertyTypes
-                .Select(x => new PublishedPropertyType(this, x))
-                .ToArray();
-            InitializeIndexes();
-        }
-
-        // internal so it can be used for unit tests
-        internal PublishedContentType(int id, string alias, IEnumerable<PublishedPropertyType> propertyTypes)
-        {
-            Id = id;
-            Alias = alias;
-            _propertyTypes = propertyTypes.ToArray();
-            foreach (var propertyType in _propertyTypes)
-                propertyType.ContentType = this;
-            InitializeIndexes();
-        }
-
-        private void InitializeIndexes()
-        {
-            for (var i = 0; i < _propertyTypes.Length; i++)
-            {
-                var propertyType = _propertyTypes[i];
-                _indexes[propertyType.PropertyTypeAlias] = i;
-                _indexes[propertyType.PropertyTypeAlias.ToLowerInvariant()] = i;
-            }
-        }
-
-        #region Content type
-
-        public int Id { get; private set; }
-        public string Alias { get; private set; }
-
-        #endregion
-
-        #region Properties
-
-        public IEnumerable<PublishedPropertyType> PropertyTypes
-        {
-            get { return _propertyTypes; }
-        }
-
-        // alias is case-insensitive
-        // this is the ONLY place where we compare ALIASES!
-        public int GetPropertyIndex(string alias)
-        {
-            int index;
-            if (_indexes.TryGetValue(alias, out index)) return index; // fastest
-            if (_indexes.TryGetValue(alias.ToLowerInvariant(), out index)) return index; // slower
-            return -1;
-        }
-
-        // virtual for unit tests
-        public virtual PublishedPropertyType GetPropertyType(string alias)
-        {
-            var index = GetPropertyIndex(alias);
-            return GetPropertyType(index);
-        }
-
-        // virtual for unit tests
-        public virtual PublishedPropertyType GetPropertyType(int index)
-        {
-            return index >= 0 && index < _propertyTypes.Length ? _propertyTypes[index] : null;
-        }
-
-        #endregion
-
-        #region Cache
-
-        // these methods are called by ContentTypeCacheRefresher and DataTypeCacheRefresher
-
-        internal static void ClearAll()
-        {
-            Logging.LogHelper.Debug<PublishedContentType>("Clear all.");
-            // ok and faster to do it by types, assuming noone else caches PublishedContentType instances
-            //ApplicationContext.Current.ApplicationCache.ClearStaticCacheByKeySearch("PublishedContentType_");
-            ApplicationContext.Current.ApplicationCache.StaticCache.ClearCacheObjectTypes<PublishedContentType>();
-        }
-
-        internal static void ClearContentType(int id)
-        {
-            Logging.LogHelper.Debug<PublishedContentType>("Clear content type w/id {0}.", () => id);
-            // requires a predicate because the key does not contain the ID
-            // faster than key strings comparisons anyway
-            ApplicationContext.Current.ApplicationCache.StaticCache.ClearCacheObjectTypes<PublishedContentType>(
-                (key, value) => value.Id == id);
-        }
-
-        internal static void ClearDataType(int id)
-        {
-            Logging.LogHelper.Debug<PublishedContentType>("Clear data type w/id {0}.", () => id);
-            // there is no recursion to handle here because a PublishedContentType contains *all* its
-            // properties ie both its own properties and those that were inherited (it's based upon an
-            // IContentTypeComposition) and so every PublishedContentType having a property based upon
-            // the cleared data type, be it local or inherited, will be cleared.
-            ApplicationContext.Current.ApplicationCache.StaticCache.ClearCacheObjectTypes<PublishedContentType>(
-                (key, value) => value.PropertyTypes.Any(x => x.DataTypeId == id));
-        }
-
-        public static PublishedContentType Get(PublishedItemType itemType, string alias)
-        {
-            var key = string.Format("PublishedContentType_{0}_{1}",
-                itemType == PublishedItemType.Content ? "content" : "media", alias.ToLowerInvariant());
-
-            var type = ApplicationContext.Current.ApplicationCache.StaticCache.GetCacheItem<PublishedContentType>(key,
-                () => CreatePublishedContentType(itemType, alias));
-
-            return type;
-        }
-
-        private static PublishedContentType CreatePublishedContentType(PublishedItemType itemType, string alias)
-        {
-            if (GetPublishedContentTypeCallback != null)
-                return GetPublishedContentTypeCallback(alias);
-
-            var contentType = itemType == PublishedItemType.Content
-                ? (IContentTypeComposition) ApplicationContext.Current.Services.ContentTypeService.GetContentType(alias)
-                : (IContentTypeComposition) ApplicationContext.Current.Services.ContentTypeService.GetMediaType(alias);
-
-            if (contentType == null)
-                throw new Exception(string.Format("ContentTypeService failed to find a {0} type with alias \"{1}\".",
-                    itemType.ToString().ToLower(), alias));
-
-            return new PublishedContentType(contentType);
-        }
-
-        // for unit tests - changing the callback must reset the cache obviously
-        private static Func<string, PublishedContentType> _getPublishedContentTypeCallBack;
-        internal static Func<string, PublishedContentType> GetPublishedContentTypeCallback
-        {
-            get { return _getPublishedContentTypeCallBack; }
-            set
-            {
-                // see note above
-                //ClearAll();
-                ApplicationContext.Current.ApplicationCache.StaticCache.ClearCacheByKeySearch("PublishedContentType_");
-
-                _getPublishedContentTypeCallBack = value;
-            }
-        }
-
-        #endregion
-    }
-}
-=======
-﻿using System;
-using System.Collections.Concurrent;
-using System.Collections.Generic;
-using System.Linq;
-using System.Web.Caching;
-using System.Web.UI;
-using Umbraco.Core.Cache;
-
-namespace Umbraco.Core.Models.PublishedContent
-{
-    /// <summary>
-    /// Represents an <see cref="IPublishedContent"/> type.
-    /// </summary>
-    /// <remarks>Instances of the <see cref="PublishedContentType"/> class are immutable, ie
-    /// if the content type changes, then a new class needs to be created.</remarks>
-    public class PublishedContentType
-    {
-        private readonly PublishedPropertyType[] _propertyTypes;
-
-        // fast alias-to-index xref containing both the raw alias and its lowercase version
-        private readonly Dictionary<string, int> _indexes = new Dictionary<string, int>();
-
-        // internal so it can be used by PublishedNoCache which does _not_ want to cache anything and so will never
-        // use the static cache getter PublishedContentType.GetPublishedContentType(alias) below - anything else
-        // should use it.
-        internal PublishedContentType(IContentTypeComposition contentType)
-        {
-            Id = contentType.Id;
-            Alias = contentType.Alias;
-            _propertyTypes = contentType.CompositionPropertyTypes
-                .Select(x => new PublishedPropertyType(this, x))
-                .ToArray();
-            InitializeIndexes();
-        }
-
-        // internal so it can be used for unit tests
-        internal PublishedContentType(int id, string alias, IEnumerable<PublishedPropertyType> propertyTypes)
-        {
-            Id = id;
-            Alias = alias;
-            _propertyTypes = propertyTypes.ToArray();
-            foreach (var propertyType in _propertyTypes)
-                propertyType.ContentType = this;
-            InitializeIndexes();
-        }
-
-        private void InitializeIndexes()
-        {
-            for (var i = 0; i < _propertyTypes.Length; i++)
-            {
-                var propertyType = _propertyTypes[i];
-                _indexes[propertyType.PropertyTypeAlias] = i;
-                _indexes[propertyType.PropertyTypeAlias.ToLowerInvariant()] = i;
-            }
-        }
-
-        #region Content type
-
-        public int Id { get; private set; }
-        public string Alias { get; private set; }
-
-        #endregion
-
-        #region Properties
-
-        public IEnumerable<PublishedPropertyType> PropertyTypes
-        {
-            get { return _propertyTypes; }
-        }
-
-        // alias is case-insensitive
-        // this is the ONLY place where we compare ALIASES!
-        public int GetPropertyIndex(string alias)
-        {
-            int index;
-            if (_indexes.TryGetValue(alias, out index)) return index; // fastest
-            if (_indexes.TryGetValue(alias.ToLowerInvariant(), out index)) return index; // slower
-            return -1;
-        }
-
-        // virtual for unit tests
-        public virtual PublishedPropertyType GetPropertyType(string alias)
-        {
-            var index = GetPropertyIndex(alias);
-            return GetPropertyType(index);
-        }
-
-        // virtual for unit tests
-        public virtual PublishedPropertyType GetPropertyType(int index)
-        {
-            return index >= 0 && index < _propertyTypes.Length ? _propertyTypes[index] : null;
-        }
-
-        #endregion
-
-        #region Cache
-
-        // these methods are called by ContentTypeCacheRefresher and DataTypeCacheRefresher
-
-        internal static void ClearAll()
-        {
-            Logging.LogHelper.Debug<PublishedContentType>("Clear all.");
-            // ok and faster to do it by types, assuming noone else caches PublishedContentType instances
-            //ApplicationContext.Current.ApplicationCache.ClearStaticCacheByKeySearch("PublishedContentType_");
-            ApplicationContext.Current.ApplicationCache.StaticCache.ClearCacheObjectTypes<PublishedContentType>();
-        }
-
-        internal static void ClearContentType(int id)
-        {
-            Logging.LogHelper.Debug<PublishedContentType>("Clear content type w/id {0}.", () => id);
-            // requires a predicate because the key does not contain the ID
-            // faster than key strings comparisons anyway
-            ApplicationContext.Current.ApplicationCache.StaticCache.ClearCacheObjectTypes<PublishedContentType>(
-                (key, value) => value.Id == id);
-        }
-
-        internal static void ClearDataType(int id)
-        {
-            Logging.LogHelper.Debug<PublishedContentType>("Clear data type w/id {0}.", () => id);
-            // there is no recursion to handle here because a PublishedContentType contains *all* its
-            // properties ie both its own properties and those that were inherited (it's based upon an
-            // IContentTypeComposition) and so every PublishedContentType having a property based upon
-            // the cleared data type, be it local or inherited, will be cleared.
-            ApplicationContext.Current.ApplicationCache.StaticCache.ClearCacheObjectTypes<PublishedContentType>(
-                (key, value) => value.PropertyTypes.Any(x => x.DataTypeId == id));
-        }
-
-        public static PublishedContentType Get(PublishedItemType itemType, string alias)
-        {
-            var key = string.Format("PublishedContentType_{0}_{1}",
-                itemType == PublishedItemType.Content ? "content" : "media", alias.ToLowerInvariant());
-
-            var type = ApplicationContext.Current.ApplicationCache.StaticCache.GetCacheItem<PublishedContentType>(key,
-                () => CreatePublishedContentType(itemType, alias));
-
-            return type;
-        }
-
-        private static PublishedContentType CreatePublishedContentType(PublishedItemType itemType, string alias)
-        {
-            if (GetPublishedContentTypeCallback != null)
-                return GetPublishedContentTypeCallback(alias);
-
-            IContentTypeComposition contentType;
-            switch (itemType)
-            {
-                case PublishedItemType.Content:
-                    contentType = ApplicationContext.Current.Services.ContentTypeService.GetContentType(alias);
-                    break;
-                case PublishedItemType.Media:
-                    contentType = ApplicationContext.Current.Services.ContentTypeService.GetMediaType(alias);
-                    break;
-                case PublishedItemType.Member:
-                    contentType = ApplicationContext.Current.Services.MemberTypeService.Get(alias);
-                    break;
-                default:
-                    throw new ArgumentOutOfRangeException("itemType");
-            }
-
-            if (contentType == null)
-                throw new Exception(string.Format("ContentTypeService failed to find a {0} type with alias \"{1}\".",
-                    itemType.ToString().ToLower(), alias));
-
-            return new PublishedContentType(contentType);
-        }
-
-        // for unit tests - changing the callback must reset the cache obviously
-        private static Func<string, PublishedContentType> _getPublishedContentTypeCallBack;
-        internal static Func<string, PublishedContentType> GetPublishedContentTypeCallback
-        {
-            get { return _getPublishedContentTypeCallBack; }
-            set
-            {
-                // see note above
-                //ClearAll();
-                ApplicationContext.Current.ApplicationCache.StaticCache.ClearCacheByKeySearch("PublishedContentType_");
-
-                _getPublishedContentTypeCallBack = value;
-            }
-        }
-
-        #endregion
-    }
-}
->>>>>>> c500d290
+﻿using System;
+using System.Collections.Concurrent;
+using System.Collections.Generic;
+using System.Linq;
+using System.Web.Caching;
+using System.Web.UI;
+using Umbraco.Core.Cache;
+
+namespace Umbraco.Core.Models.PublishedContent
+{
+    /// <summary>
+    /// Represents an <see cref="IPublishedContent"/> type.
+    /// </summary>
+    /// <remarks>Instances of the <see cref="PublishedContentType"/> class are immutable, ie
+    /// if the content type changes, then a new class needs to be created.</remarks>
+    public class PublishedContentType
+    {
+        private readonly PublishedPropertyType[] _propertyTypes;
+
+        // fast alias-to-index xref containing both the raw alias and its lowercase version
+        private readonly Dictionary<string, int> _indexes = new Dictionary<string, int>();
+
+        // internal so it can be used by PublishedNoCache which does _not_ want to cache anything and so will never
+        // use the static cache getter PublishedContentType.GetPublishedContentType(alias) below - anything else
+        // should use it.
+        internal PublishedContentType(IContentTypeComposition contentType)
+        {
+            Id = contentType.Id;
+            Alias = contentType.Alias;
+            _propertyTypes = contentType.CompositionPropertyTypes
+                .Select(x => new PublishedPropertyType(this, x))
+                .ToArray();
+            InitializeIndexes();
+        }
+
+        // internal so it can be used for unit tests
+        internal PublishedContentType(int id, string alias, IEnumerable<PublishedPropertyType> propertyTypes)
+        {
+            Id = id;
+            Alias = alias;
+            _propertyTypes = propertyTypes.ToArray();
+            foreach (var propertyType in _propertyTypes)
+                propertyType.ContentType = this;
+            InitializeIndexes();
+        }
+
+        private void InitializeIndexes()
+        {
+            for (var i = 0; i < _propertyTypes.Length; i++)
+            {
+                var propertyType = _propertyTypes[i];
+                _indexes[propertyType.PropertyTypeAlias] = i;
+                _indexes[propertyType.PropertyTypeAlias.ToLowerInvariant()] = i;
+            }
+        }
+
+        #region Content type
+
+        public int Id { get; private set; }
+        public string Alias { get; private set; }
+
+        #endregion
+
+        #region Properties
+
+        public IEnumerable<PublishedPropertyType> PropertyTypes
+        {
+            get { return _propertyTypes; }
+        }
+
+        // alias is case-insensitive
+        // this is the ONLY place where we compare ALIASES!
+        public int GetPropertyIndex(string alias)
+        {
+            int index;
+            if (_indexes.TryGetValue(alias, out index)) return index; // fastest
+            if (_indexes.TryGetValue(alias.ToLowerInvariant(), out index)) return index; // slower
+            return -1;
+        }
+
+        // virtual for unit tests
+        public virtual PublishedPropertyType GetPropertyType(string alias)
+        {
+            var index = GetPropertyIndex(alias);
+            return GetPropertyType(index);
+        }
+
+        // virtual for unit tests
+        public virtual PublishedPropertyType GetPropertyType(int index)
+        {
+            return index >= 0 && index < _propertyTypes.Length ? _propertyTypes[index] : null;
+        }
+
+        #endregion
+
+        #region Cache
+
+        // these methods are called by ContentTypeCacheRefresher and DataTypeCacheRefresher
+
+        internal static void ClearAll()
+        {
+            Logging.LogHelper.Debug<PublishedContentType>("Clear all.");
+            // ok and faster to do it by types, assuming noone else caches PublishedContentType instances
+            //ApplicationContext.Current.ApplicationCache.ClearStaticCacheByKeySearch("PublishedContentType_");
+            ApplicationContext.Current.ApplicationCache.StaticCache.ClearCacheObjectTypes<PublishedContentType>();
+        }
+
+        internal static void ClearContentType(int id)
+        {
+            Logging.LogHelper.Debug<PublishedContentType>("Clear content type w/id {0}.", () => id);
+            // requires a predicate because the key does not contain the ID
+            // faster than key strings comparisons anyway
+            ApplicationContext.Current.ApplicationCache.StaticCache.ClearCacheObjectTypes<PublishedContentType>(
+                (key, value) => value.Id == id);
+        }
+
+        internal static void ClearDataType(int id)
+        {
+            Logging.LogHelper.Debug<PublishedContentType>("Clear data type w/id {0}.", () => id);
+            // there is no recursion to handle here because a PublishedContentType contains *all* its
+            // properties ie both its own properties and those that were inherited (it's based upon an
+            // IContentTypeComposition) and so every PublishedContentType having a property based upon
+            // the cleared data type, be it local or inherited, will be cleared.
+            ApplicationContext.Current.ApplicationCache.StaticCache.ClearCacheObjectTypes<PublishedContentType>(
+                (key, value) => value.PropertyTypes.Any(x => x.DataTypeId == id));
+        }
+
+        public static PublishedContentType Get(PublishedItemType itemType, string alias)
+        {
+            var key = string.Format("PublishedContentType_{0}_{1}",
+                itemType == PublishedItemType.Content ? "content" : "media", alias.ToLowerInvariant());
+
+            var type = ApplicationContext.Current.ApplicationCache.StaticCache.GetCacheItem<PublishedContentType>(key,
+                () => CreatePublishedContentType(itemType, alias));
+
+            return type;
+        }
+
+        private static PublishedContentType CreatePublishedContentType(PublishedItemType itemType, string alias)
+        {
+            if (GetPublishedContentTypeCallback != null)
+                return GetPublishedContentTypeCallback(alias);
+
+            IContentTypeComposition contentType;
+            switch (itemType)
+            {
+                case PublishedItemType.Content:
+                    contentType = ApplicationContext.Current.Services.ContentTypeService.GetContentType(alias);
+                    break;
+                case PublishedItemType.Media:
+                    contentType = ApplicationContext.Current.Services.ContentTypeService.GetMediaType(alias);
+                    break;
+                case PublishedItemType.Member:
+                    contentType = ApplicationContext.Current.Services.MemberTypeService.Get(alias);
+                    break;
+                default:
+                    throw new ArgumentOutOfRangeException("itemType");
+            }
+
+            if (contentType == null)
+                throw new Exception(string.Format("ContentTypeService failed to find a {0} type with alias \"{1}\".",
+                    itemType.ToString().ToLower(), alias));
+
+            return new PublishedContentType(contentType);
+        }
+
+        // for unit tests - changing the callback must reset the cache obviously
+        private static Func<string, PublishedContentType> _getPublishedContentTypeCallBack;
+        internal static Func<string, PublishedContentType> GetPublishedContentTypeCallback
+        {
+            get { return _getPublishedContentTypeCallBack; }
+            set
+            {
+                // see note above
+                //ClearAll();
+                ApplicationContext.Current.ApplicationCache.StaticCache.ClearCacheByKeySearch("PublishedContentType_");
+
+                _getPublishedContentTypeCallBack = value;
+            }
+        }
+
+        #endregion
+    }
+}