--- conflicted
+++ resolved
@@ -118,11 +118,7 @@
         private class NamedSemaphoreReleaser : CriticalFinalizerObject, IDisposable
         {
             private readonly Semaphore _semaphore;
-<<<<<<< HEAD
-            private bool _disposed;
-=======
             private GCHandle _handle;
->>>>>>> c11b09d2
 
             internal NamedSemaphoreReleaser(Semaphore semaphore)
             {
@@ -138,27 +134,10 @@
 
             private void Dispose(bool disposing)
             {
-                lock (_semaphore)
-                {
-                    if (_disposed) return;
-                    _disposed = true;
-                }
-
                 // critical
-<<<<<<< HEAD
-                // if disposing == true, then releasing should be ok
-                // else when finalizing, anything can happen really
-                try
-                {
-                    _semaphore.Release();
-                }
-                catch // I know ;-(
-                { }
-=======
                 _handle.Free();
                 _semaphore.Release();
                 _semaphore.Dispose();
->>>>>>> c11b09d2
             }
 
             // we WANT to release the semaphore because it's a system object, ie a critical 
