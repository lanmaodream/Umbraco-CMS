--- conflicted
+++ resolved
@@ -103,7 +103,6 @@
             }
 
             var user = await UserManager.FindByNameAsync(userName);
-<<<<<<< HEAD
             
             //if the user is null, create an empty one which can be used for auto-linking
             if (user == null)            
@@ -111,24 +110,6 @@
             
             //check the password for the user, this will allow a developer to auto-link 
             //an account if they have specified an IBackOfficeUserPasswordChecker
-=======
-            if (user == null)
-            {
-                var requestContext = _request.Context;
-                if (requestContext != null)
-                {
-                    var backofficeUserManager = requestContext.GetBackOfficeUserManager();
-                    if (backofficeUserManager != null)
-                        backofficeUserManager.RaiseInvalidLoginAttemptEvent(userName);
-                }
-
-                return SignInStatus.Failure;
-            }
-            if (await UserManager.IsLockedOutAsync(user.Id))
-            {
-                return SignInStatus.LockedOut;
-            }
->>>>>>> a3457d24
             if (await UserManager.CheckPasswordAsync(user, password))
             {
                 //the underlying call to this will query the user by Id which IS cached!
@@ -140,6 +121,8 @@
                 await UserManager.ResetAccessFailedCountAsync(user.Id);
                 return await SignInOrTwoFactor(user, isPersistent);
             }
+
+            var requestContext = _request.Context;
 
             if (user.HasIdentity && shouldLockout)
             {
@@ -148,7 +131,7 @@
                 if (await UserManager.IsLockedOutAsync(user.Id))
                 {
                     //at this point we've just locked the user out after too many failed login attempts
-                    var requestContext = _request.Context;
+                    
                     if (requestContext != null)
                     {
                         var backofficeUserManager = requestContext.GetBackOfficeUserManager();
@@ -159,6 +142,14 @@
                     return SignInStatus.LockedOut;
                 }
             }
+            
+            if (requestContext != null)
+            {
+                var backofficeUserManager = requestContext.GetBackOfficeUserManager();
+                if (backofficeUserManager != null)
+                    backofficeUserManager.RaiseInvalidLoginAttemptEvent(userName);
+            }
+
             return SignInStatus.Failure;
         }        
 
