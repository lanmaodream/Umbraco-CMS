﻿using System;
<<<<<<< HEAD
using System.ComponentModel;
using System.Linq;
using System.Text;
=======
using System.Configuration.Provider;
>>>>>>> a3457d24
using System.Threading.Tasks;
using Microsoft.AspNet.Identity;
using Microsoft.AspNet.Identity.Owin;
using Microsoft.Owin.Security.DataProtection;
<<<<<<< HEAD
using Umbraco.Core.Configuration;
using Umbraco.Core.Configuration.UmbracoSettings;
=======
using Umbraco.Core.Auditing;
>>>>>>> a3457d24
using Umbraco.Core.Models.Identity;
using Umbraco.Core.Services;

namespace Umbraco.Core.Security
{
    /// <summary>
    /// Default back office user manager
    /// </summary>
    public class BackOfficeUserManager : BackOfficeUserManager<BackOfficeIdentityUser>
    {
        public const string OwinMarkerKey = "Umbraco.Web.Security.Identity.BackOfficeUserManagerMarker";

        public BackOfficeUserManager(IUserStore<BackOfficeIdentityUser, int> store)
            : base(store)
        {
        }

        [EditorBrowsable(EditorBrowsableState.Never)]
        [Obsolete("Use the constructor specifying all dependencies instead")]
        public BackOfficeUserManager(
            IUserStore<BackOfficeIdentityUser, int> store,
            IdentityFactoryOptions<BackOfficeUserManager> options,
            MembershipProviderBase membershipProvider)
            : this(store, options, membershipProvider, UmbracoConfig.For.UmbracoSettings().Content)
        {
        }

        public BackOfficeUserManager(
            IUserStore<BackOfficeIdentityUser, int> store,
            IdentityFactoryOptions<BackOfficeUserManager> options,
            MembershipProviderBase membershipProvider,
            IContentSection contentSectionConfig)
            : base(store)
        {
<<<<<<< HEAD
            if (options == null) throw new ArgumentNullException("options"); ;
            InitUserManager(this, membershipProvider, contentSectionConfig, options);
=======
            if (options == null) throw new ArgumentNullException("options");
            InitUserManager(this, membershipProvider, options);
>>>>>>> a3457d24
        }

        #region Static Create methods

        [EditorBrowsable(EditorBrowsableState.Never)]
        [Obsolete("Use the overload specifying all dependencies instead")]
        public static BackOfficeUserManager Create(
            IdentityFactoryOptions<BackOfficeUserManager> options,
            IUserService userService,         
            IExternalLoginService externalLoginService,
            MembershipProviderBase membershipProvider)
        {
            return Create(options, userService,
                ApplicationContext.Current.Services.EntityService,
                externalLoginService, membershipProvider,
                UmbracoConfig.For.UmbracoSettings().Content);
        }

        /// <summary>
        /// Creates a BackOfficeUserManager instance with all default options and the default BackOfficeUserManager 
        /// </summary>
        /// <param name="options"></param>
        /// <param name="userService"></param>
        /// <param name="entityService"></param>
        /// <param name="externalLoginService"></param>
        /// <param name="membershipProvider"></param>
        /// <param name="contentSectionConfig"></param>
        /// <returns></returns>
        public static BackOfficeUserManager Create(
            IdentityFactoryOptions<BackOfficeUserManager> options,
            IUserService userService,
            IEntityService entityService,
            IExternalLoginService externalLoginService,
            MembershipProviderBase membershipProvider,
            IContentSection contentSectionConfig)
        {
            if (options == null) throw new ArgumentNullException("options");
            if (userService == null) throw new ArgumentNullException("userService");
            if (externalLoginService == null) throw new ArgumentNullException("externalLoginService");

            var manager = new BackOfficeUserManager(
                new BackOfficeUserStore(userService, entityService, externalLoginService, membershipProvider));
            manager.InitUserManager(manager, membershipProvider, contentSectionConfig, options);
            return manager;
        }
        
        [EditorBrowsable(EditorBrowsableState.Never)]
        [Obsolete("Use the overload specifying all dependencies instead")]
        public static BackOfficeUserManager Create(
           IdentityFactoryOptions<BackOfficeUserManager> options,
           BackOfficeUserStore customUserStore,
           MembershipProviderBase membershipProvider)
        {
            var manager = new BackOfficeUserManager(customUserStore, options, membershipProvider);
            return manager;
        }

        /// <summary>
        /// Creates a BackOfficeUserManager instance with all default options and a custom BackOfficeUserManager instance
        /// </summary>
        /// <param name="options"></param>
        /// <param name="customUserStore"></param>
        /// <param name="membershipProvider"></param>
        /// <param name="contentSectionConfig"></param>
        /// <returns></returns>
        public static BackOfficeUserManager Create(
            IdentityFactoryOptions<BackOfficeUserManager> options,
            BackOfficeUserStore customUserStore,
            MembershipProviderBase membershipProvider,
            IContentSection contentSectionConfig)
        {
            var manager = new BackOfficeUserManager(customUserStore, options, membershipProvider, contentSectionConfig);
            return manager;
        }
        #endregion

        [EditorBrowsable(EditorBrowsableState.Never)]
        [Obsolete("Use the overload specifying all dependencies instead")]
        protected void InitUserManager(
            BackOfficeUserManager manager,
            MembershipProviderBase membershipProvider,         
            IdentityFactoryOptions<BackOfficeUserManager> options)
        {
            InitUserManager(manager, membershipProvider, UmbracoConfig.For.UmbracoSettings().Content, options);
        }

        /// <summary>
        /// Initializes the user manager with the correct options
        /// </summary>
        /// <param name="manager"></param>
        /// <param name="membershipProvider"></param>
        /// <param name="contentSectionConfig"></param>
        /// <param name="options"></param>
        /// <returns></returns>
        protected void InitUserManager(
            BackOfficeUserManager manager,
            MembershipProviderBase membershipProvider,
            IContentSection contentSectionConfig,
            IdentityFactoryOptions<BackOfficeUserManager> options)
        {
            //NOTE: This method is mostly here for backwards compat
            base.InitUserManager(manager, membershipProvider, options.DataProtectionProvider, contentSectionConfig);
        }
       
    }

    /// <summary>
    /// Generic Back office user manager
    /// </summary>
    public class BackOfficeUserManager<T> : UserManager<T, int>
        where T : BackOfficeIdentityUser
    {
        public BackOfficeUserManager(IUserStore<T, int> store)
            : base(store)
        {
        }


        #region What we support do not currently

        //NOTE: Not sure if we really want/need to ever support this 
        public override bool SupportsUserClaim
        {
            get { return false; }
        }

        //TODO: Support this
        public override bool SupportsQueryableUsers
        {
            get { return false; }
        }

        /// <summary>
        /// Developers will need to override this to support custom 2 factor auth
        /// </summary>
        public override bool SupportsUserTwoFactor
        {
            get { return false; }
        }

        //TODO: Support this
        public override bool SupportsUserPhoneNumber
        {
            get { return false; }
        }
        #endregion

        [EditorBrowsable(EditorBrowsableState.Never)]
        [Obsolete("Use the overload specifying all dependencies instead")]
        protected void InitUserManager(
            BackOfficeUserManager<T> manager,
            MembershipProviderBase membershipProvider,
            IDataProtectionProvider dataProtectionProvider)
        {
            InitUserManager(manager, membershipProvider, dataProtectionProvider, UmbracoConfig.For.UmbracoSettings().Content);
        }

        /// <summary>
        /// Initializes the user manager with the correct options
        /// </summary>
        /// <param name="manager"></param>
        /// <param name="membershipProvider">
        /// The <see cref="MembershipProviderBase"/> for the users called UsersMembershipProvider
        /// </param>
        /// <param name="dataProtectionProvider"></param>
        /// <param name="contentSectionConfig"></param>
        /// <returns></returns>
        protected void InitUserManager(
<<<<<<< HEAD
            BackOfficeUserManager<T> manager, 
            MembershipProviderBase membershipProvider, 
            IDataProtectionProvider dataProtectionProvider,
            IContentSection contentSectionConfig)
=======
            BackOfficeUserManager<T> manager,
            MembershipProviderBase membershipProvider,
            IDataProtectionProvider dataProtectionProvider)
>>>>>>> a3457d24
        {
            // Configure validation logic for usernames
            manager.UserValidator = new BackOfficeUserValidator<T>(manager)
            {
                AllowOnlyAlphanumericUserNames = false,
                RequireUniqueEmail = true
            };

            // Configure validation logic for passwords
            manager.PasswordValidator = new MembershipProviderPasswordValidator(membershipProvider);

            //use a custom hasher based on our membership provider
<<<<<<< HEAD
            manager.PasswordHasher = GetDefaultPasswordHasher(membershipProvider);
            
=======
            manager.PasswordHasher = new MembershipPasswordHasher(membershipProvider);

>>>>>>> a3457d24
            if (dataProtectionProvider != null)
            {
                manager.UserTokenProvider = new DataProtectorTokenProvider<T, int>(dataProtectionProvider.Create("ASP.NET Identity"));
            }

            manager.UserLockoutEnabledByDefault = true;
            manager.MaxFailedAccessAttemptsBeforeLockout = membershipProvider.MaxInvalidPasswordAttempts;
            //NOTE: This just needs to be in the future, we currently don't support a lockout timespan, it's either they are locked
            // or they are not locked, but this determines what is set on the account lockout date which corresponds to whether they are
            // locked out or not.
            manager.DefaultAccountLockoutTimeSpan = TimeSpan.FromDays(30);

            //custom identity factory for creating the identity object for which we auth against in the back office
            manager.ClaimsIdentityFactory = new BackOfficeClaimsIdentityFactory<T>();

            manager.EmailService = new EmailService(
                contentSectionConfig.NotificationEmailAddress,
                new EmailSender());

            //NOTE: Not implementing these, if people need custom 2 factor auth, they'll need to implement their own UserStore to suport it

            //// Register two factor authentication providers. This application uses Phone and Emails as a step of receiving a code for verifying the user
            //// You can write your own provider and plug in here.
            //manager.RegisterTwoFactorProvider("PhoneCode", new PhoneNumberTokenProvider<ApplicationUser>
            //{
            //    MessageFormat = "Your security code is: {0}"
            //});
            //manager.RegisterTwoFactorProvider("EmailCode", new EmailTokenProvider<ApplicationUser>
            //{
            //    Subject = "Security Code",
            //    BodyFormat = "Your security code is: {0}"
            //});

            //manager.SmsService = new SmsService();            
        }

        /// <summary>
        /// This will determine which password hasher to use based on what is defined in config
        /// </summary>
        /// <returns></returns>
        protected virtual IPasswordHasher GetDefaultPasswordHasher(MembershipProviderBase provider)
        {
            //if the current user membership provider is unkown (this would be rare), then return the default password hasher
            if (provider.IsUmbracoUsersProvider() == false)
                return new PasswordHasher();

            //if the configured provider has legacy features enabled, then return the membership provider password hasher
            if (provider.AllowManuallyChangingPassword || provider.DefaultUseLegacyEncoding)
                return new MembershipProviderPasswordHasher(provider);

            //we can use the user aware password hasher (which will be the default and preferred way)
            return new UserAwareMembershipProviderPasswordHasher(provider);
        }

        /// <summary>
        /// Gets/sets the default back office user password checker
        /// </summary>
        public IBackOfficeUserPasswordChecker BackOfficeUserPasswordChecker { get; set; }

        /// <summary>
        /// Helper method to generate a password for a user based on the current password validator
        /// </summary>
        /// <returns></returns>
        public string GeneratePassword()
        {
            var passwordValidator = PasswordValidator as PasswordValidator;

            if (passwordValidator == null)
            {
                var membershipPasswordHasher = PasswordHasher as IMembershipProviderPasswordHasher;

                //get the real password validator, this should not be null but in some very rare cases it could be, in which case
                //we need to create a default password validator to use since we have no idea what it actually is or what it's rules are
                //this is an Edge Case!
                passwordValidator = PasswordValidator as PasswordValidator
                                    ?? (membershipPasswordHasher != null
                                        ? new MembershipProviderPasswordValidator(membershipPasswordHasher.MembershipProvider)
                                        : new PasswordValidator());
            }

            var password = Membership.GeneratePassword(
                passwordValidator.RequiredLength,
                passwordValidator.RequireNonLetterOrDigit ? 2 : 0);

            var random = new Random();

            var passwordChars = password.ToCharArray();

            if (passwordValidator.RequireDigit && passwordChars.ContainsAny(Enumerable.Range(48, 58).Select(x => (char)x)))
                password += Convert.ToChar(random.Next(48, 58));  // 0-9

            if (passwordValidator.RequireLowercase && passwordChars.ContainsAny(Enumerable.Range(97, 123).Select(x => (char)x)))
                password += Convert.ToChar(random.Next(97, 123));  // a-z

            if (passwordValidator.RequireUppercase && passwordChars.ContainsAny(Enumerable.Range(65, 91).Select(x => (char)x)))
                password += Convert.ToChar(random.Next(65, 91));  // A-Z

            if (passwordValidator.RequireNonLetterOrDigit && passwordChars.ContainsAny(Enumerable.Range(33, 48).Select(x => (char)x)))
                password += Convert.ToChar(random.Next(33, 48));  // symbols !"#$%&'()*+,-./

            return password;
        }

        /// <summary>
        /// Override to check the user approval value as well as the user lock out date, by default this only checks the user's locked out date
        /// </summary>
        /// <param name="userId"></param>
        /// <returns></returns>
        /// <remarks>
        /// In the ASP.NET Identity world, there is only one value for being locked out, in Umbraco we have 2 so when checking this for Umbraco we need to check both values
        /// </remarks>
        public override async Task<bool> IsLockedOutAsync(int userId)
        {
            var user = await FindByIdAsync(userId);
            if (user == null)
                throw new InvalidOperationException("No user found by id " + userId);
            if (user.IsApproved == false)
                return true;

            return await base.IsLockedOutAsync(userId);
        }

        #region Overrides for password logic
        
        /// <summary>
        /// Logic used to validate a username and password
        /// </summary>
        /// <param name="user"></param>
        /// <param name="password"></param>
        /// <returns></returns>
        /// <remarks>
        /// By default this uses the standard ASP.Net Identity approach which is:
        /// * Get password store
        /// * Call VerifyPasswordAsync with the password store + user + password
        /// * Uses the PasswordHasher.VerifyHashedPassword to compare the stored password
        /// 
        /// In some cases people want simple custom control over the username/password check, for simplicity
        /// sake, developers would like the users to simply validate against an LDAP directory but the user
        /// data remains stored inside of Umbraco. 
        /// See: http://issues.umbraco.org/issue/U4-7032 for the use cases.
        /// 
        /// We've allowed this check to be overridden with a simple callback so that developers don't actually
        /// have to implement/override this class.
        /// </remarks>
        public override async Task<bool> CheckPasswordAsync(T user, string password)
        {
            if (BackOfficeUserPasswordChecker != null)
            {
                var result = await BackOfficeUserPasswordChecker.CheckPasswordAsync(user, password);

                if (user.HasIdentity == false)
                {
                    return false;
                }

                //if the result indicates to not fallback to the default, then return true if the credentials are valid
                if (result != BackOfficeUserPasswordCheckerResult.FallbackToDefaultChecker)
                {
                    return result == BackOfficeUserPasswordCheckerResult.ValidCredentials;
                }
            }

            //we cannot proceed if the user passed in does not have an identity
            if (user.HasIdentity == false)
                return false;

            //use the default behavior
            return await base.CheckPasswordAsync(user, password);
        }

        public override Task<IdentityResult> ChangePasswordAsync(int userId, string currentPassword, string newPassword)
        {
            return base.ChangePasswordAsync(userId, currentPassword, newPassword);
        }

        /// <summary>
        /// Override to determine how to hash the password
        /// </summary>
<<<<<<< HEAD
        /// <param name="store"></param>
        /// <param name="user"></param>
        /// <param name="password"></param>
        /// <returns></returns>
        protected override async Task<bool> VerifyPasswordAsync(IUserPasswordStore<T, int> store, T user, string password)
        {
            var userAwarePasswordHasher = PasswordHasher as IUserAwarePasswordHasher<BackOfficeIdentityUser, int>;
            if (userAwarePasswordHasher == null)
                return await base.VerifyPasswordAsync(store, user, password);

            var hash = await store.GetPasswordHashAsync(user);
            return userAwarePasswordHasher.VerifyHashedPassword(user, hash, password) != PasswordVerificationResult.Failed;
        }

        /// <summary>
        /// Override to determine how to hash the password
        /// </summary>
        /// <param name="passwordStore"></param>
        /// <param name="user"></param>
        /// <param name="newPassword"></param>
        /// <returns></returns>
        /// <remarks>
        /// This method is called anytime the password needs to be hashed for storage (i.e. including when reset password is used)
        /// </remarks>
        protected override async Task<IdentityResult> UpdatePassword(IUserPasswordStore<T, int> passwordStore, T user, string newPassword)
        {
            var userAwarePasswordHasher = PasswordHasher as IUserAwarePasswordHasher<BackOfficeIdentityUser, int>;
            if (userAwarePasswordHasher == null)
                return await base.UpdatePassword(passwordStore, user, newPassword);

            var result = await PasswordValidator.ValidateAsync(newPassword);
            if (result.Succeeded == false)
                return result;

            await passwordStore.SetPasswordHashAsync(user, userAwarePasswordHasher.HashPassword(user, newPassword));
            await UpdateSecurityStampInternal(user);
            return IdentityResult.Success;

            
        }

        /// <summary>
        /// This is copied from the underlying .NET base class since they decied to not expose it
        /// </summary>
        /// <param name="user"></param>
        /// <returns></returns>
        private async Task UpdateSecurityStampInternal(BackOfficeIdentityUser user)
        {
            if (SupportsUserSecurityStamp == false)
                return;
            await GetSecurityStore().SetSecurityStampAsync(user, NewSecurityStamp());
        }

        /// <summary>
        /// This is copied from the underlying .NET base class since they decied to not expose it
        /// </summary>
        /// <returns></returns>
        private IUserSecurityStampStore<BackOfficeIdentityUser, int> GetSecurityStore()
        {
            var store = Store as IUserSecurityStampStore<BackOfficeIdentityUser, int>;
            if (store == null)
                throw new NotSupportedException("The current user store does not implement " + typeof(IUserSecurityStampStore<>));
            return store;
        }

        /// <summary>
        /// This is copied from the underlying .NET base class since they decied to not expose it
        /// </summary>
        /// <returns></returns>
        private static string NewSecurityStamp()
        {
            return Guid.NewGuid().ToString();
        }

        #endregion
=======
        public IBackOfficeUserPasswordChecker BackOfficeUserPasswordChecker { get; set; }

        public override Task<IdentityResult> SetLockoutEndDateAsync(int userId, DateTimeOffset lockoutEnd)
        {
            var result = base.SetLockoutEndDateAsync(userId, lockoutEnd);

            // The way we unlock is by setting the lockoutEnd date to the current datetime
            if (result.Result.Succeeded && lockoutEnd >= DateTimeOffset.UtcNow)
                RaiseAccountLockedEvent(userId);
            else
                RaiseAccountUnlockedEvent(userId);

            return result;
        }

        public override Task<IdentityResult> AccessFailedAsync(int userId)
        {
            var result = base.AccessFailedAsync(userId);

            //Slightly confusing: this will return a Success if we successfully update the AccessFailed count
            if (result.Result.Succeeded)
                RaiseLoginFailedEvent(userId);

            return result;
        }

        public override Task<IdentityResult> ChangePasswordAsync(int userId, string currentPassword, string newPassword)
        {
            var result = base.ChangePasswordAsync(userId, currentPassword, newPassword);
            if (result.Result.Succeeded)
                RaisePasswordChangedEvent(userId);
            return result;
        }

        public override async Task<IdentityResult> ResetAccessFailedCountAsync(int userId)
        {
            var user = ApplicationContext.Current.Services.UserService.GetUserById(userId);

            if (user == null)
            {
                throw new ProviderException(string.Format("No user with the id {0} found", userId));
            }

            if (user.FailedPasswordAttempts > 0)
            {
                user.FailedPasswordAttempts = 0;
                ApplicationContext.Current.Services.UserService.Save(user);
                RaiseResetAccessFailedCountEvent(userId);
            }

            return await Task.FromResult(IdentityResult.Success);
        }

        /// <summary>
        /// Clears a lock so that the membership user can be validated.
        /// </summary>
        /// <param name="username">The membership user to clear the lock status for.</param>
        /// <returns>
        /// true if the membership user was successfully unlocked; otherwise, false.
        /// </returns>
        public bool UnlockUser(string username)
        {
            var user = ApplicationContext.Current.Services.UserService.GetByUsername(username);
            if (user == null)
                throw new ProviderException(string.Format("No user with the username '{0}' found", username));

            // Non need to update
            if (user.IsLockedOut == false) return true;

            user.IsLockedOut = false;
            user.FailedPasswordAttempts = 0;

            ApplicationContext.Current.Services.UserService.Save(user);

            RaiseAccountUnlockedEvent(user.Id);

            return true;
        }

        internal void RaiseAccountLockedEvent(int userId)
        {
            OnAccountLocked(new IdentityAuditEventArgs(AuditEvent.AccountLocked)
            {
                AffectedUser = userId
            });
        }

        internal void RaiseAccountUnlockedEvent(int userId)
        {
            OnAccountUnlocked(new IdentityAuditEventArgs(AuditEvent.AccountUnlocked)
            {
                AffectedUser = userId
            });
        }

        internal void RaiseForgotPasswordRequestedEvent(int userId)
        {
            OnForgotPasswordRequested(new IdentityAuditEventArgs(AuditEvent.ForgotPasswordRequested)
            {
                AffectedUser = userId
            });
        }

        internal void RaiseForgotPasswordChangedSuccessEvent(int userId)
        {
            OnForgotPasswordChangedSuccess(new IdentityAuditEventArgs(AuditEvent.ForgotPasswordChangedSuccess)
            {
                AffectedUser = userId
            });
        }

        public void RaiseLoginFailedEvent(int userId)
        {
            OnLoginFailed(new IdentityAuditEventArgs(AuditEvent.LoginFailed)
            {
                AffectedUser = userId
            });
        }

        public void RaiseInvalidLoginAttemptEvent(string username)
        {
            OnLoginFailed(new IdentityAuditEventArgs(AuditEvent.LoginFailed)
            {
                Username = username,
                Comment = string.Format("Attempted login for username '{0}' failed", username)
            });
        }

        internal void RaiseLoginRequiresVerificationEvent(int userId)
        {
            OnLoginRequiresVerification(new IdentityAuditEventArgs(AuditEvent.LoginRequiresVerification)
            {
                AffectedUser = userId
            });
        }

        internal void RaiseLoginSuccessEvent(int userId)
        {
            OnLoginSuccess(new IdentityAuditEventArgs(AuditEvent.LoginSucces)
            {
                AffectedUser = userId
            });
        }

        internal void RaiseLogoutSuccessEvent(int userId)
        {
            OnLogoutSuccess(new IdentityAuditEventArgs(AuditEvent.LogoutSuccess)
            {
                AffectedUser = userId
            });
        }

        internal void RaisePasswordChangedEvent(int userId)
        {
            OnPasswordChanged(new IdentityAuditEventArgs(AuditEvent.PasswordChanged)
            {
                AffectedUser = userId
            });
        }

        internal void RaisePasswordResetEvent(int userId)
        {
            OnPasswordReset(new IdentityAuditEventArgs(AuditEvent.PasswordReset)
            {
                AffectedUser = userId
            });
        }
        internal void RaiseResetAccessFailedCountEvent(int userId)
        {
            OnResetAccessFailedCount(new IdentityAuditEventArgs(AuditEvent.ResetAccessFailedCount)
            {
                AffectedUser = userId
            });
        }
        public static event EventHandler AccountLocked;
        public static event EventHandler AccountUnlocked;
        public static event EventHandler ForgotPasswordRequested;
        public static event EventHandler ForgotPasswordChangedSuccess;
        public static event EventHandler LoginFailed;
        public static event EventHandler LoginRequiresVerification;
        public static event EventHandler LoginSuccess;
        public static event EventHandler LogoutSuccess;
        public static event EventHandler PasswordChanged;
        public static event EventHandler PasswordReset;
        public static event EventHandler ResetAccessFailedCount;

        protected virtual void OnAccountLocked(IdentityAuditEventArgs e)
        {
            if (AccountLocked != null) AccountLocked(this, e);
        }

        protected virtual void OnAccountUnlocked(IdentityAuditEventArgs e)
        {
            if (AccountUnlocked != null) AccountUnlocked(this, e);
        }

        protected virtual void OnForgotPasswordRequested(IdentityAuditEventArgs e)
        {
            if (ForgotPasswordRequested != null) ForgotPasswordRequested(this, e);
        }

        protected virtual void OnForgotPasswordChangedSuccess(IdentityAuditEventArgs e)
        {
            if (ForgotPasswordChangedSuccess != null) ForgotPasswordChangedSuccess(this, e);
        }

        protected virtual void OnLoginFailed(IdentityAuditEventArgs e)
        {
            if (LoginFailed != null) LoginFailed(this, e);
        }

        protected virtual void OnLoginRequiresVerification(IdentityAuditEventArgs e)
        {
            if (LoginRequiresVerification != null) LoginRequiresVerification(this, e);
        }

        protected virtual void OnLoginSuccess(IdentityAuditEventArgs e)
        {
            if (LoginSuccess != null) LoginSuccess(this, e);
        }

        protected virtual void OnLogoutSuccess(IdentityAuditEventArgs e)
        {
            if (LogoutSuccess != null) LogoutSuccess(this, e);
        }

        protected virtual void OnPasswordChanged(IdentityAuditEventArgs e)
        {
            if (PasswordChanged != null) PasswordChanged(this, e);
        }

        protected virtual void OnPasswordReset(IdentityAuditEventArgs e)
        {
            if (PasswordReset != null) PasswordReset(this, e);
        }

        protected virtual void OnResetAccessFailedCount(IdentityAuditEventArgs e)
        {
            if (ResetAccessFailedCount != null) ResetAccessFailedCount(this, e);
        }
>>>>>>> a3457d24
    }
}<|MERGE_RESOLUTION|>--- conflicted
+++ resolved
@@ -1,22 +1,18 @@
 ﻿using System;
-<<<<<<< HEAD
 using System.ComponentModel;
+using System.Configuration.Provider;
 using System.Linq;
 using System.Text;
-=======
-using System.Configuration.Provider;
->>>>>>> a3457d24
 using System.Threading.Tasks;
+using System.Web.Security;
 using Microsoft.AspNet.Identity;
 using Microsoft.AspNet.Identity.Owin;
 using Microsoft.Owin.Security.DataProtection;
-<<<<<<< HEAD
+using Umbraco.Core.Auditing;
 using Umbraco.Core.Configuration;
 using Umbraco.Core.Configuration.UmbracoSettings;
-=======
-using Umbraco.Core.Auditing;
->>>>>>> a3457d24
 using Umbraco.Core.Models.Identity;
+using Umbraco.Core.Models.Membership;
 using Umbraco.Core.Services;
 
 namespace Umbraco.Core.Security
@@ -50,13 +46,8 @@
             IContentSection contentSectionConfig)
             : base(store)
         {
-<<<<<<< HEAD
-            if (options == null) throw new ArgumentNullException("options"); ;
+            if (options == null) throw new ArgumentNullException("options");
             InitUserManager(this, membershipProvider, contentSectionConfig, options);
-=======
-            if (options == null) throw new ArgumentNullException("options");
-            InitUserManager(this, membershipProvider, options);
->>>>>>> a3457d24
         }
 
         #region Static Create methods
@@ -225,16 +216,10 @@
         /// <param name="contentSectionConfig"></param>
         /// <returns></returns>
         protected void InitUserManager(
-<<<<<<< HEAD
             BackOfficeUserManager<T> manager, 
             MembershipProviderBase membershipProvider, 
             IDataProtectionProvider dataProtectionProvider,
             IContentSection contentSectionConfig)
-=======
-            BackOfficeUserManager<T> manager,
-            MembershipProviderBase membershipProvider,
-            IDataProtectionProvider dataProtectionProvider)
->>>>>>> a3457d24
         {
             // Configure validation logic for usernames
             manager.UserValidator = new BackOfficeUserValidator<T>(manager)
@@ -247,13 +232,8 @@
             manager.PasswordValidator = new MembershipProviderPasswordValidator(membershipProvider);
 
             //use a custom hasher based on our membership provider
-<<<<<<< HEAD
             manager.PasswordHasher = GetDefaultPasswordHasher(membershipProvider);
             
-=======
-            manager.PasswordHasher = new MembershipPasswordHasher(membershipProvider);
-
->>>>>>> a3457d24
             if (dataProtectionProvider != null)
             {
                 manager.UserTokenProvider = new DataProtectorTokenProvider<T, int>(dataProtectionProvider.Create("ASP.NET Identity"));
@@ -426,13 +406,15 @@
 
         public override Task<IdentityResult> ChangePasswordAsync(int userId, string currentPassword, string newPassword)
         {
-            return base.ChangePasswordAsync(userId, currentPassword, newPassword);
+            var result = base.ChangePasswordAsync(userId, currentPassword, newPassword);
+            if (result.Result.Succeeded)
+                RaisePasswordChangedEvent(userId);
+            return result;
         }
 
         /// <summary>
         /// Override to determine how to hash the password
         /// </summary>
-<<<<<<< HEAD
         /// <param name="store"></param>
         /// <param name="user"></param>
         /// <param name="password"></param>
@@ -508,8 +490,6 @@
         }
 
         #endregion
-=======
-        public IBackOfficeUserPasswordChecker BackOfficeUserPasswordChecker { get; set; }
 
         public override Task<IdentityResult> SetLockoutEndDateAsync(int userId, DateTimeOffset lockoutEnd)
         {
@@ -524,25 +504,6 @@
             return result;
         }
 
-        public override Task<IdentityResult> AccessFailedAsync(int userId)
-        {
-            var result = base.AccessFailedAsync(userId);
-
-            //Slightly confusing: this will return a Success if we successfully update the AccessFailed count
-            if (result.Result.Succeeded)
-                RaiseLoginFailedEvent(userId);
-
-            return result;
-        }
-
-        public override Task<IdentityResult> ChangePasswordAsync(int userId, string currentPassword, string newPassword)
-        {
-            var result = base.ChangePasswordAsync(userId, currentPassword, newPassword);
-            if (result.Result.Succeeded)
-                RaisePasswordChangedEvent(userId);
-            return result;
-        }
-
         public override async Task<IdentityResult> ResetAccessFailedCountAsync(int userId)
         {
             var user = ApplicationContext.Current.Services.UserService.GetUserById(userId);
@@ -565,27 +526,42 @@
         /// <summary>
         /// Clears a lock so that the membership user can be validated.
         /// </summary>
+        /// <param name="memberService">The IMemberService to user for unlocking</param>
         /// <param name="username">The membership user to clear the lock status for.</param>
         /// <returns>
         /// true if the membership user was successfully unlocked; otherwise, false.
         /// </returns>
-        public bool UnlockUser(string username)
-        {
-            var user = ApplicationContext.Current.Services.UserService.GetByUsername(username);
-            if (user == null)
-                throw new ProviderException(string.Format("No user with the username '{0}' found", username));
+        public bool UnlockUser<TEntity>(IMembershipMemberService<TEntity> memberService, string username) where TEntity : class, IMembershipUser
+        {
+            var member = memberService.GetByUsername(username);
+
+            if (member == null)
+            {
+                throw new ProviderException(string.Format("No member with the username '{0}' found", username));
+            }
 
             // Non need to update
-            if (user.IsLockedOut == false) return true;
-
-            user.IsLockedOut = false;
-            user.FailedPasswordAttempts = 0;
-
-            ApplicationContext.Current.Services.UserService.Save(user);
-
-            RaiseAccountUnlockedEvent(user.Id);
+            if (member.IsLockedOut == false) return true;
+
+            member.IsLockedOut = false;
+            member.FailedPasswordAttempts = 0;
+
+            memberService.Save(member);
+
+            RaiseAccountUnlockedEvent(member.Id);
 
             return true;
+        }
+
+        public override Task<IdentityResult> AccessFailedAsync(int userId)
+        {
+            var result = base.AccessFailedAsync(userId);
+
+            //Slightly confusing: this will return a Success if we successfully update the AccessFailed count
+            if (result.Result.Succeeded)
+                RaiseLoginFailedEvent(userId);
+
+            return result;
         }
 
         internal void RaiseAccountLockedEvent(int userId)
@@ -683,6 +659,7 @@
                 AffectedUser = userId
             });
         }
+
         public static event EventHandler AccountLocked;
         public static event EventHandler AccountUnlocked;
         public static event EventHandler ForgotPasswordRequested;
@@ -749,6 +726,5 @@
         {
             if (ResetAccessFailedCount != null) ResetAccessFailedCount(this, e);
         }
->>>>>>> a3457d24
     }
 }