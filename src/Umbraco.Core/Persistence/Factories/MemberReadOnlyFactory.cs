--- conflicted
+++ resolved
@@ -1,148 +1,73 @@
-<<<<<<< HEAD
-﻿using System;
-using System.Collections.Generic;
-using System.Linq;
-using Umbraco.Core.Models;
-using Umbraco.Core.Models.Rdbms;
-
-namespace Umbraco.Core.Persistence.Factories
-{
-    internal class MemberReadOnlyFactory : IEntityFactory<IMember, MemberReadOnlyDto>
-    {
-        private readonly IDictionary<string, IMemberType> _memberTypes;
-
-        public MemberReadOnlyFactory(IDictionary<string, IMemberType> memberTypes)
-        {
-            _memberTypes = memberTypes;
-        }
-
-        public IMember BuildEntity(MemberReadOnlyDto dto)
-        {
-            var properties = CreateProperties(_memberTypes[dto.ContentTypeAlias], dto.Properties, dto.CreateDate);
-
-            var member = new Member(dto.Text, dto.Email, dto.LoginName, dto.Password, dto.ParentId, _memberTypes[dto.ContentTypeAlias])
-                         {
-                             Id = dto.NodeId,
-                             CreateDate = dto.CreateDate,
-                             UpdateDate = dto.UpdateDate,
-                             Name = dto.Text,
-                             ProviderUserKey = dto.UniqueId.Value,
-                             Trashed = dto.Trashed,
-                             Key = dto.UniqueId.Value,
-                             CreatorId = dto.UserId.HasValue ? dto.UserId.Value : 0,
-                             Level = dto.Level,
-                             Path = dto.Path,
-                             SortOrder = dto.SortOrder,
-                             Version = dto.VersionId,
-                             ContentTypeAlias = dto.ContentTypeAlias,
-                             Properties = new PropertyCollection(properties)
-                         };
-
-            member.SetProviderUserKeyType(typeof(Guid));
-            member.ResetDirtyProperties(false);
-            return member;
-        }
-
-        public MemberReadOnlyDto BuildDto(IMember entity)
-        {
-            throw new System.NotImplementedException();
-        }
-
-        public IEnumerable<Property> CreateProperties(IMemberType memberType, IEnumerable<PropertyDataReadOnlyDto> dtos, DateTime createDate)
-        {
-            var properties = new List<Property>();
-
-            foreach (var propertyType in memberType.CompositionPropertyTypes)
-            {
-                var propertyDataDto = dtos.LastOrDefault(x => x.PropertyTypeId == propertyType.Id);
-                var property = propertyDataDto == null
-                                   ? propertyType.CreatePropertyFromValue(null)
-                                   : propertyType.CreatePropertyFromRawValue(propertyDataDto.GetValue,
-                                                                             propertyDataDto.VersionId,
-                                                                             propertyDataDto.PropertyDataId.Value);
-                //on initial construction we don't want to have dirty properties tracked
-                property.CreateDate = createDate;
-                property.UpdateDate = createDate;
-                // http://issues.umbraco.org/issue/U4-1946
-                property.ResetDirtyProperties(false);
-                properties.Add(property);
-            }
-
-            return properties;
-        }
-    }
-=======
-﻿using System;
-using System.Collections.Generic;
-using System.Linq;
-using Umbraco.Core.Models;
-using Umbraco.Core.Models.Rdbms;
-
-namespace Umbraco.Core.Persistence.Factories
-{
-    internal class MemberReadOnlyFactory : IEntityFactory<IMember, MemberReadOnlyDto>
-    {
-        private readonly IDictionary<string, IMemberType> _memberTypes;
-
-        public MemberReadOnlyFactory(IDictionary<string, IMemberType> memberTypes)
-        {
-            _memberTypes = memberTypes;
-        }
-
-        public IMember BuildEntity(MemberReadOnlyDto dto)
-        {
-            var properties = CreateProperties(_memberTypes[dto.ContentTypeAlias], dto.Properties, dto.CreateDate);
-
-            var member = new Member(dto.Text, dto.Email, dto.LoginName, dto.Password, dto.ParentId, _memberTypes[dto.ContentTypeAlias])
-                         {
-                             Id = dto.NodeId,
-                             CreateDate = dto.CreateDate,
-                             UpdateDate = dto.UpdateDate,
-                             Name = dto.Text,
-                             ProviderUserKey = dto.NodeId,
-                             Trashed = dto.Trashed,
-                             Key = dto.UniqueId.Value,
-                             CreatorId = dto.UserId.HasValue ? dto.UserId.Value : 0,
-                             Level = dto.Level,
-                             Path = dto.Path,
-                             SortOrder = dto.SortOrder,
-                             Version = dto.VersionId,
-                             ContentTypeAlias = dto.ContentTypeAlias,
-                             Properties = new PropertyCollection(properties)
-                         };
-
-            member.SetProviderUserKeyType(typeof(Guid));
-            member.ResetDirtyProperties(false);
-            return member;
-        }
-
-        public MemberReadOnlyDto BuildDto(IMember entity)
-        {
-            throw new System.NotImplementedException();
-        }
-
-        public IEnumerable<Property> CreateProperties(IMemberType memberType, IEnumerable<PropertyDataReadOnlyDto> dtos, DateTime createDate)
-        {
-            var properties = new List<Property>();
-
-            foreach (var propertyType in memberType.CompositionPropertyTypes)
-            {
-                var propertyDataDto = dtos.LastOrDefault(x => x.PropertyTypeId == propertyType.Id);
-                var property = propertyDataDto == null
-                                   ? propertyType.CreatePropertyFromValue(null)
-                                   : propertyType.CreatePropertyFromRawValue(propertyDataDto.GetValue,
-                                                                             propertyDataDto.VersionId,
-                                                                             propertyDataDto.PropertyDataId.Value);
-                //on initial construction we don't want to have dirty properties tracked
-                property.CreateDate = createDate;
-                property.UpdateDate = createDate;
-                // http://issues.umbraco.org/issue/U4-1946
-                property.ResetDirtyProperties(false);
-                properties.Add(property);
-            }
-
-            return properties;
-        }
-    }
->>>>>>> 0a80c399
+﻿using System;
+using System.Collections.Generic;
+using System.Linq;
+using Umbraco.Core.Models;
+using Umbraco.Core.Models.Rdbms;
+
+namespace Umbraco.Core.Persistence.Factories
+{
+    internal class MemberReadOnlyFactory : IEntityFactory<IMember, MemberReadOnlyDto>
+    {
+        private readonly IDictionary<string, IMemberType> _memberTypes;
+
+        public MemberReadOnlyFactory(IDictionary<string, IMemberType> memberTypes)
+        {
+            _memberTypes = memberTypes;
+        }
+
+        public IMember BuildEntity(MemberReadOnlyDto dto)
+        {
+            var properties = CreateProperties(_memberTypes[dto.ContentTypeAlias], dto.Properties, dto.CreateDate);
+
+            var member = new Member(dto.Text, dto.Email, dto.LoginName, dto.Password, dto.ParentId, _memberTypes[dto.ContentTypeAlias])
+                         {
+                             Id = dto.NodeId,
+                             CreateDate = dto.CreateDate,
+                             UpdateDate = dto.UpdateDate,
+                             Name = dto.Text,
+                             ProviderUserKey = dto.NodeId,
+                             Trashed = dto.Trashed,
+                             Key = dto.UniqueId.Value,
+                             CreatorId = dto.UserId.HasValue ? dto.UserId.Value : 0,
+                             Level = dto.Level,
+                             Path = dto.Path,
+                             SortOrder = dto.SortOrder,
+                             Version = dto.VersionId,
+                             ContentTypeAlias = dto.ContentTypeAlias,
+                             Properties = new PropertyCollection(properties)
+                         };
+
+            member.SetProviderUserKeyType(typeof(Guid));
+            member.ResetDirtyProperties(false);
+            return member;
+        }
+
+        public MemberReadOnlyDto BuildDto(IMember entity)
+        {
+            throw new System.NotImplementedException();
+        }
+
+        public IEnumerable<Property> CreateProperties(IMemberType memberType, IEnumerable<PropertyDataReadOnlyDto> dtos, DateTime createDate)
+        {
+            var properties = new List<Property>();
+
+            foreach (var propertyType in memberType.CompositionPropertyTypes)
+            {
+                var propertyDataDto = dtos.LastOrDefault(x => x.PropertyTypeId == propertyType.Id);
+                var property = propertyDataDto == null
+                                   ? propertyType.CreatePropertyFromValue(null)
+                                   : propertyType.CreatePropertyFromRawValue(propertyDataDto.GetValue,
+                                                                             propertyDataDto.VersionId,
+                                                                             propertyDataDto.PropertyDataId.Value);
+                //on initial construction we don't want to have dirty properties tracked
+                property.CreateDate = createDate;
+                property.UpdateDate = createDate;
+                // http://issues.umbraco.org/issue/U4-1946
+                property.ResetDirtyProperties(false);
+                properties.Add(property);
+            }
+
+            return properties;
+        }
+    }
 }