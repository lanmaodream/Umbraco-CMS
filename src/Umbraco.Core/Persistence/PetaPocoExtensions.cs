﻿using System;
using System.Collections.Generic;
using System.Data;
using System.Data.Common;
using System.Data.SqlClient;
using System.Linq;
using System.Text.RegularExpressions;
using Umbraco.Core.Logging;
using Umbraco.Core.Persistence.Querying;
using Umbraco.Core.Persistence.SqlSyntax;

namespace Umbraco.Core.Persistence
{
    public static class PetaPocoExtensions
    {
        // NOTE
        //
        // proper way to do it with TSQL and SQLCE
        //   IF EXISTS (SELECT ... FROM table WITH (UPDLOCK,HOLDLOCK)) WHERE ...)
        //   BEGIN
        //     UPDATE table SET ... WHERE ...
        //   END
        //   ELSE
        //   BEGIN
        //     INSERT INTO table (...) VALUES (...)
        //   END
        //
        // works in READ COMMITED, TSQL & SQLCE lock the constraint even if it does not exist, so INSERT is OK
        //
        // proper way to do it with MySQL
        //   IF EXISTS (SELECT ... FROM table WHERE ... FOR UPDATE)
        //   BEGIN
        //     UPDATE table SET ... WHERE ...
        //   END
        //   ELSE
        //   BEGIN
        //     INSERT INTO table (...) VALUES (...)
        //   END
        //
        // MySQL locks the constraint ONLY if it exists, so INSERT may fail...
        //   in theory, happens in READ COMMITTED but not REPEATABLE READ
        //   http://www.percona.com/blog/2012/08/28/differences-between-read-committed-and-repeatable-read-transaction-isolation-levels/
        //   but according to
        //   http://dev.mysql.com/doc/refman/5.0/en/set-transaction.html
        //   it won't work for exact index value (only ranges) so really...
        //
        // MySQL should do
        //   INSERT INTO table (...) VALUES (...) ON DUPLICATE KEY UPDATE ...
        //
        // also the lock is released when the transaction is committed
        // not sure if that can have unexpected consequences on our code?
        //
        // so... for the time being, let's do with that somewhat crazy solution below...

        /// <summary>
        /// Safely inserts a record, or updates if it exists, based on a unique constraint.
        /// </summary>
        /// <param name="db"></param>
        /// <param name="poco"></param>       
        /// <returns>The action that executed, either an insert or an update. If an insert occurred and a PK value got generated, the poco object
        /// passed in will contain the updated value.</returns>
        /// <remarks>
        /// <para>We cannot rely on database-specific options such as MySql ON DUPLICATE KEY UPDATE or MSSQL MERGE WHEN MATCHED because SQLCE
        /// does not support any of them. Ideally this should be achieved with proper transaction isolation levels but that would mean revisiting
        /// isolation levels globally. We want to keep it simple for the time being and manage it manually.</para>
        /// <para>We handle it by trying to update, then insert, etc. until something works, or we get bored.</para>
        /// <para>Note that with proper transactions, if T2 begins after T1 then we are sure that the database will contain T2's value
        /// once T1 and T2 have completed. Whereas here, it could contain T1's value.</para>
        /// </remarks>
        internal static RecordPersistenceType InsertOrUpdate<T>(this Database db, T poco)
            where T : class
        {
            return db.InsertOrUpdate(poco, null, null);
        }

        /// <summary>
        /// Safely inserts a record, or updates if it exists, based on a unique constraint.
        /// </summary>
        /// <param name="db"></param>
        /// <param name="poco"></param>
        /// <param name="updateArgs"></param>      
        /// <param name="updateCommand">If the entity has a composite key they you need to specify the update command explicitly</param>
        /// <returns>The action that executed, either an insert or an update. If an insert occurred and a PK value got generated, the poco object
        /// passed in will contain the updated value.</returns>
        /// <remarks>
        /// <para>We cannot rely on database-specific options such as MySql ON DUPLICATE KEY UPDATE or MSSQL MERGE WHEN MATCHED because SQLCE
        /// does not support any of them. Ideally this should be achieved with proper transaction isolation levels but that would mean revisiting
        /// isolation levels globally. We want to keep it simple for the time being and manage it manually.</para>
        /// <para>We handle it by trying to update, then insert, etc. until something works, or we get bored.</para>
        /// <para>Note that with proper transactions, if T2 begins after T1 then we are sure that the database will contain T2's value
        /// once T1 and T2 have completed. Whereas here, it could contain T1's value.</para>
        /// </remarks>
        internal static RecordPersistenceType InsertOrUpdate<T>(this Database db,
            T poco,
            string updateCommand,
            object updateArgs)
            where T : class
        {
<<<<<<< HEAD
            if (poco == null) 
=======
            if (poco == null)
>>>>>>> 70b325a1
                throw new ArgumentNullException("poco");

            // try to update
            var rowCount = updateCommand.IsNullOrWhiteSpace()
                    ? db.Update(poco)
<<<<<<< HEAD
                    : db.Update<T>(updateCommand, updateArgs); 
=======
                    : db.Update<T>(updateCommand, updateArgs);
>>>>>>> 70b325a1
            if (rowCount > 0)
                return RecordPersistenceType.Update;

            // failed: does not exist, need to insert
            // RC1 race cond here: another thread may insert a record with the same constraint

            var i = 0;
            while (i++ < 4)
            {
                try
                {
                    // try to insert
                    db.Insert(poco);
                    return RecordPersistenceType.Insert;
                }
                catch (SqlException) // TODO: need to find out if all db will throw that exception - probably OK
                {
                    // failed: exists (due to race cond RC1)
                    // RC2 race cond here: another thread may remove the record

                    // try to update
                    rowCount = updateCommand.IsNullOrWhiteSpace()
                        ? db.Update(poco)
                        : db.Update<T>(updateCommand, updateArgs);
                    if (rowCount > 0)
                        return RecordPersistenceType.Update;

                    // failed: does not exist (due to race cond RC2), need to insert 
                    // loop
                }
            }

            // this can go on forever... have to break at some point and report an error.
            throw new DataException("Record could not be inserted or updated.");
        }

        /// <summary>
        /// This will escape single @ symbols for peta poco values so it doesn't think it's a parameter
        /// </summary>
        /// <param name="value"></param>
        /// <returns></returns>
        public static string EscapeAtSymbols(string value)
        {
            if (value.Contains("@"))
            {
                //this fancy regex will only match a single @ not a double, etc...
                var regex = new Regex("(?<!@)@(?!@)");
                return regex.Replace(value, "@@");    
            }
            return value;

        }

        [Obsolete("Use the DatabaseSchemaHelper instead")]
        public static void CreateTable<T>(this Database db)
          where T : new()
        {
            var creator = new DatabaseSchemaHelper(db, LoggerResolver.Current.Logger, SqlSyntaxContext.SqlSyntaxProvider);
            creator.CreateTable<T>();
        }

        [Obsolete("Use the DatabaseSchemaHelper instead")]
        public static void CreateTable<T>(this Database db, bool overwrite)
           where T : new()
        {
            var creator = new DatabaseSchemaHelper(db, LoggerResolver.Current.Logger, SqlSyntaxContext.SqlSyntaxProvider);
            creator.CreateTable<T>(overwrite);
        }

        public static void BulkInsertRecords<T>(this Database db, IEnumerable<T> collection)
        {
            //don't do anything if there are no records.
            if (collection.Any() == false)
                return;

            using (var tr = db.GetTransaction())
            {
                db.BulkInsertRecords(collection, tr, true);
            }
        }

        /// <summary>
        /// Performs the bulk insertion in the context of a current transaction with an optional parameter to complete the transaction
        /// when finished
        /// </summary>
        /// <typeparam name="T"></typeparam>
        /// <param name="db"></param>
        /// <param name="collection"></param>
        /// <param name="tr"></param>
        /// <param name="commitTrans"></param>
        public static void BulkInsertRecords<T>(this Database db, IEnumerable<T> collection, Transaction tr, bool commitTrans = false)
        {
            //don't do anything if there are no records.
            if (collection.Any() == false)
                return;

            try
            {
                //if it is sql ce or it is a sql server version less than 2008, we need to do individual inserts.
                var sqlServerSyntax = SqlSyntaxContext.SqlSyntaxProvider as SqlServerSyntaxProvider;
                if ((sqlServerSyntax != null && (int)sqlServerSyntax.VersionName.Value < (int)SqlServerVersionName.V2008) 
                    || SqlSyntaxContext.SqlSyntaxProvider is SqlCeSyntaxProvider)
                {
                    //SqlCe doesn't support bulk insert statements!

                    foreach (var poco in collection)
                    {
                        db.Insert(poco);
                    }
                }
                else
                {
                    string[] sqlStatements;
                    var cmds = db.GenerateBulkInsertCommand(collection, db.Connection, out sqlStatements);
                    for (var i = 0; i < sqlStatements.Length; i++)
                    {
                        using (var cmd = cmds[i])
                        {
                            cmd.CommandText = sqlStatements[i];
                            cmd.ExecuteNonQuery();
                        }
                    }
                }

                if (commitTrans)
                {
                    tr.Complete();    
                }
            }
            catch
            {
                if (commitTrans)
                {
                    tr.Dispose();    
                }
                throw;
            }
        }

        /// <summary>
        /// Creates a bulk insert command
        /// </summary>
        /// <typeparam name="T"></typeparam>
        /// <param name="db"></param>
        /// <param name="collection"></param>
        /// <param name="connection"></param>        
        /// <param name="sql"></param>
        /// <returns>Sql commands with populated command parameters required to execute the sql statement</returns>
        /// <remarks>
        /// The limits for number of parameters are 2100 (in sql server, I think there's many more allowed in mysql). So 
        /// we need to detect that many params and split somehow. 
        /// For some reason the 2100 limit is not actually allowed even though the exception from sql server mentions 2100 as a max, perhaps it is 2099 
        /// that is max. I've reduced it to 2000 anyways.
        /// </remarks>
        internal static IDbCommand[] GenerateBulkInsertCommand<T>(
            this Database db, 
            IEnumerable<T> collection, 
            IDbConnection connection,             
            out string[] sql)
        {
            //A filter used below a few times to get all columns except result cols and not the primary key if it is auto-incremental
            Func<Database.PocoData, KeyValuePair<string, Database.PocoColumn>, bool> includeColumn = (data, column) =>
                {
                    if (column.Value.ResultColumn) return false;
                    if (data.TableInfo.AutoIncrement && column.Key == data.TableInfo.PrimaryKey) return false;
                    return true;
                };

            var pd = Database.PocoData.ForType(typeof(T));
            var tableName = db.EscapeTableName(pd.TableInfo.TableName);

            //get all columns to include and format for sql
            var cols = string.Join(", ", 
                pd.Columns
                .Where(c => includeColumn(pd, c))
                .Select(c => tableName + "." + db.EscapeSqlIdentifier(c.Key)).ToArray());

            var itemArray = collection.ToArray();

            //calculate number of parameters per item
            var paramsPerItem = pd.Columns.Count(i => includeColumn(pd, i));
            
            //Example calc:
            // Given: we have 4168 items in the itemArray, each item contains 8 command parameters (values to be inserterted)                
            // 2100 / 8 = 262.5
            // Math.Floor(2100 / 8) = 262 items per trans
            // 4168 / 262 = 15.908... = there will be 16 trans in total

            //all items will be included if we have disabled db parameters
            var itemsPerTrans = Math.Floor(2000.00 / paramsPerItem);
            //there will only be one transaction if we have disabled db parameters
            var numTrans = Math.Ceiling(itemArray.Length / itemsPerTrans);

            var sqlQueries = new List<string>();
            var commands = new List<IDbCommand>();

            for (var tIndex = 0; tIndex < numTrans; tIndex++)
            {
                var itemsForTrans = itemArray
                    .Skip(tIndex * (int)itemsPerTrans)
                    .Take((int)itemsPerTrans);

                var cmd = db.CreateCommand(connection, "");
                var pocoValues = new List<string>();
                var index = 0;
                foreach (var poco in itemsForTrans)
                {
                    var values = new List<string>();
                    //get all columns except result cols and not the primary key if it is auto-incremental
                    foreach (var i in pd.Columns.Where(x => includeColumn(pd, x)))
                    {
                        db.AddParam(cmd, i.Value.GetValue(poco), "@");
                        values.Add(string.Format("{0}{1}", "@", index++));
                    }
                    pocoValues.Add("(" + string.Join(",", values.ToArray()) + ")");
                }

                var sqlResult = string.Format("INSERT INTO {0} ({1}) VALUES {2}", tableName, cols, string.Join(", ", pocoValues)); 
                sqlQueries.Add(sqlResult);
                commands.Add(cmd);
            }

            sql = sqlQueries.ToArray();

            return commands.ToArray();    
        }

        [Obsolete("Use the DatabaseSchemaHelper instead")]
        public static void CreateTable(this Database db, bool overwrite, Type modelType)
        {
            var creator = new DatabaseSchemaHelper(db, LoggerResolver.Current.Logger, SqlSyntaxContext.SqlSyntaxProvider);
            creator.CreateTable(overwrite, modelType);
        }

        [Obsolete("Use the DatabaseSchemaHelper instead")]
        public static void DropTable<T>(this Database db)
            where T : new()
        {
            var helper = new DatabaseSchemaHelper(db, LoggerResolver.Current.Logger, SqlSyntaxContext.SqlSyntaxProvider);
            helper.DropTable<T>();
        }

        [Obsolete("Use the DatabaseSchemaHelper instead")]
        public static void DropTable(this Database db, string tableName)
        {
            var helper = new DatabaseSchemaHelper(db, LoggerResolver.Current.Logger, SqlSyntaxContext.SqlSyntaxProvider);
            helper.DropTable(tableName);
        }

        public static void TruncateTable(this Database db, string tableName)
        {
            var sql = new Sql(string.Format(
                SqlSyntaxContext.SqlSyntaxProvider.TruncateTable,
                SqlSyntaxContext.SqlSyntaxProvider.GetQuotedTableName(tableName)));
            db.Execute(sql);
        }

        [Obsolete("Use the DatabaseSchemaHelper instead")]
        public static bool TableExist(this Database db, string tableName)
        {
            return SqlSyntaxContext.SqlSyntaxProvider.DoesTableExist(db, tableName);
        }

        [Obsolete("Use the DatabaseSchemaHelper instead")]
        public static bool TableExist(this UmbracoDatabase db, string tableName)
        {
            return SqlSyntaxContext.SqlSyntaxProvider.DoesTableExist(db, tableName);
        }

        /// <summary>
        /// Creates the Umbraco db schema in the Database of the current Database.
        /// Safe method that is only able to create the schema in non-configured
        /// umbraco instances.
        /// </summary>
        /// <param name="db">Current PetaPoco <see cref="Database"/> object</param>
        [Obsolete("Use the DatabaseSchemaHelper instead")]
        public static void CreateDatabaseSchema(this Database db)
        {
            CreateDatabaseSchema(db, true);
        }

        /// <summary>
        /// Creates the Umbraco db schema in the Database of the current Database
        /// with the option to guard the db from having the schema created
        /// multiple times.
        /// </summary>
        /// <param name="db"></param>
        /// <param name="guardConfiguration"></param>
        [Obsolete("Use the DatabaseSchemaHelper instead")]
        public static void CreateDatabaseSchema(this Database db, bool guardConfiguration)
        {
            var helper = new DatabaseSchemaHelper(db, LoggerResolver.Current.Logger, SqlSyntaxContext.SqlSyntaxProvider);
            helper.CreateDatabaseSchema(guardConfiguration, ApplicationContext.Current);
        }

        //TODO: What the heck? This makes no sense at all
        public static DatabaseProviders GetDatabaseProvider(this Database db)
        {
            return ApplicationContext.Current.DatabaseContext.DatabaseProvider;
        }

        
    }

    
}<|MERGE_RESOLUTION|>--- conflicted
+++ resolved
@@ -1,419 +1,411 @@
-﻿using System;
-using System.Collections.Generic;
-using System.Data;
-using System.Data.Common;
-using System.Data.SqlClient;
-using System.Linq;
-using System.Text.RegularExpressions;
-using Umbraco.Core.Logging;
-using Umbraco.Core.Persistence.Querying;
-using Umbraco.Core.Persistence.SqlSyntax;
-
-namespace Umbraco.Core.Persistence
-{
-    public static class PetaPocoExtensions
-    {
-        // NOTE
-        //
-        // proper way to do it with TSQL and SQLCE
-        //   IF EXISTS (SELECT ... FROM table WITH (UPDLOCK,HOLDLOCK)) WHERE ...)
-        //   BEGIN
-        //     UPDATE table SET ... WHERE ...
-        //   END
-        //   ELSE
-        //   BEGIN
-        //     INSERT INTO table (...) VALUES (...)
-        //   END
-        //
-        // works in READ COMMITED, TSQL & SQLCE lock the constraint even if it does not exist, so INSERT is OK
-        //
-        // proper way to do it with MySQL
-        //   IF EXISTS (SELECT ... FROM table WHERE ... FOR UPDATE)
-        //   BEGIN
-        //     UPDATE table SET ... WHERE ...
-        //   END
-        //   ELSE
-        //   BEGIN
-        //     INSERT INTO table (...) VALUES (...)
-        //   END
-        //
-        // MySQL locks the constraint ONLY if it exists, so INSERT may fail...
-        //   in theory, happens in READ COMMITTED but not REPEATABLE READ
-        //   http://www.percona.com/blog/2012/08/28/differences-between-read-committed-and-repeatable-read-transaction-isolation-levels/
-        //   but according to
-        //   http://dev.mysql.com/doc/refman/5.0/en/set-transaction.html
-        //   it won't work for exact index value (only ranges) so really...
-        //
-        // MySQL should do
-        //   INSERT INTO table (...) VALUES (...) ON DUPLICATE KEY UPDATE ...
-        //
-        // also the lock is released when the transaction is committed
-        // not sure if that can have unexpected consequences on our code?
-        //
-        // so... for the time being, let's do with that somewhat crazy solution below...
-
-        /// <summary>
-        /// Safely inserts a record, or updates if it exists, based on a unique constraint.
-        /// </summary>
-        /// <param name="db"></param>
-        /// <param name="poco"></param>       
-        /// <returns>The action that executed, either an insert or an update. If an insert occurred and a PK value got generated, the poco object
-        /// passed in will contain the updated value.</returns>
-        /// <remarks>
-        /// <para>We cannot rely on database-specific options such as MySql ON DUPLICATE KEY UPDATE or MSSQL MERGE WHEN MATCHED because SQLCE
-        /// does not support any of them. Ideally this should be achieved with proper transaction isolation levels but that would mean revisiting
-        /// isolation levels globally. We want to keep it simple for the time being and manage it manually.</para>
-        /// <para>We handle it by trying to update, then insert, etc. until something works, or we get bored.</para>
-        /// <para>Note that with proper transactions, if T2 begins after T1 then we are sure that the database will contain T2's value
-        /// once T1 and T2 have completed. Whereas here, it could contain T1's value.</para>
-        /// </remarks>
-        internal static RecordPersistenceType InsertOrUpdate<T>(this Database db, T poco)
-            where T : class
-        {
-            return db.InsertOrUpdate(poco, null, null);
-        }
-
-        /// <summary>
-        /// Safely inserts a record, or updates if it exists, based on a unique constraint.
-        /// </summary>
-        /// <param name="db"></param>
-        /// <param name="poco"></param>
-        /// <param name="updateArgs"></param>      
-        /// <param name="updateCommand">If the entity has a composite key they you need to specify the update command explicitly</param>
-        /// <returns>The action that executed, either an insert or an update. If an insert occurred and a PK value got generated, the poco object
-        /// passed in will contain the updated value.</returns>
-        /// <remarks>
-        /// <para>We cannot rely on database-specific options such as MySql ON DUPLICATE KEY UPDATE or MSSQL MERGE WHEN MATCHED because SQLCE
-        /// does not support any of them. Ideally this should be achieved with proper transaction isolation levels but that would mean revisiting
-        /// isolation levels globally. We want to keep it simple for the time being and manage it manually.</para>
-        /// <para>We handle it by trying to update, then insert, etc. until something works, or we get bored.</para>
-        /// <para>Note that with proper transactions, if T2 begins after T1 then we are sure that the database will contain T2's value
-        /// once T1 and T2 have completed. Whereas here, it could contain T1's value.</para>
-        /// </remarks>
-        internal static RecordPersistenceType InsertOrUpdate<T>(this Database db,
-            T poco,
-            string updateCommand,
-            object updateArgs)
-            where T : class
-        {
-<<<<<<< HEAD
-            if (poco == null) 
-=======
-            if (poco == null)
->>>>>>> 70b325a1
-                throw new ArgumentNullException("poco");
-
-            // try to update
-            var rowCount = updateCommand.IsNullOrWhiteSpace()
-                    ? db.Update(poco)
-<<<<<<< HEAD
-                    : db.Update<T>(updateCommand, updateArgs); 
-=======
-                    : db.Update<T>(updateCommand, updateArgs);
->>>>>>> 70b325a1
-            if (rowCount > 0)
-                return RecordPersistenceType.Update;
-
-            // failed: does not exist, need to insert
-            // RC1 race cond here: another thread may insert a record with the same constraint
-
-            var i = 0;
-            while (i++ < 4)
-            {
-                try
-                {
-                    // try to insert
-                    db.Insert(poco);
-                    return RecordPersistenceType.Insert;
-                }
-                catch (SqlException) // TODO: need to find out if all db will throw that exception - probably OK
-                {
-                    // failed: exists (due to race cond RC1)
-                    // RC2 race cond here: another thread may remove the record
-
-                    // try to update
-                    rowCount = updateCommand.IsNullOrWhiteSpace()
-                        ? db.Update(poco)
-                        : db.Update<T>(updateCommand, updateArgs);
-                    if (rowCount > 0)
-                        return RecordPersistenceType.Update;
-
-                    // failed: does not exist (due to race cond RC2), need to insert 
-                    // loop
-                }
-            }
-
-            // this can go on forever... have to break at some point and report an error.
-            throw new DataException("Record could not be inserted or updated.");
-        }
-
-        /// <summary>
-        /// This will escape single @ symbols for peta poco values so it doesn't think it's a parameter
-        /// </summary>
-        /// <param name="value"></param>
-        /// <returns></returns>
-        public static string EscapeAtSymbols(string value)
-        {
-            if (value.Contains("@"))
-            {
-                //this fancy regex will only match a single @ not a double, etc...
-                var regex = new Regex("(?<!@)@(?!@)");
-                return regex.Replace(value, "@@");    
-            }
-            return value;
-
-        }
-
-        [Obsolete("Use the DatabaseSchemaHelper instead")]
-        public static void CreateTable<T>(this Database db)
-          where T : new()
-        {
-            var creator = new DatabaseSchemaHelper(db, LoggerResolver.Current.Logger, SqlSyntaxContext.SqlSyntaxProvider);
-            creator.CreateTable<T>();
-        }
-
-        [Obsolete("Use the DatabaseSchemaHelper instead")]
-        public static void CreateTable<T>(this Database db, bool overwrite)
-           where T : new()
-        {
-            var creator = new DatabaseSchemaHelper(db, LoggerResolver.Current.Logger, SqlSyntaxContext.SqlSyntaxProvider);
-            creator.CreateTable<T>(overwrite);
-        }
-
-        public static void BulkInsertRecords<T>(this Database db, IEnumerable<T> collection)
-        {
-            //don't do anything if there are no records.
-            if (collection.Any() == false)
-                return;
-
-            using (var tr = db.GetTransaction())
-            {
-                db.BulkInsertRecords(collection, tr, true);
-            }
-        }
-
-        /// <summary>
-        /// Performs the bulk insertion in the context of a current transaction with an optional parameter to complete the transaction
-        /// when finished
-        /// </summary>
-        /// <typeparam name="T"></typeparam>
-        /// <param name="db"></param>
-        /// <param name="collection"></param>
-        /// <param name="tr"></param>
-        /// <param name="commitTrans"></param>
-        public static void BulkInsertRecords<T>(this Database db, IEnumerable<T> collection, Transaction tr, bool commitTrans = false)
-        {
-            //don't do anything if there are no records.
-            if (collection.Any() == false)
-                return;
-
-            try
-            {
-                //if it is sql ce or it is a sql server version less than 2008, we need to do individual inserts.
-                var sqlServerSyntax = SqlSyntaxContext.SqlSyntaxProvider as SqlServerSyntaxProvider;
-                if ((sqlServerSyntax != null && (int)sqlServerSyntax.VersionName.Value < (int)SqlServerVersionName.V2008) 
-                    || SqlSyntaxContext.SqlSyntaxProvider is SqlCeSyntaxProvider)
-                {
-                    //SqlCe doesn't support bulk insert statements!
-
-                    foreach (var poco in collection)
-                    {
-                        db.Insert(poco);
-                    }
-                }
-                else
-                {
-                    string[] sqlStatements;
-                    var cmds = db.GenerateBulkInsertCommand(collection, db.Connection, out sqlStatements);
-                    for (var i = 0; i < sqlStatements.Length; i++)
-                    {
-                        using (var cmd = cmds[i])
-                        {
-                            cmd.CommandText = sqlStatements[i];
-                            cmd.ExecuteNonQuery();
-                        }
-                    }
-                }
-
-                if (commitTrans)
-                {
-                    tr.Complete();    
-                }
-            }
-            catch
-            {
-                if (commitTrans)
-                {
-                    tr.Dispose();    
-                }
-                throw;
-            }
-        }
-
-        /// <summary>
-        /// Creates a bulk insert command
-        /// </summary>
-        /// <typeparam name="T"></typeparam>
-        /// <param name="db"></param>
-        /// <param name="collection"></param>
-        /// <param name="connection"></param>        
-        /// <param name="sql"></param>
-        /// <returns>Sql commands with populated command parameters required to execute the sql statement</returns>
-        /// <remarks>
-        /// The limits for number of parameters are 2100 (in sql server, I think there's many more allowed in mysql). So 
-        /// we need to detect that many params and split somehow. 
-        /// For some reason the 2100 limit is not actually allowed even though the exception from sql server mentions 2100 as a max, perhaps it is 2099 
-        /// that is max. I've reduced it to 2000 anyways.
-        /// </remarks>
-        internal static IDbCommand[] GenerateBulkInsertCommand<T>(
-            this Database db, 
-            IEnumerable<T> collection, 
-            IDbConnection connection,             
-            out string[] sql)
-        {
-            //A filter used below a few times to get all columns except result cols and not the primary key if it is auto-incremental
-            Func<Database.PocoData, KeyValuePair<string, Database.PocoColumn>, bool> includeColumn = (data, column) =>
-                {
-                    if (column.Value.ResultColumn) return false;
-                    if (data.TableInfo.AutoIncrement && column.Key == data.TableInfo.PrimaryKey) return false;
-                    return true;
-                };
-
-            var pd = Database.PocoData.ForType(typeof(T));
-            var tableName = db.EscapeTableName(pd.TableInfo.TableName);
-
-            //get all columns to include and format for sql
-            var cols = string.Join(", ", 
-                pd.Columns
-                .Where(c => includeColumn(pd, c))
-                .Select(c => tableName + "." + db.EscapeSqlIdentifier(c.Key)).ToArray());
-
-            var itemArray = collection.ToArray();
-
-            //calculate number of parameters per item
-            var paramsPerItem = pd.Columns.Count(i => includeColumn(pd, i));
-            
-            //Example calc:
-            // Given: we have 4168 items in the itemArray, each item contains 8 command parameters (values to be inserterted)                
-            // 2100 / 8 = 262.5
-            // Math.Floor(2100 / 8) = 262 items per trans
-            // 4168 / 262 = 15.908... = there will be 16 trans in total
-
-            //all items will be included if we have disabled db parameters
-            var itemsPerTrans = Math.Floor(2000.00 / paramsPerItem);
-            //there will only be one transaction if we have disabled db parameters
-            var numTrans = Math.Ceiling(itemArray.Length / itemsPerTrans);
-
-            var sqlQueries = new List<string>();
-            var commands = new List<IDbCommand>();
-
-            for (var tIndex = 0; tIndex < numTrans; tIndex++)
-            {
-                var itemsForTrans = itemArray
-                    .Skip(tIndex * (int)itemsPerTrans)
-                    .Take((int)itemsPerTrans);
-
-                var cmd = db.CreateCommand(connection, "");
-                var pocoValues = new List<string>();
-                var index = 0;
-                foreach (var poco in itemsForTrans)
-                {
-                    var values = new List<string>();
-                    //get all columns except result cols and not the primary key if it is auto-incremental
-                    foreach (var i in pd.Columns.Where(x => includeColumn(pd, x)))
-                    {
-                        db.AddParam(cmd, i.Value.GetValue(poco), "@");
-                        values.Add(string.Format("{0}{1}", "@", index++));
-                    }
-                    pocoValues.Add("(" + string.Join(",", values.ToArray()) + ")");
-                }
-
-                var sqlResult = string.Format("INSERT INTO {0} ({1}) VALUES {2}", tableName, cols, string.Join(", ", pocoValues)); 
-                sqlQueries.Add(sqlResult);
-                commands.Add(cmd);
-            }
-
-            sql = sqlQueries.ToArray();
-
-            return commands.ToArray();    
-        }
-
-        [Obsolete("Use the DatabaseSchemaHelper instead")]
-        public static void CreateTable(this Database db, bool overwrite, Type modelType)
-        {
-            var creator = new DatabaseSchemaHelper(db, LoggerResolver.Current.Logger, SqlSyntaxContext.SqlSyntaxProvider);
-            creator.CreateTable(overwrite, modelType);
-        }
-
-        [Obsolete("Use the DatabaseSchemaHelper instead")]
-        public static void DropTable<T>(this Database db)
-            where T : new()
-        {
-            var helper = new DatabaseSchemaHelper(db, LoggerResolver.Current.Logger, SqlSyntaxContext.SqlSyntaxProvider);
-            helper.DropTable<T>();
-        }
-
-        [Obsolete("Use the DatabaseSchemaHelper instead")]
-        public static void DropTable(this Database db, string tableName)
-        {
-            var helper = new DatabaseSchemaHelper(db, LoggerResolver.Current.Logger, SqlSyntaxContext.SqlSyntaxProvider);
-            helper.DropTable(tableName);
-        }
-
-        public static void TruncateTable(this Database db, string tableName)
-        {
-            var sql = new Sql(string.Format(
-                SqlSyntaxContext.SqlSyntaxProvider.TruncateTable,
-                SqlSyntaxContext.SqlSyntaxProvider.GetQuotedTableName(tableName)));
-            db.Execute(sql);
-        }
-
-        [Obsolete("Use the DatabaseSchemaHelper instead")]
-        public static bool TableExist(this Database db, string tableName)
-        {
-            return SqlSyntaxContext.SqlSyntaxProvider.DoesTableExist(db, tableName);
-        }
-
-        [Obsolete("Use the DatabaseSchemaHelper instead")]
-        public static bool TableExist(this UmbracoDatabase db, string tableName)
-        {
-            return SqlSyntaxContext.SqlSyntaxProvider.DoesTableExist(db, tableName);
-        }
-
-        /// <summary>
-        /// Creates the Umbraco db schema in the Database of the current Database.
-        /// Safe method that is only able to create the schema in non-configured
-        /// umbraco instances.
-        /// </summary>
-        /// <param name="db">Current PetaPoco <see cref="Database"/> object</param>
-        [Obsolete("Use the DatabaseSchemaHelper instead")]
-        public static void CreateDatabaseSchema(this Database db)
-        {
-            CreateDatabaseSchema(db, true);
-        }
-
-        /// <summary>
-        /// Creates the Umbraco db schema in the Database of the current Database
-        /// with the option to guard the db from having the schema created
-        /// multiple times.
-        /// </summary>
-        /// <param name="db"></param>
-        /// <param name="guardConfiguration"></param>
-        [Obsolete("Use the DatabaseSchemaHelper instead")]
-        public static void CreateDatabaseSchema(this Database db, bool guardConfiguration)
-        {
-            var helper = new DatabaseSchemaHelper(db, LoggerResolver.Current.Logger, SqlSyntaxContext.SqlSyntaxProvider);
-            helper.CreateDatabaseSchema(guardConfiguration, ApplicationContext.Current);
-        }
-
-        //TODO: What the heck? This makes no sense at all
-        public static DatabaseProviders GetDatabaseProvider(this Database db)
-        {
-            return ApplicationContext.Current.DatabaseContext.DatabaseProvider;
-        }
-
-        
-    }
-
-    
+﻿using System;
+using System.Collections.Generic;
+using System.Data;
+using System.Data.Common;
+using System.Data.SqlClient;
+using System.Linq;
+using System.Text.RegularExpressions;
+using Umbraco.Core.Logging;
+using Umbraco.Core.Persistence.Querying;
+using Umbraco.Core.Persistence.SqlSyntax;
+
+namespace Umbraco.Core.Persistence
+{
+    public static class PetaPocoExtensions
+    {
+        // NOTE
+        //
+        // proper way to do it with TSQL and SQLCE
+        //   IF EXISTS (SELECT ... FROM table WITH (UPDLOCK,HOLDLOCK)) WHERE ...)
+        //   BEGIN
+        //     UPDATE table SET ... WHERE ...
+        //   END
+        //   ELSE
+        //   BEGIN
+        //     INSERT INTO table (...) VALUES (...)
+        //   END
+        //
+        // works in READ COMMITED, TSQL & SQLCE lock the constraint even if it does not exist, so INSERT is OK
+        //
+        // proper way to do it with MySQL
+        //   IF EXISTS (SELECT ... FROM table WHERE ... FOR UPDATE)
+        //   BEGIN
+        //     UPDATE table SET ... WHERE ...
+        //   END
+        //   ELSE
+        //   BEGIN
+        //     INSERT INTO table (...) VALUES (...)
+        //   END
+        //
+        // MySQL locks the constraint ONLY if it exists, so INSERT may fail...
+        //   in theory, happens in READ COMMITTED but not REPEATABLE READ
+        //   http://www.percona.com/blog/2012/08/28/differences-between-read-committed-and-repeatable-read-transaction-isolation-levels/
+        //   but according to
+        //   http://dev.mysql.com/doc/refman/5.0/en/set-transaction.html
+        //   it won't work for exact index value (only ranges) so really...
+        //
+        // MySQL should do
+        //   INSERT INTO table (...) VALUES (...) ON DUPLICATE KEY UPDATE ...
+        //
+        // also the lock is released when the transaction is committed
+        // not sure if that can have unexpected consequences on our code?
+        //
+        // so... for the time being, let's do with that somewhat crazy solution below...
+
+        /// <summary>
+        /// Safely inserts a record, or updates if it exists, based on a unique constraint.
+        /// </summary>
+        /// <param name="db"></param>
+        /// <param name="poco"></param>       
+        /// <returns>The action that executed, either an insert or an update. If an insert occurred and a PK value got generated, the poco object
+        /// passed in will contain the updated value.</returns>
+        /// <remarks>
+        /// <para>We cannot rely on database-specific options such as MySql ON DUPLICATE KEY UPDATE or MSSQL MERGE WHEN MATCHED because SQLCE
+        /// does not support any of them. Ideally this should be achieved with proper transaction isolation levels but that would mean revisiting
+        /// isolation levels globally. We want to keep it simple for the time being and manage it manually.</para>
+        /// <para>We handle it by trying to update, then insert, etc. until something works, or we get bored.</para>
+        /// <para>Note that with proper transactions, if T2 begins after T1 then we are sure that the database will contain T2's value
+        /// once T1 and T2 have completed. Whereas here, it could contain T1's value.</para>
+        /// </remarks>
+        internal static RecordPersistenceType InsertOrUpdate<T>(this Database db, T poco)
+            where T : class
+        {
+            return db.InsertOrUpdate(poco, null, null);
+        }
+
+        /// <summary>
+        /// Safely inserts a record, or updates if it exists, based on a unique constraint.
+        /// </summary>
+        /// <param name="db"></param>
+        /// <param name="poco"></param>
+        /// <param name="updateArgs"></param>      
+        /// <param name="updateCommand">If the entity has a composite key they you need to specify the update command explicitly</param>
+        /// <returns>The action that executed, either an insert or an update. If an insert occurred and a PK value got generated, the poco object
+        /// passed in will contain the updated value.</returns>
+        /// <remarks>
+        /// <para>We cannot rely on database-specific options such as MySql ON DUPLICATE KEY UPDATE or MSSQL MERGE WHEN MATCHED because SQLCE
+        /// does not support any of them. Ideally this should be achieved with proper transaction isolation levels but that would mean revisiting
+        /// isolation levels globally. We want to keep it simple for the time being and manage it manually.</para>
+        /// <para>We handle it by trying to update, then insert, etc. until something works, or we get bored.</para>
+        /// <para>Note that with proper transactions, if T2 begins after T1 then we are sure that the database will contain T2's value
+        /// once T1 and T2 have completed. Whereas here, it could contain T1's value.</para>
+        /// </remarks>
+        internal static RecordPersistenceType InsertOrUpdate<T>(this Database db,
+            T poco,
+            string updateCommand,
+            object updateArgs)
+            where T : class
+        {
+            if (poco == null) 
+                throw new ArgumentNullException("poco");
+
+            // try to update
+            var rowCount = updateCommand.IsNullOrWhiteSpace()
+                    ? db.Update(poco)
+                    : db.Update<T>(updateCommand, updateArgs);
+            if (rowCount > 0)
+                return RecordPersistenceType.Update;
+
+            // failed: does not exist, need to insert
+            // RC1 race cond here: another thread may insert a record with the same constraint
+
+            var i = 0;
+            while (i++ < 4)
+            {
+                try
+                {
+                    // try to insert
+                    db.Insert(poco);
+                    return RecordPersistenceType.Insert;
+                }
+                catch (SqlException) // TODO: need to find out if all db will throw that exception - probably OK
+                {
+                    // failed: exists (due to race cond RC1)
+                    // RC2 race cond here: another thread may remove the record
+
+                    // try to update
+                    rowCount = updateCommand.IsNullOrWhiteSpace()
+                        ? db.Update(poco)
+                        : db.Update<T>(updateCommand, updateArgs);
+                    if (rowCount > 0)
+                        return RecordPersistenceType.Update;
+
+                    // failed: does not exist (due to race cond RC2), need to insert 
+                    // loop
+                }
+            }
+
+            // this can go on forever... have to break at some point and report an error.
+            throw new DataException("Record could not be inserted or updated.");
+        }
+
+        /// <summary>
+        /// This will escape single @ symbols for peta poco values so it doesn't think it's a parameter
+        /// </summary>
+        /// <param name="value"></param>
+        /// <returns></returns>
+        public static string EscapeAtSymbols(string value)
+        {
+            if (value.Contains("@"))
+            {
+                //this fancy regex will only match a single @ not a double, etc...
+                var regex = new Regex("(?<!@)@(?!@)");
+                return regex.Replace(value, "@@");    
+            }
+            return value;
+
+        }
+
+        [Obsolete("Use the DatabaseSchemaHelper instead")]
+        public static void CreateTable<T>(this Database db)
+          where T : new()
+        {
+            var creator = new DatabaseSchemaHelper(db, LoggerResolver.Current.Logger, SqlSyntaxContext.SqlSyntaxProvider);
+            creator.CreateTable<T>();
+        }
+
+        [Obsolete("Use the DatabaseSchemaHelper instead")]
+        public static void CreateTable<T>(this Database db, bool overwrite)
+           where T : new()
+        {
+            var creator = new DatabaseSchemaHelper(db, LoggerResolver.Current.Logger, SqlSyntaxContext.SqlSyntaxProvider);
+            creator.CreateTable<T>(overwrite);
+        }
+
+        public static void BulkInsertRecords<T>(this Database db, IEnumerable<T> collection)
+        {
+            //don't do anything if there are no records.
+            if (collection.Any() == false)
+                return;
+
+            using (var tr = db.GetTransaction())
+            {
+                db.BulkInsertRecords(collection, tr, true);
+            }
+        }
+
+        /// <summary>
+        /// Performs the bulk insertion in the context of a current transaction with an optional parameter to complete the transaction
+        /// when finished
+        /// </summary>
+        /// <typeparam name="T"></typeparam>
+        /// <param name="db"></param>
+        /// <param name="collection"></param>
+        /// <param name="tr"></param>
+        /// <param name="commitTrans"></param>
+        public static void BulkInsertRecords<T>(this Database db, IEnumerable<T> collection, Transaction tr, bool commitTrans = false)
+        {
+            //don't do anything if there are no records.
+            if (collection.Any() == false)
+                return;
+
+            try
+            {
+                //if it is sql ce or it is a sql server version less than 2008, we need to do individual inserts.
+                var sqlServerSyntax = SqlSyntaxContext.SqlSyntaxProvider as SqlServerSyntaxProvider;
+                if ((sqlServerSyntax != null && (int)sqlServerSyntax.VersionName.Value < (int)SqlServerVersionName.V2008) 
+                    || SqlSyntaxContext.SqlSyntaxProvider is SqlCeSyntaxProvider)
+                {
+                    //SqlCe doesn't support bulk insert statements!
+
+                    foreach (var poco in collection)
+                    {
+                        db.Insert(poco);
+                    }
+                }
+                else
+                {
+                    string[] sqlStatements;
+                    var cmds = db.GenerateBulkInsertCommand(collection, db.Connection, out sqlStatements);
+                    for (var i = 0; i < sqlStatements.Length; i++)
+                    {
+                        using (var cmd = cmds[i])
+                        {
+                            cmd.CommandText = sqlStatements[i];
+                            cmd.ExecuteNonQuery();
+                        }
+                    }
+                }
+
+                if (commitTrans)
+                {
+                    tr.Complete();    
+                }
+            }
+            catch
+            {
+                if (commitTrans)
+                {
+                    tr.Dispose();    
+                }
+                throw;
+            }
+        }
+
+        /// <summary>
+        /// Creates a bulk insert command
+        /// </summary>
+        /// <typeparam name="T"></typeparam>
+        /// <param name="db"></param>
+        /// <param name="collection"></param>
+        /// <param name="connection"></param>        
+        /// <param name="sql"></param>
+        /// <returns>Sql commands with populated command parameters required to execute the sql statement</returns>
+        /// <remarks>
+        /// The limits for number of parameters are 2100 (in sql server, I think there's many more allowed in mysql). So 
+        /// we need to detect that many params and split somehow. 
+        /// For some reason the 2100 limit is not actually allowed even though the exception from sql server mentions 2100 as a max, perhaps it is 2099 
+        /// that is max. I've reduced it to 2000 anyways.
+        /// </remarks>
+        internal static IDbCommand[] GenerateBulkInsertCommand<T>(
+            this Database db, 
+            IEnumerable<T> collection, 
+            IDbConnection connection,             
+            out string[] sql)
+        {
+            //A filter used below a few times to get all columns except result cols and not the primary key if it is auto-incremental
+            Func<Database.PocoData, KeyValuePair<string, Database.PocoColumn>, bool> includeColumn = (data, column) =>
+                {
+                    if (column.Value.ResultColumn) return false;
+                    if (data.TableInfo.AutoIncrement && column.Key == data.TableInfo.PrimaryKey) return false;
+                    return true;
+                };
+
+            var pd = Database.PocoData.ForType(typeof(T));
+            var tableName = db.EscapeTableName(pd.TableInfo.TableName);
+
+            //get all columns to include and format for sql
+            var cols = string.Join(", ", 
+                pd.Columns
+                .Where(c => includeColumn(pd, c))
+                .Select(c => tableName + "." + db.EscapeSqlIdentifier(c.Key)).ToArray());
+
+            var itemArray = collection.ToArray();
+
+            //calculate number of parameters per item
+            var paramsPerItem = pd.Columns.Count(i => includeColumn(pd, i));
+            
+            //Example calc:
+            // Given: we have 4168 items in the itemArray, each item contains 8 command parameters (values to be inserterted)                
+            // 2100 / 8 = 262.5
+            // Math.Floor(2100 / 8) = 262 items per trans
+            // 4168 / 262 = 15.908... = there will be 16 trans in total
+
+            //all items will be included if we have disabled db parameters
+            var itemsPerTrans = Math.Floor(2000.00 / paramsPerItem);
+            //there will only be one transaction if we have disabled db parameters
+            var numTrans = Math.Ceiling(itemArray.Length / itemsPerTrans);
+
+            var sqlQueries = new List<string>();
+            var commands = new List<IDbCommand>();
+
+            for (var tIndex = 0; tIndex < numTrans; tIndex++)
+            {
+                var itemsForTrans = itemArray
+                    .Skip(tIndex * (int)itemsPerTrans)
+                    .Take((int)itemsPerTrans);
+
+                var cmd = db.CreateCommand(connection, "");
+                var pocoValues = new List<string>();
+                var index = 0;
+                foreach (var poco in itemsForTrans)
+                {
+                    var values = new List<string>();
+                    //get all columns except result cols and not the primary key if it is auto-incremental
+                    foreach (var i in pd.Columns.Where(x => includeColumn(pd, x)))
+                    {
+                        db.AddParam(cmd, i.Value.GetValue(poco), "@");
+                        values.Add(string.Format("{0}{1}", "@", index++));
+                    }
+                    pocoValues.Add("(" + string.Join(",", values.ToArray()) + ")");
+                }
+
+                var sqlResult = string.Format("INSERT INTO {0} ({1}) VALUES {2}", tableName, cols, string.Join(", ", pocoValues)); 
+                sqlQueries.Add(sqlResult);
+                commands.Add(cmd);
+            }
+
+            sql = sqlQueries.ToArray();
+
+            return commands.ToArray();    
+        }
+
+        [Obsolete("Use the DatabaseSchemaHelper instead")]
+        public static void CreateTable(this Database db, bool overwrite, Type modelType)
+        {
+            var creator = new DatabaseSchemaHelper(db, LoggerResolver.Current.Logger, SqlSyntaxContext.SqlSyntaxProvider);
+            creator.CreateTable(overwrite, modelType);
+        }
+
+        [Obsolete("Use the DatabaseSchemaHelper instead")]
+        public static void DropTable<T>(this Database db)
+            where T : new()
+        {
+            var helper = new DatabaseSchemaHelper(db, LoggerResolver.Current.Logger, SqlSyntaxContext.SqlSyntaxProvider);
+            helper.DropTable<T>();
+        }
+
+        [Obsolete("Use the DatabaseSchemaHelper instead")]
+        public static void DropTable(this Database db, string tableName)
+        {
+            var helper = new DatabaseSchemaHelper(db, LoggerResolver.Current.Logger, SqlSyntaxContext.SqlSyntaxProvider);
+            helper.DropTable(tableName);
+        }
+
+        public static void TruncateTable(this Database db, string tableName)
+        {
+            var sql = new Sql(string.Format(
+                SqlSyntaxContext.SqlSyntaxProvider.TruncateTable,
+                SqlSyntaxContext.SqlSyntaxProvider.GetQuotedTableName(tableName)));
+            db.Execute(sql);
+        }
+
+        [Obsolete("Use the DatabaseSchemaHelper instead")]
+        public static bool TableExist(this Database db, string tableName)
+        {
+            return SqlSyntaxContext.SqlSyntaxProvider.DoesTableExist(db, tableName);
+        }
+
+        [Obsolete("Use the DatabaseSchemaHelper instead")]
+        public static bool TableExist(this UmbracoDatabase db, string tableName)
+        {
+            return SqlSyntaxContext.SqlSyntaxProvider.DoesTableExist(db, tableName);
+        }
+
+        /// <summary>
+        /// Creates the Umbraco db schema in the Database of the current Database.
+        /// Safe method that is only able to create the schema in non-configured
+        /// umbraco instances.
+        /// </summary>
+        /// <param name="db">Current PetaPoco <see cref="Database"/> object</param>
+        [Obsolete("Use the DatabaseSchemaHelper instead")]
+        public static void CreateDatabaseSchema(this Database db)
+        {
+            CreateDatabaseSchema(db, true);
+        }
+
+        /// <summary>
+        /// Creates the Umbraco db schema in the Database of the current Database
+        /// with the option to guard the db from having the schema created
+        /// multiple times.
+        /// </summary>
+        /// <param name="db"></param>
+        /// <param name="guardConfiguration"></param>
+        [Obsolete("Use the DatabaseSchemaHelper instead")]
+        public static void CreateDatabaseSchema(this Database db, bool guardConfiguration)
+        {
+            var helper = new DatabaseSchemaHelper(db, LoggerResolver.Current.Logger, SqlSyntaxContext.SqlSyntaxProvider);
+            helper.CreateDatabaseSchema(guardConfiguration, ApplicationContext.Current);
+        }
+
+        //TODO: What the heck? This makes no sense at all
+        public static DatabaseProviders GetDatabaseProvider(this Database db)
+        {
+            return ApplicationContext.Current.DatabaseContext.DatabaseProvider;
+        }
+
+        
+    }
+
+    
 }