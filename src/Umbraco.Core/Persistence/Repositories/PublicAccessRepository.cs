using System;
using System.Collections.Generic;
using System.Linq;
using Umbraco.Core.Cache;
using Umbraco.Core.Logging;
using Umbraco.Core.Models;
using Umbraco.Core.Models.Rdbms;
using Umbraco.Core.Persistence.Factories;
using Umbraco.Core.Persistence.Querying;
using Umbraco.Core.Persistence.Relators;
using Umbraco.Core.Persistence.SqlSyntax;
using Umbraco.Core.Persistence.UnitOfWork;

namespace Umbraco.Core.Persistence.Repositories
{
    internal class PublicAccessRepository : PetaPocoRepositoryBase<Guid, PublicAccessEntry>, IPublicAccessRepository
    {
        public PublicAccessRepository(IDatabaseUnitOfWork work, CacheHelper cache, ILogger logger, ISqlSyntaxProvider sqlSyntax)
            : base(work, cache, logger, sqlSyntax)
        {            
        }

        private FullDataSetRepositoryCachePolicyFactory<PublicAccessEntry, Guid> _cachePolicyFactory;
        protected override IRepositoryCachePolicyFactory<PublicAccessEntry, Guid> CachePolicyFactory
        {
            get
            {
                //Use a FullDataSet cache policy - this will cache the entire GetAll result in a single collection
<<<<<<< HEAD
                return _cachePolicyFactory ?? (_cachePolicyFactory = new FullDataSetRepositoryCachePolicyFactory<PublicAccessEntry, Guid>(RuntimeCache, GetEntityId));
=======
                return _cachePolicyFactory ?? (_cachePolicyFactory = new FullDataSetRepositoryCachePolicyFactory<PublicAccessEntry, Guid>(
                    RuntimeCache, GetEntityId, () => PerformGetAll(), false));
>>>>>>> 856c3459
            }
        }

        protected override PublicAccessEntry PerformGet(Guid id)
        {
            //return from GetAll - this will be cached as a collection
            return GetAll().FirstOrDefault(x => x.Key == id);
        }

        protected override IEnumerable<PublicAccessEntry> PerformGetAll(params Guid[] ids)
        {
            var sql = GetBaseQuery(false);

            if (ids.Any())
            {
                sql.Where("umbracoAccess.id IN (@ids)", new { ids = ids });
            }

            var factory = new PublicAccessEntryFactory();
            var dtos = Database.Fetch<AccessDto, AccessRuleDto, AccessDto>(new AccessRulesRelator().Map, sql);
            return dtos.Select(factory.BuildEntity);
        }

        protected override IEnumerable<PublicAccessEntry> PerformGetByQuery(IQuery<PublicAccessEntry> query)
        {
            var sqlClause = GetBaseQuery(false);
            var translator = new SqlTranslator<PublicAccessEntry>(sqlClause, query);
            var sql = translator.Translate();

            var factory = new PublicAccessEntryFactory();
            var dtos = Database.Fetch<AccessDto, AccessRuleDto, AccessDto>(new AccessRulesRelator().Map, sql);
            return dtos.Select(factory.BuildEntity);
        }

       protected override Sql GetBaseQuery(bool isCount)
        {
            var sql = new Sql();
            sql.Select("*")
                .From<AccessDto>(SqlSyntax)
                .LeftJoin<AccessRuleDto>(SqlSyntax)
                .On<AccessDto, AccessRuleDto>(SqlSyntax, left => left.Id, right => right.AccessId);
                
            return sql;
        }

        protected override string GetBaseWhereClause()
        {
            return "umbracoAccess.id = @Id";
        }

        protected override IEnumerable<string> GetDeleteClauses()
        {
            var list = new List<string>
            {
                "DELETE FROM umbracoAccessRule WHERE accessId = @Id",
                "DELETE FROM umbracoAccess WHERE id = @Id"
            };
            return list;
        }

        protected override Guid NodeObjectTypeId
        {
            get { throw new NotImplementedException(); }
        }

        protected override void PersistNewItem(PublicAccessEntry entity)
        {
            entity.AddingEntity();
            entity.Rules.ForEach(x => x.AddingEntity());

            var factory = new PublicAccessEntryFactory();
            var dto = factory.BuildDto(entity);

            Database.Insert(dto);
            //update the id so HasEntity is correct
            entity.Id = entity.Key.GetHashCode();

            foreach (var rule in dto.Rules)
            {
                rule.AccessId = entity.Key;
                Database.Insert(rule);
            }

            entity.ResetDirtyProperties();
        }

        protected override void PersistUpdatedItem(PublicAccessEntry entity)
        {
            entity.UpdatingEntity();
            entity.Rules.Where(x => x.HasIdentity).ForEach(x => x.UpdatingEntity());
            entity.Rules.Where(x => x.HasIdentity == false).ForEach(x => x.AddingEntity());

            var factory = new PublicAccessEntryFactory();
            var dto = factory.BuildDto(entity);

            Database.Update(dto);

            foreach (var rule in entity.Rules)
            {
                if (rule.HasIdentity)
                {
                    var count = Database.Update(dto.Rules.Single(x => x.Id == rule.Key));
                    if (count == 0)
                    {
                        throw new InvalidOperationException("No rows were updated for the access rule");
                    }
                }
                else
                {
                    Database.Insert(new AccessRuleDto
                    {
                        Id = rule.Key,
                        AccessId = dto.Id,
                        RuleValue = rule.RuleValue,
                        RuleType = rule.RuleType,
                        CreateDate = rule.CreateDate,
                        UpdateDate = rule.UpdateDate
                    });
                    //update the id so HasEntity is correct
                    rule.Id = rule.Key.GetHashCode();
                }
            }
            foreach (var removedRule in entity.RemovedRules)
            {
                Database.Delete<AccessRuleDto>("WHERE id=@Id", new {Id = removedRule});
            }

            entity.ResetDirtyProperties();
        }

        protected override Guid GetEntityId(PublicAccessEntry entity)
        {
            return entity.Key;
        }

    
    }
}<|MERGE_RESOLUTION|>--- conflicted
+++ resolved
@@ -26,12 +26,8 @@
             get
             {
                 //Use a FullDataSet cache policy - this will cache the entire GetAll result in a single collection
-<<<<<<< HEAD
-                return _cachePolicyFactory ?? (_cachePolicyFactory = new FullDataSetRepositoryCachePolicyFactory<PublicAccessEntry, Guid>(RuntimeCache, GetEntityId));
-=======
                 return _cachePolicyFactory ?? (_cachePolicyFactory = new FullDataSetRepositoryCachePolicyFactory<PublicAccessEntry, Guid>(
                     RuntimeCache, GetEntityId, () => PerformGetAll(), false));
->>>>>>> 856c3459
             }
         }
 
