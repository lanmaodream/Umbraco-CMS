--- conflicted
+++ resolved
@@ -1,494 +1,471 @@
-﻿using System;
-using System.Collections.Generic;
-using System.Globalization;
-using System.Linq;
-using Umbraco.Core.Configuration;
-using Umbraco.Core.IO;
-using Umbraco.Core.Models;
-using Umbraco.Core.Models.EntityBase;
-using Umbraco.Core.Models.Rdbms;
-using Umbraco.Core.Persistence.Caching;
-using Umbraco.Core.Persistence.Factories;
-using Umbraco.Core.Persistence.Querying;
-using Umbraco.Core.Persistence.UnitOfWork;
-
-namespace Umbraco.Core.Persistence.Repositories
-{
-    /// <summary>
-    /// Represents a repository for doing CRUD operations for <see cref="IContent"/>
-    /// </summary>
-    internal class ContentRepository : PetaPocoRepositoryBase<int, IContent>, IContentRepository
-    {
-        private readonly IContentTypeRepository _contentTypeRepository;
-        private readonly ITemplateRepository _templateRepository;
-
-		public ContentRepository(IDatabaseUnitOfWork work, IContentTypeRepository contentTypeRepository, ITemplateRepository templateRepository)
-            : base(work)
-        {
-            _contentTypeRepository = contentTypeRepository;
-            _templateRepository = templateRepository;
-        }
-
-		public ContentRepository(IDatabaseUnitOfWork work, IRepositoryCacheProvider cache, IContentTypeRepository contentTypeRepository, ITemplateRepository templateRepository)
-            : base(work, cache)
-        {
-            _contentTypeRepository = contentTypeRepository;
-            _templateRepository = templateRepository;
-        }
-
-        #region Overrides of RepositoryBase<IContent>
-
-        protected override IContent PerformGet(int id)
-        {
-            var contentSql = GetBaseQuery(false);
-            contentSql.Where(GetBaseWhereClause(), new { Id = id });
-            contentSql.OrderBy("[cmsContentVersion].[VersionDate] DESC");
-
-            var dto = Database.Query<DocumentDto, ContentVersionDto, ContentDto, NodeDto>(contentSql).FirstOrDefault();
-
-            if (dto == null)
-                return null;
-
-            //Get the ContentType that this Content is based on
-            var contentType = _contentTypeRepository.Get(dto.ContentVersionDto.ContentDto.ContentTypeId);
-
-            var factory = new ContentFactory(contentType, NodeObjectTypeId, id);
-            var content = factory.BuildEntity(dto);
-
-            //Check if template id is set on DocumentDto, and get ITemplate if it is.
-            if (dto.TemplateId.HasValue)
-            {
-                content.Template = _templateRepository.Get(dto.TemplateId.Value);
-            }
-
-            content.Properties = GetPropertyCollection(id, dto.ContentVersionDto.VersionId, contentType);
-
-            ((ICanBeDirty)content).ResetDirtyProperties();
-            return content;
-        }
-
-        protected override IEnumerable<IContent> PerformGetAll(params int[] ids)
-        {
-            if (ids.Any())
-            {
-                foreach (var id in ids)
-                {
-                    yield return Get(id);
-                }
-            }
-            else
-            {
-                var nodeDtos = Database.Fetch<NodeDto>("WHERE nodeObjectType = @NodeObjectType", new { NodeObjectType = NodeObjectTypeId });
-                foreach (var nodeDto in nodeDtos)
-                {
-                    yield return Get(nodeDto.NodeId);
-                }
-            }
-        }
-
-        protected override IEnumerable<IContent> PerformGetByQuery(IQuery<IContent> query)
-        {
-            var sqlClause = GetBaseQuery(false);
-            var translator = new SqlTranslator<IContent>(sqlClause, query);
-            var sql = translator.Translate();
-            //sql.OrderBy("[cmsContentVersion].[VersionDate] DESC");
-
-            //NOTE: This doesn't allow properties to be part of the query
-            var dtos = Database.Fetch<DocumentDto, ContentVersionDto, ContentDto, NodeDto>(sql);
-
-            //NOTE: Won't work with language related queries because the language version isn't passed to the Get() method.
-            //A solution could be to look at the sql for the LanguageLocale column and choose the foreach-loop based on that.
-            foreach (var dto in dtos.DistinctBy(x => x.NodeId))
-            {
-                yield return Get(dto.NodeId);
-            }
-        }
-
-        #endregion
-
-        #region Overrides of PetaPocoRepositoryBase<IContent>
-
-        protected override Sql GetBaseQuery(bool isCount)
-        {
-            var sql = new Sql();
-            sql.Select(isCount ? "COUNT(*)" : "*")
-                .From("cmsDocument")
-                .InnerJoin("cmsContentVersion").On("[cmsDocument].[versionId] = [cmsContentVersion].[VersionId]")
-                .InnerJoin("cmsContent").On("[cmsContentVersion].[ContentId] = [cmsContent].[nodeId]")
-                .InnerJoin("umbracoNode").On("[cmsContent].[nodeId] = [umbracoNode].[id]")
-                .Where("[umbracoNode].[nodeObjectType] = @NodeObjectType", new { NodeObjectType = NodeObjectTypeId });
-            return sql;
-        }
-
-        protected override string GetBaseWhereClause()
-        {
-            return "[umbracoNode].[id] = @Id";
-        }
-
-        protected override IEnumerable<string> GetDeleteClauses()
-        {
-            var list = new List<string>
-                           {
-                               "DELETE FROM umbracoUser2NodeNotify WHERE nodeId = @Id",
-                               "DELETE FROM umbracoUser2NodePermission WHERE nodeId = @Id",
-                               "DELETE FROM umbracoRelation WHERE parentId = @Id",
-                               "DELETE FROM umbracoRelation WHERE childId = @Id",
-                               "DELETE FROM cmsTagRelationship WHERE nodeId = @Id",
-                               "DELETE FROM umbracoDomains WHERE domainRootStructureID = @Id",
-                               "DELETE FROM cmsDocument WHERE NodeId = @Id",
-                               "DELETE FROM cmsPropertyData WHERE contentNodeId = @Id",
-                               "DELETE FROM cmsPreviewXml WHERE nodeId = @Id",
-                               "DELETE FROM cmsContentVersion WHERE ContentId = @Id",
-                               "DELETE FROM cmsContentXml WHERE nodeID = @Id",
-                               "DELETE FROM cmsContent WHERE NodeId = @Id",
-                               "DELETE FROM umbracoNode WHERE id = @Id"
-                           };
-            return list;
-        }
-
-        protected override Guid NodeObjectTypeId
-        {
-            get { return new Guid("C66BA18E-EAF3-4CFF-8A22-41B16D66A972"); }
-        }
-
-        #endregion
-
-        #region Unit of Work Implementation
-
-        protected override void PersistNewItem(IContent entity)
-        {
-            ((Content)entity).AddingEntity();
-
-            var factory = new ContentFactory(NodeObjectTypeId, entity.Id);
-            var dto = factory.BuildDto(entity);
-
-            //NOTE Should the logic below have some kind of fallback for empty parent ids ?
-            //Logic for setting Path, Level and SortOrder
-            var parent = Database.First<NodeDto>("WHERE id = @ParentId", new { ParentId = entity.ParentId });
-            int level = parent.Level + 1;
-            int sortOrder =
-                Database.ExecuteScalar<int>("SELECT COUNT(*) FROM umbracoNode WHERE parentID = @ParentId AND nodeObjectType = @NodeObjectType",
-                                                      new { ParentId = entity.ParentId, NodeObjectType = NodeObjectTypeId });
-
-            //Create the (base) node data - umbracoNode
-            var nodeDto = dto.ContentVersionDto.ContentDto.NodeDto;
-            nodeDto.Path = parent.Path;
-            nodeDto.Level = short.Parse(level.ToString(CultureInfo.InvariantCulture));
-            nodeDto.SortOrder = sortOrder;
-            var o = Database.IsNew(nodeDto) ? Convert.ToInt32(Database.Insert(nodeDto)) : Database.Update(nodeDto);
-
-            //Update with new correct path
-            nodeDto.Path = string.Concat(parent.Path, ",", nodeDto.NodeId);
-            Database.Update(nodeDto);
-
-            //Update entity with correct values
-            entity.Id = nodeDto.NodeId; //Set Id on entity to ensure an Id is set
-            entity.Path = nodeDto.Path;
-            entity.SortOrder = sortOrder;
-            entity.Level = level;
-
-            //Create the Content specific data - cmsContent
-            var contentDto = dto.ContentVersionDto.ContentDto;
-            contentDto.NodeId = nodeDto.NodeId;
-            Database.Insert(contentDto);
-
-            //Create the first version - cmsContentVersion
-            //Assumes a new Version guid and Version date (modified date) has been set
-            var contentVersionDto = dto.ContentVersionDto;
-            contentVersionDto.NodeId = nodeDto.NodeId;
-            Database.Insert(contentVersionDto);
-
-            //Create the Document specific data for this version - cmsDocument
-            //Assumes a new Version guid has been generated
-            dto.NodeId = nodeDto.NodeId;
-            Database.Insert(dto);
-
-            //Create the PropertyData for this version - cmsPropertyData
-            var propertyFactory = new PropertyFactory(entity.ContentType, entity.Version, entity.Id);
-            var propertyDataDtos = propertyFactory.BuildDto(entity.Properties);
-            var keyDictionary = new Dictionary<int, int>();
-
-            //Add Properties
-            foreach (var propertyDataDto in propertyDataDtos)
-            {
-                var primaryKey = Convert.ToInt32(Database.Insert(propertyDataDto));
-                keyDictionary.Add(propertyDataDto.PropertyTypeId, primaryKey);
-            }
-
-            //Update Properties with its newly set Id
-            foreach (var property in entity.Properties)
-            {
-                property.Id = keyDictionary[property.PropertyTypeId];
-            }
-
-            ((ICanBeDirty)entity).ResetDirtyProperties();
-        }
-
-        protected override void PersistUpdatedItem(IContent entity)
-        {
-            //A new version should only be created if published state has changed
-<<<<<<< HEAD
-            bool hasPublishedStateChanged = ((ICanBeDirty) entity).IsPropertyDirty("Published");
-            if (hasPublishedStateChanged)
-=======
-            bool shouldCreateNewVersion = ((ICanBeDirty)entity).IsPropertyDirty("Published") || ((ICanBeDirty)entity).IsPropertyDirty("Language");
-            if (shouldCreateNewVersion)
->>>>>>> c2038749
-            {
-                //Updates Modified date and Version Guid
-                ((Content)entity).UpdatingEntity();
-            }
-            else
-            {
-                entity.UpdateDate = DateTime.UtcNow;
-            }
-
-            //Look up parent to get and set the correct Path if ParentId has changed
-<<<<<<< HEAD
-            if (((ICanBeDirty) entity).IsPropertyDirty("ParentId"))
-            {
-                var parent = Database.First<NodeDto>("WHERE id = @ParentId", new {ParentId = entity.ParentId});
-=======
-            if (((ICanBeDirty)entity).IsPropertyDirty("ParentId"))
-            {
-                var parent = Database.First<NodeDto>("WHERE id = @ParentId", new { ParentId = entity.ParentId });
->>>>>>> c2038749
-                entity.Path = string.Concat(parent.Path, ",", entity.Id);
-            }
-
-            var factory = new ContentFactory(NodeObjectTypeId, entity.Id);
-            //Look up Content entry to get Primary for updating the DTO
-            var contentDto = Database.SingleOrDefault<ContentDto>("WHERE nodeId = @Id", new { Id = entity.Id });
-            factory.SetPrimaryKey(contentDto.PrimaryKey);
-            var dto = factory.BuildDto(entity);
-
-            //Updates the (base) node data - umbracoNode
-            var nodeDto = dto.ContentVersionDto.ContentDto.NodeDto;
-            var o = Database.Update(nodeDto);
-
-            //Only update this DTO if the contentType has actually changed
-            if (contentDto.ContentTypeId != entity.ContentTypeId)
-            {
-                //Create the Content specific data - cmsContent
-                var newContentDto = dto.ContentVersionDto.ContentDto;
-                Database.Update(newContentDto);
-            }
-
-            //If Published state has changed then previous versions should have their publish state reset
-<<<<<<< HEAD
-            if (hasPublishedStateChanged && entity.Published)
-=======
-            if (shouldCreateNewVersion && entity.Published)
->>>>>>> c2038749
-            {
-                var publishedDocs = Database.Fetch<DocumentDto>("WHERE nodeId = @Id AND published = @IsPublished", new { Id = entity.Id, IsPublished = true });
-                foreach (var doc in publishedDocs)
-                {
-                    var docDto = doc;
-                    docDto.Published = false;
-                    Database.Update(docDto);
-                }
-            }
-
-            var contentVersionDto = dto.ContentVersionDto;
-<<<<<<< HEAD
-            if (hasPublishedStateChanged)
-=======
-            if (shouldCreateNewVersion)
->>>>>>> c2038749
-            {
-                //Look up (newest) entries by id in cmsDocument table to set newest = false
-                //NOTE: This is only relevant when a new version is created, which is why its done inside this if-statement.
-                var documentDtos = Database.Fetch<DocumentDto>("WHERE nodeId = @Id AND newest = @IsNewest", new { Id = entity.Id, IsNewest = true });
-                foreach (var documentDto in documentDtos)
-                {
-                    var docDto = documentDto;
-                    docDto.Newest = false;
-                    Database.Update(docDto);
-                }
-
-                //Create a new version - cmsContentVersion
-                //Assumes a new Version guid and Version date (modified date) has been set
-                Database.Insert(contentVersionDto);
-                //Create the Document specific data for this version - cmsDocument
-                //Assumes a new Version guid has been generated
-                Database.Insert(dto);
-            }
-            else
-            {
-                //In order to update the ContentVersion we need to retreive its primary key id
-                var contentVerDto = Database.SingleOrDefault<ContentVersionDto>("WHERE VersionId = @Version", new { Version = entity.Version });
-                contentVersionDto.Id = contentVerDto.Id;
-
-                Database.Update(contentVersionDto);
-                Database.Update(dto);
-            }
-
-            //Create the PropertyData for this version - cmsPropertyData
-            var propertyFactory = new PropertyFactory(((Content)entity).ContentType, entity.Version, entity.Id);
-            var propertyDataDtos = propertyFactory.BuildDto(entity.Properties);
-            //Add Properties
-            foreach (var propertyDataDto in propertyDataDtos)
-            {
-<<<<<<< HEAD
-                if (hasPublishedStateChanged == false && propertyDataDto.Id > 0)
-=======
-                if (shouldCreateNewVersion == false && propertyDataDto.Id > 0)
->>>>>>> c2038749
-                {
-                    Database.Update(propertyDataDto);
-                }
-                else
-                {
-                    Database.Insert(propertyDataDto);
-                }
-            }
-
-            ((ICanBeDirty)entity).ResetDirtyProperties();
-        }
-
-        protected override void PersistDeletedItem(IContent entity)
-        {
-            var fs = FileSystemProviderManager.Current.GetFileSystemProvider<MediaFileSystem>();
-            var uploadFieldId = new Guid("5032a6e6-69e3-491d-bb28-cd31cd11086c");
-            //Loop through properties to check if the content contains media that should be deleted
-            foreach (var property in entity.Properties)
-            {
-                if (property.PropertyType.DataTypeControlId == uploadFieldId &&
-                    string.IsNullOrEmpty(property.Value.ToString()) == false
-                    && fs.FileExists(IOHelper.MapPath(property.Value.ToString())))
-                {
-                    var relativeFilePath = fs.GetRelativePath(property.Value.ToString());
-                    var parentDirectory = System.IO.Path.GetDirectoryName(relativeFilePath);
-
-                    // don't want to delete the media folder if not using directories.
-                    if (UmbracoSettings.UploadAllowDirectories && parentDirectory != fs.GetRelativePath("/"))
-                    {
-                        //issue U4-771: if there is a parent directory the recursive parameter should be true
-                        fs.DeleteDirectory(parentDirectory, String.IsNullOrEmpty(parentDirectory) == false);
-                    }
-                    else
-                    {
-                        fs.DeleteFile(relativeFilePath, true);
-                    }
-                }
-            }
-
-            base.PersistDeletedItem(entity);
-        }
-
-        #endregion
-
-        #region Implementation of IContentRepository
-
-        public IEnumerable<IContent> GetAllVersions(int id)
-        {
-            var contentSql = GetBaseQuery(false);
-            contentSql.Where(GetBaseWhereClause(), new { Id = id });
-            contentSql.OrderBy("[cmsContentVersion].[VersionDate] DESC");
-
-            var documentDtos = Database.Fetch<DocumentDto, ContentVersionDto, ContentDto, NodeDto>(contentSql);
-            foreach (var dto in documentDtos)
-            {
-                yield return GetByVersion(id, dto.ContentVersionDto.VersionId);
-            }
-        }
-
-        public IContent GetByVersion(int id, Guid versionId)
-        {
-            var contentSql = GetBaseQuery(false);
-            contentSql.Where(GetBaseWhereClause(), new { Id = id });
-            contentSql.Where("[cmsContentVersion].[VersionId] = @VersionId", new { VersionId = versionId });
-            contentSql.OrderBy("[cmsContentVersion].[VersionDate] DESC");
-
-            var dto = Database.Query<DocumentDto, ContentVersionDto, ContentDto, NodeDto>(contentSql).FirstOrDefault();
-
-            if (dto == null)
-                return null;
-
-            var contentType = _contentTypeRepository.Get(dto.ContentVersionDto.ContentDto.ContentTypeId);
-
-            var factory = new ContentFactory(contentType, NodeObjectTypeId, id);
-            var content = factory.BuildEntity(dto);
-
-            content.Properties = GetPropertyCollection(id, versionId, contentType);
-
-            ((ICanBeDirty)content).ResetDirtyProperties();
-            return content;
-        }
-
-        public IContent GetByLanguage(int id, string language)
-        {
-            var contentSql = GetBaseQuery(false);
-            contentSql.Where(GetBaseWhereClause(), new { Id = id });
-            contentSql.Where("[cmsContentVersion].[LanguageLocale] = @Language", new { Language = language });
-            contentSql.OrderBy("[cmsContentVersion].[VersionDate] DESC");
-
-            var dto = Database.Query<DocumentDto, ContentVersionDto, ContentDto, NodeDto>(contentSql).FirstOrDefault();
-
-            if (dto == null)
-                return null;
-
-            return GetByVersion(dto.NodeId, dto.ContentVersionDto.VersionId);
-        }
-
-        public void Delete(int id, Guid versionId)
-        {
-            var documentDto = Database.FirstOrDefault<DocumentDto>("WHERE nodeId = @Id AND versionId = @VersionId AND newest = @Newest", new { Id = id, VersionId = versionId, Newest = false });
-            Mandate.That<Exception>(documentDto != null);
-
-            using (var transaction = Database.GetTransaction())
-            {
-                DeleteVersion(id, versionId);
-
-                transaction.Complete();
-            }
-        }
-
-        public void Delete(int id, DateTime versionDate)
-        {
-            var list = Database.Fetch<DocumentDto>("WHERE nodeId = @Id AND VersionDate < @VersionDate", new { Id = id, VersionDate = versionDate });
-            Mandate.That<Exception>(list.Any());
-
-            using (var transaction = Database.GetTransaction())
-            {
-                foreach (var dto in list)
-                {
-                    DeleteVersion(id, dto.VersionId);
-                }
-
-                transaction.Complete();
-            }
-        }
-
-        /// <summary>
-        /// Private method to execute the delete statements for removing a single version for a Content item.
-        /// </summary>
-        /// <param name="id">Id of the <see cref="IContent"/> to delete a version from</param>
-        /// <param name="versionId">Guid id of the version to delete</param>
-        private void DeleteVersion(int id, Guid versionId)
-        {
-            Database.Delete<PreviewXmlDto>("WHERE nodeId = @Id AND versionId = @VersionId", new { Id = id, VersionId = versionId });
-            Database.Delete<PropertyDataDto>("WHERE nodeId = @Id AND versionId = @VersionId", new { Id = id, VersionId = versionId });
-            Database.Delete<ContentVersionDto>("WHERE nodeId = @Id AND VersionId = @VersionId", new { Id = id, VersionId = versionId });
-            Database.Delete<DocumentDto>("WHERE nodeId = @Id AND versionId = @VersionId", new { Id = id, VersionId = versionId });
-        }
-
-        #endregion
-
-        private PropertyCollection GetPropertyCollection(int id, Guid versionId, IContentType contentType)
-        {
-            var propertySql = new Sql();
-            propertySql.Select("*");
-            propertySql.From("cmsPropertyData");
-            propertySql.InnerJoin("cmsPropertyType ON ([cmsPropertyData].[propertytypeid] = [cmsPropertyType].[id])");
-            propertySql.Where("[cmsPropertyData].[contentNodeId] = @Id", new { Id = id });
-            propertySql.Where("[cmsPropertyData].[versionId] = @VersionId", new { VersionId = versionId });
-
-            var propertyDataDtos = Database.Fetch<PropertyDataDto, PropertyTypeDto>(propertySql);
-            var propertyFactory = new PropertyFactory(contentType, versionId, id);
-            var properties = propertyFactory.BuildEntity(propertyDataDtos);
-            return new PropertyCollection(properties);
-        }
-    }
+﻿using System;
+using System.Collections.Generic;
+using System.Globalization;
+using System.Linq;
+using Umbraco.Core.Configuration;
+using Umbraco.Core.IO;
+using Umbraco.Core.Models;
+using Umbraco.Core.Models.EntityBase;
+using Umbraco.Core.Models.Rdbms;
+using Umbraco.Core.Persistence.Caching;
+using Umbraco.Core.Persistence.Factories;
+using Umbraco.Core.Persistence.Querying;
+using Umbraco.Core.Persistence.UnitOfWork;
+
+namespace Umbraco.Core.Persistence.Repositories
+{
+    /// <summary>
+    /// Represents a repository for doing CRUD operations for <see cref="IContent"/>
+    /// </summary>
+    internal class ContentRepository : PetaPocoRepositoryBase<int, IContent>, IContentRepository
+    {
+        private readonly IContentTypeRepository _contentTypeRepository;
+        private readonly ITemplateRepository _templateRepository;
+
+		public ContentRepository(IDatabaseUnitOfWork work, IContentTypeRepository contentTypeRepository, ITemplateRepository templateRepository)
+            : base(work)
+        {
+            _contentTypeRepository = contentTypeRepository;
+            _templateRepository = templateRepository;
+        }
+
+		public ContentRepository(IDatabaseUnitOfWork work, IRepositoryCacheProvider cache, IContentTypeRepository contentTypeRepository, ITemplateRepository templateRepository)
+            : base(work, cache)
+        {
+            _contentTypeRepository = contentTypeRepository;
+            _templateRepository = templateRepository;
+        }
+
+        #region Overrides of RepositoryBase<IContent>
+
+        protected override IContent PerformGet(int id)
+        {
+            var contentSql = GetBaseQuery(false);
+            contentSql.Where(GetBaseWhereClause(), new { Id = id });
+            contentSql.OrderBy("[cmsContentVersion].[VersionDate] DESC");
+
+            var dto = Database.Query<DocumentDto, ContentVersionDto, ContentDto, NodeDto>(contentSql).FirstOrDefault();
+
+            if (dto == null)
+                return null;
+
+            //Get the ContentType that this Content is based on
+            var contentType = _contentTypeRepository.Get(dto.ContentVersionDto.ContentDto.ContentTypeId);
+
+            var factory = new ContentFactory(contentType, NodeObjectTypeId, id);
+            var content = factory.BuildEntity(dto);
+
+            //Check if template id is set on DocumentDto, and get ITemplate if it is.
+            if (dto.TemplateId.HasValue)
+            {
+                content.Template = _templateRepository.Get(dto.TemplateId.Value);
+            }
+
+            content.Properties = GetPropertyCollection(id, dto.ContentVersionDto.VersionId, contentType);
+
+            ((ICanBeDirty)content).ResetDirtyProperties();
+            return content;
+        }
+
+        protected override IEnumerable<IContent> PerformGetAll(params int[] ids)
+        {
+            if (ids.Any())
+            {
+                foreach (var id in ids)
+                {
+                    yield return Get(id);
+                }
+            }
+            else
+            {
+                var nodeDtos = Database.Fetch<NodeDto>("WHERE nodeObjectType = @NodeObjectType", new { NodeObjectType = NodeObjectTypeId });
+                foreach (var nodeDto in nodeDtos)
+                {
+                    yield return Get(nodeDto.NodeId);
+                }
+            }
+        }
+
+        protected override IEnumerable<IContent> PerformGetByQuery(IQuery<IContent> query)
+        {
+            var sqlClause = GetBaseQuery(false);
+            var translator = new SqlTranslator<IContent>(sqlClause, query);
+            var sql = translator.Translate();
+            //sql.OrderBy("[cmsContentVersion].[VersionDate] DESC");
+
+            //NOTE: This doesn't allow properties to be part of the query
+            var dtos = Database.Fetch<DocumentDto, ContentVersionDto, ContentDto, NodeDto>(sql);
+
+            //NOTE: Won't work with language related queries because the language version isn't passed to the Get() method.
+            //A solution could be to look at the sql for the LanguageLocale column and choose the foreach-loop based on that.
+            foreach (var dto in dtos.DistinctBy(x => x.NodeId))
+            {
+                yield return Get(dto.NodeId);
+            }
+        }
+
+        #endregion
+
+        #region Overrides of PetaPocoRepositoryBase<IContent>
+
+        protected override Sql GetBaseQuery(bool isCount)
+        {
+            var sql = new Sql();
+            sql.Select(isCount ? "COUNT(*)" : "*")
+                .From("cmsDocument")
+                .InnerJoin("cmsContentVersion").On("[cmsDocument].[versionId] = [cmsContentVersion].[VersionId]")
+                .InnerJoin("cmsContent").On("[cmsContentVersion].[ContentId] = [cmsContent].[nodeId]")
+                .InnerJoin("umbracoNode").On("[cmsContent].[nodeId] = [umbracoNode].[id]")
+                .Where("[umbracoNode].[nodeObjectType] = @NodeObjectType", new { NodeObjectType = NodeObjectTypeId });
+            return sql;
+        }
+
+        protected override string GetBaseWhereClause()
+        {
+            return "[umbracoNode].[id] = @Id";
+        }
+
+        protected override IEnumerable<string> GetDeleteClauses()
+        {
+            var list = new List<string>
+                           {
+                               "DELETE FROM umbracoUser2NodeNotify WHERE nodeId = @Id",
+                               "DELETE FROM umbracoUser2NodePermission WHERE nodeId = @Id",
+                               "DELETE FROM umbracoRelation WHERE parentId = @Id",
+                               "DELETE FROM umbracoRelation WHERE childId = @Id",
+                               "DELETE FROM cmsTagRelationship WHERE nodeId = @Id",
+                               "DELETE FROM umbracoDomains WHERE domainRootStructureID = @Id",
+                               "DELETE FROM cmsDocument WHERE NodeId = @Id",
+                               "DELETE FROM cmsPropertyData WHERE contentNodeId = @Id",
+                               "DELETE FROM cmsPreviewXml WHERE nodeId = @Id",
+                               "DELETE FROM cmsContentVersion WHERE ContentId = @Id",
+                               "DELETE FROM cmsContentXml WHERE nodeID = @Id",
+                               "DELETE FROM cmsContent WHERE NodeId = @Id",
+                               "DELETE FROM umbracoNode WHERE id = @Id"
+                           };
+            return list;
+        }
+
+        protected override Guid NodeObjectTypeId
+        {
+            get { return new Guid("C66BA18E-EAF3-4CFF-8A22-41B16D66A972"); }
+        }
+
+        #endregion
+
+        #region Unit of Work Implementation
+
+        protected override void PersistNewItem(IContent entity)
+        {
+            ((Content)entity).AddingEntity();
+
+            var factory = new ContentFactory(NodeObjectTypeId, entity.Id);
+            var dto = factory.BuildDto(entity);
+
+            //NOTE Should the logic below have some kind of fallback for empty parent ids ?
+            //Logic for setting Path, Level and SortOrder
+            var parent = Database.First<NodeDto>("WHERE id = @ParentId", new { ParentId = entity.ParentId });
+            int level = parent.Level + 1;
+            int sortOrder =
+                Database.ExecuteScalar<int>("SELECT COUNT(*) FROM umbracoNode WHERE parentID = @ParentId AND nodeObjectType = @NodeObjectType",
+                                                      new { ParentId = entity.ParentId, NodeObjectType = NodeObjectTypeId });
+
+            //Create the (base) node data - umbracoNode
+            var nodeDto = dto.ContentVersionDto.ContentDto.NodeDto;
+            nodeDto.Path = parent.Path;
+            nodeDto.Level = short.Parse(level.ToString(CultureInfo.InvariantCulture));
+            nodeDto.SortOrder = sortOrder;
+            var o = Database.IsNew(nodeDto) ? Convert.ToInt32(Database.Insert(nodeDto)) : Database.Update(nodeDto);
+
+            //Update with new correct path
+            nodeDto.Path = string.Concat(parent.Path, ",", nodeDto.NodeId);
+            Database.Update(nodeDto);
+
+            //Update entity with correct values
+            entity.Id = nodeDto.NodeId; //Set Id on entity to ensure an Id is set
+            entity.Path = nodeDto.Path;
+            entity.SortOrder = sortOrder;
+            entity.Level = level;
+
+            //Create the Content specific data - cmsContent
+            var contentDto = dto.ContentVersionDto.ContentDto;
+            contentDto.NodeId = nodeDto.NodeId;
+            Database.Insert(contentDto);
+
+            //Create the first version - cmsContentVersion
+            //Assumes a new Version guid and Version date (modified date) has been set
+            var contentVersionDto = dto.ContentVersionDto;
+            contentVersionDto.NodeId = nodeDto.NodeId;
+            Database.Insert(contentVersionDto);
+
+            //Create the Document specific data for this version - cmsDocument
+            //Assumes a new Version guid has been generated
+            dto.NodeId = nodeDto.NodeId;
+            Database.Insert(dto);
+
+            //Create the PropertyData for this version - cmsPropertyData
+            var propertyFactory = new PropertyFactory(entity.ContentType, entity.Version, entity.Id);
+            var propertyDataDtos = propertyFactory.BuildDto(entity.Properties);
+            var keyDictionary = new Dictionary<int, int>();
+
+            //Add Properties
+            foreach (var propertyDataDto in propertyDataDtos)
+            {
+                var primaryKey = Convert.ToInt32(Database.Insert(propertyDataDto));
+                keyDictionary.Add(propertyDataDto.PropertyTypeId, primaryKey);
+            }
+
+            //Update Properties with its newly set Id
+            foreach (var property in entity.Properties)
+            {
+                property.Id = keyDictionary[property.PropertyTypeId];
+            }
+
+            ((ICanBeDirty)entity).ResetDirtyProperties();
+        }
+
+        protected override void PersistUpdatedItem(IContent entity)
+        {
+            //A new version should only be created if published state has changed
+            bool shouldCreateNewVersion = ((ICanBeDirty)entity).IsPropertyDirty("Published") || ((ICanBeDirty)entity).IsPropertyDirty("Language");
+            if (shouldCreateNewVersion)
+            {
+                //Updates Modified date and Version Guid
+                ((Content)entity).UpdatingEntity();
+            }
+            else
+            {
+                entity.UpdateDate = DateTime.UtcNow;
+            }
+
+            //Look up parent to get and set the correct Path if ParentId has changed
+            if (((ICanBeDirty)entity).IsPropertyDirty("ParentId"))
+            {
+                var parent = Database.First<NodeDto>("WHERE id = @ParentId", new { ParentId = entity.ParentId });
+                entity.Path = string.Concat(parent.Path, ",", entity.Id);
+            }
+
+            var factory = new ContentFactory(NodeObjectTypeId, entity.Id);
+            //Look up Content entry to get Primary for updating the DTO
+            var contentDto = Database.SingleOrDefault<ContentDto>("WHERE nodeId = @Id", new { Id = entity.Id });
+            factory.SetPrimaryKey(contentDto.PrimaryKey);
+            var dto = factory.BuildDto(entity);
+
+            //Updates the (base) node data - umbracoNode
+            var nodeDto = dto.ContentVersionDto.ContentDto.NodeDto;
+            var o = Database.Update(nodeDto);
+
+            //Only update this DTO if the contentType has actually changed
+            if (contentDto.ContentTypeId != entity.ContentTypeId)
+            {
+                //Create the Content specific data - cmsContent
+                var newContentDto = dto.ContentVersionDto.ContentDto;
+                Database.Update(newContentDto);
+            }
+
+            //If Published state has changed then previous versions should have their publish state reset
+            if (shouldCreateNewVersion && entity.Published)
+            {
+                var publishedDocs = Database.Fetch<DocumentDto>("WHERE nodeId = @Id AND published = @IsPublished", new { Id = entity.Id, IsPublished = true });
+                foreach (var doc in publishedDocs)
+                {
+                    var docDto = doc;
+                    docDto.Published = false;
+                    Database.Update(docDto);
+                }
+            }
+
+            var contentVersionDto = dto.ContentVersionDto;
+            if (shouldCreateNewVersion)
+            {
+                //Look up (newest) entries by id in cmsDocument table to set newest = false
+                //NOTE: This is only relevant when a new version is created, which is why its done inside this if-statement.
+                var documentDtos = Database.Fetch<DocumentDto>("WHERE nodeId = @Id AND newest = @IsNewest", new { Id = entity.Id, IsNewest = true });
+                foreach (var documentDto in documentDtos)
+                {
+                    var docDto = documentDto;
+                    docDto.Newest = false;
+                    Database.Update(docDto);
+                }
+
+                //Create a new version - cmsContentVersion
+                //Assumes a new Version guid and Version date (modified date) has been set
+                Database.Insert(contentVersionDto);
+                //Create the Document specific data for this version - cmsDocument
+                //Assumes a new Version guid has been generated
+                Database.Insert(dto);
+            }
+            else
+            {
+                //In order to update the ContentVersion we need to retreive its primary key id
+                var contentVerDto = Database.SingleOrDefault<ContentVersionDto>("WHERE VersionId = @Version", new { Version = entity.Version });
+                contentVersionDto.Id = contentVerDto.Id;
+
+                Database.Update(contentVersionDto);
+                Database.Update(dto);
+            }
+
+            //Create the PropertyData for this version - cmsPropertyData
+            var propertyFactory = new PropertyFactory(((Content)entity).ContentType, entity.Version, entity.Id);
+            var propertyDataDtos = propertyFactory.BuildDto(entity.Properties);
+            //Add Properties
+            foreach (var propertyDataDto in propertyDataDtos)
+            {
+                if (shouldCreateNewVersion == false && propertyDataDto.Id > 0)
+                {
+                    Database.Update(propertyDataDto);
+                }
+                else
+                {
+                    Database.Insert(propertyDataDto);
+                }
+            }
+
+            ((ICanBeDirty)entity).ResetDirtyProperties();
+        }
+
+        protected override void PersistDeletedItem(IContent entity)
+        {
+            var fs = FileSystemProviderManager.Current.GetFileSystemProvider<MediaFileSystem>();
+            var uploadFieldId = new Guid("5032a6e6-69e3-491d-bb28-cd31cd11086c");
+            //Loop through properties to check if the content contains media that should be deleted
+            foreach (var property in entity.Properties)
+            {
+                if (property.PropertyType.DataTypeControlId == uploadFieldId &&
+                    string.IsNullOrEmpty(property.Value.ToString()) == false
+                    && fs.FileExists(IOHelper.MapPath(property.Value.ToString())))
+                {
+                    var relativeFilePath = fs.GetRelativePath(property.Value.ToString());
+                    var parentDirectory = System.IO.Path.GetDirectoryName(relativeFilePath);
+
+                    // don't want to delete the media folder if not using directories.
+                    if (UmbracoSettings.UploadAllowDirectories && parentDirectory != fs.GetRelativePath("/"))
+                    {
+                        //issue U4-771: if there is a parent directory the recursive parameter should be true
+                        fs.DeleteDirectory(parentDirectory, String.IsNullOrEmpty(parentDirectory) == false);
+                    }
+                    else
+                    {
+                        fs.DeleteFile(relativeFilePath, true);
+                    }
+                }
+            }
+
+            base.PersistDeletedItem(entity);
+        }
+
+        #endregion
+
+        #region Implementation of IContentRepository
+
+        public IEnumerable<IContent> GetAllVersions(int id)
+        {
+            var contentSql = GetBaseQuery(false);
+            contentSql.Where(GetBaseWhereClause(), new { Id = id });
+            contentSql.OrderBy("[cmsContentVersion].[VersionDate] DESC");
+
+            var documentDtos = Database.Fetch<DocumentDto, ContentVersionDto, ContentDto, NodeDto>(contentSql);
+            foreach (var dto in documentDtos)
+            {
+                yield return GetByVersion(id, dto.ContentVersionDto.VersionId);
+            }
+        }
+
+        public IContent GetByVersion(int id, Guid versionId)
+        {
+            var contentSql = GetBaseQuery(false);
+            contentSql.Where(GetBaseWhereClause(), new { Id = id });
+            contentSql.Where("[cmsContentVersion].[VersionId] = @VersionId", new { VersionId = versionId });
+            contentSql.OrderBy("[cmsContentVersion].[VersionDate] DESC");
+
+            var dto = Database.Query<DocumentDto, ContentVersionDto, ContentDto, NodeDto>(contentSql).FirstOrDefault();
+
+            if (dto == null)
+                return null;
+
+            var contentType = _contentTypeRepository.Get(dto.ContentVersionDto.ContentDto.ContentTypeId);
+
+            var factory = new ContentFactory(contentType, NodeObjectTypeId, id);
+            var content = factory.BuildEntity(dto);
+
+            content.Properties = GetPropertyCollection(id, versionId, contentType);
+
+            ((ICanBeDirty)content).ResetDirtyProperties();
+            return content;
+        }
+
+        public IContent GetByLanguage(int id, string language)
+        {
+            var contentSql = GetBaseQuery(false);
+            contentSql.Where(GetBaseWhereClause(), new { Id = id });
+            contentSql.Where("[cmsContentVersion].[LanguageLocale] = @Language", new { Language = language });
+            contentSql.OrderBy("[cmsContentVersion].[VersionDate] DESC");
+
+            var dto = Database.Query<DocumentDto, ContentVersionDto, ContentDto, NodeDto>(contentSql).FirstOrDefault();
+
+            if (dto == null)
+                return null;
+
+            return GetByVersion(dto.NodeId, dto.ContentVersionDto.VersionId);
+        }
+
+        public void Delete(int id, Guid versionId)
+        {
+            var documentDto = Database.FirstOrDefault<DocumentDto>("WHERE nodeId = @Id AND versionId = @VersionId AND newest = @Newest", new { Id = id, VersionId = versionId, Newest = false });
+            Mandate.That<Exception>(documentDto != null);
+
+            using (var transaction = Database.GetTransaction())
+            {
+                DeleteVersion(id, versionId);
+
+                transaction.Complete();
+            }
+        }
+
+        public void Delete(int id, DateTime versionDate)
+        {
+            var list = Database.Fetch<DocumentDto>("WHERE nodeId = @Id AND VersionDate < @VersionDate", new { Id = id, VersionDate = versionDate });
+            Mandate.That<Exception>(list.Any());
+
+            using (var transaction = Database.GetTransaction())
+            {
+                foreach (var dto in list)
+                {
+                    DeleteVersion(id, dto.VersionId);
+                }
+
+                transaction.Complete();
+            }
+        }
+
+        /// <summary>
+        /// Private method to execute the delete statements for removing a single version for a Content item.
+        /// </summary>
+        /// <param name="id">Id of the <see cref="IContent"/> to delete a version from</param>
+        /// <param name="versionId">Guid id of the version to delete</param>
+        private void DeleteVersion(int id, Guid versionId)
+        {
+            Database.Delete<PreviewXmlDto>("WHERE nodeId = @Id AND versionId = @VersionId", new { Id = id, VersionId = versionId });
+            Database.Delete<PropertyDataDto>("WHERE nodeId = @Id AND versionId = @VersionId", new { Id = id, VersionId = versionId });
+            Database.Delete<ContentVersionDto>("WHERE nodeId = @Id AND VersionId = @VersionId", new { Id = id, VersionId = versionId });
+            Database.Delete<DocumentDto>("WHERE nodeId = @Id AND versionId = @VersionId", new { Id = id, VersionId = versionId });
+        }
+
+        #endregion
+
+        private PropertyCollection GetPropertyCollection(int id, Guid versionId, IContentType contentType)
+        {
+            var propertySql = new Sql();
+            propertySql.Select("*");
+            propertySql.From("cmsPropertyData");
+            propertySql.InnerJoin("cmsPropertyType ON ([cmsPropertyData].[propertytypeid] = [cmsPropertyType].[id])");
+            propertySql.Where("[cmsPropertyData].[contentNodeId] = @Id", new { Id = id });
+            propertySql.Where("[cmsPropertyData].[versionId] = @VersionId", new { VersionId = versionId });
+
+            var propertyDataDtos = Database.Fetch<PropertyDataDto, PropertyTypeDto>(propertySql);
+            var propertyFactory = new PropertyFactory(contentType, versionId, id);
+            var properties = propertyFactory.BuildEntity(propertyDataDtos);
+            return new PropertyCollection(properties);
+        }
+    }
 }