--- conflicted
+++ resolved
@@ -1,672 +1,661 @@
-﻿using System;
-using System.Collections.Generic;
-using System.Globalization;
-using System.Linq;
-using Umbraco.Core.Configuration;
-using Umbraco.Core.IO;
-using Umbraco.Core.Models;
-using Umbraco.Core.Models.EntityBase;
-using Umbraco.Core.Models.Membership;
-using Umbraco.Core.Models.Rdbms;
-using Umbraco.Core.Persistence.Caching;
-using Umbraco.Core.Persistence.DatabaseModelDefinitions;
-using Umbraco.Core.Persistence.Factories;
-using Umbraco.Core.Persistence.Querying;
-using Umbraco.Core.Persistence.UnitOfWork;
-
-namespace Umbraco.Core.Persistence.Repositories
-{
-    /// <summary>
-    /// Represents a repository for doing CRUD operations for <see cref="IContent"/>
-    /// </summary>
-    internal class ContentRepository : VersionableRepositoryBase<int, IContent>, IContentRepository
-    {
-        private readonly IContentTypeRepository _contentTypeRepository;
-        private readonly ITemplateRepository _templateRepository;
-        private readonly ITagsRepository _tagRepository;
-        private readonly CacheHelper _cacheHelper;
-
-        public ContentRepository(IDatabaseUnitOfWork work, IContentTypeRepository contentTypeRepository, ITemplateRepository templateRepository, ITagsRepository tagRepository, CacheHelper cacheHelper)
-            : base(work)
-        {
-            if (contentTypeRepository == null) throw new ArgumentNullException("contentTypeRepository");
-            if (templateRepository == null) throw new ArgumentNullException("templateRepository");
-            if (tagRepository == null) throw new ArgumentNullException("tagRepository");
-            _contentTypeRepository = contentTypeRepository;
-            _templateRepository = templateRepository;
-		    _tagRepository = tagRepository;
-            _cacheHelper = cacheHelper;
-
-		    EnsureUniqueNaming = true;
-        }
-
-        public ContentRepository(IDatabaseUnitOfWork work, IRepositoryCacheProvider cache, IContentTypeRepository contentTypeRepository, ITemplateRepository templateRepository, ITagsRepository tagRepository, CacheHelper cacheHelper)
-            : base(work, cache)
-        {
-            if (contentTypeRepository == null) throw new ArgumentNullException("contentTypeRepository");
-            if (templateRepository == null) throw new ArgumentNullException("templateRepository");
-            if (tagRepository == null) throw new ArgumentNullException("tagRepository");
-            _contentTypeRepository = contentTypeRepository;
-            _templateRepository = templateRepository;
-            _tagRepository = tagRepository;
-            _cacheHelper = cacheHelper;
-
-            EnsureUniqueNaming = true;
-        }
-
-        public bool EnsureUniqueNaming { get; set; }
-
-        #region Overrides of RepositoryBase<IContent>
-
-        protected override IContent PerformGet(int id)
-        {
-            var sql = GetBaseQuery(false)
-                .Where(GetBaseWhereClause(), new { Id = id })
-                .Where<DocumentDto>(x => x.Newest)
-                .OrderByDescending<ContentVersionDto>(x => x.VersionDate);
-
-            var dto = Database.Fetch<DocumentDto, ContentVersionDto, ContentDto, NodeDto>(sql).FirstOrDefault();
-
-            if (dto == null)
-                return null;
-
-            var content = CreateContentFromDto(dto, dto.ContentVersionDto.VersionId);
-
-            return content;
-        }
-
-        protected override IEnumerable<IContent> PerformGetAll(params int[] ids)
-        {
-            if (ids.Any())
-            {
-                foreach (var id in ids)
-                {
-                    yield return Get(id);
-                }
-            }
-            else
-            {
-                var nodeDtos = Database.Fetch<NodeDto>("WHERE nodeObjectType = @NodeObjectType", new { NodeObjectType = NodeObjectTypeId });
-                foreach (var nodeDto in nodeDtos)
-                {
-                    yield return Get(nodeDto.NodeId);
-                }
-            }
-        }
-
-        protected override IEnumerable<IContent> PerformGetByQuery(IQuery<IContent> query)
-        {
-            var sqlClause = GetBaseQuery(false);
-            var translator = new SqlTranslator<IContent>(sqlClause, query);
-            var sql = translator.Translate()
-                                .Where<DocumentDto>(x => x.Newest)
-                                .OrderByDescending<ContentVersionDto>(x => x.VersionDate)
-                                .OrderBy<NodeDto>(x => x.SortOrder);
-
-            //NOTE: This doesn't allow properties to be part of the query
-            var dtos = Database.Fetch<DocumentDto, ContentVersionDto, ContentDto, NodeDto>(sql);
-
-            //NOTE: Won't work with language related queries because the language version isn't passed to the Get() method.
-            //A solution could be to look at the sql for the LanguageLocale column and choose the foreach-loop based on that.
-            foreach (var dto in dtos.DistinctBy(x => x.NodeId))
-            {
-                yield return Get(dto.NodeId);
-            }
-        }
-
-        #endregion
-
-        #region Overrides of PetaPocoRepositoryBase<IContent>
-
-        protected override Sql GetBaseQuery(bool isCount)
-        {
-            var sql = new Sql();
-            sql.Select(isCount ? "COUNT(*)" : "*")
-                .From<DocumentDto>()
-                .InnerJoin<ContentVersionDto>()
-                .On<DocumentDto, ContentVersionDto>(left => left.VersionId, right => right.VersionId)
-                .InnerJoin<ContentDto>()
-                .On<ContentVersionDto, ContentDto>(left => left.NodeId, right => right.NodeId)
-                .InnerJoin<NodeDto>()
-                .On<ContentDto, NodeDto>(left => left.NodeId, right => right.NodeId)
-                .Where<NodeDto>(x => x.NodeObjectType == NodeObjectTypeId );
-            return sql;
-        }
-
-        protected override string GetBaseWhereClause()
-        {
-            return "umbracoNode.id = @Id";
-        }
-
-        protected override IEnumerable<string> GetDeleteClauses()
-        {
-            var list = new List<string>
-                           {
-                               "DELETE FROM umbracoUser2NodeNotify WHERE nodeId = @Id",
-                               "DELETE FROM umbracoUser2NodePermission WHERE nodeId = @Id",
-                               "DELETE FROM umbracoRelation WHERE parentId = @Id",
-                               "DELETE FROM umbracoRelation WHERE childId = @Id",
-                               "DELETE FROM cmsTagRelationship WHERE nodeId = @Id",
-                               "DELETE FROM umbracoDomains WHERE domainRootStructureID = @Id",
-                               "DELETE FROM cmsDocument WHERE NodeId = @Id",
-                               "DELETE FROM cmsPropertyData WHERE contentNodeId = @Id",
-                               "DELETE FROM cmsPreviewXml WHERE nodeId = @Id",
-                               "DELETE FROM cmsContentVersion WHERE ContentId = @Id",
-                               "DELETE FROM cmsContentXml WHERE nodeID = @Id",
-                               "DELETE FROM cmsContent WHERE NodeId = @Id",
-                               "DELETE FROM umbracoNode WHERE id = @Id"
-                           };
-            return list;
-        }
-
-        protected override Guid NodeObjectTypeId
-        {
-            get { return new Guid(Constants.ObjectTypes.Document); }
-        }
-
-        #endregion
-
-        #region Overrides of VersionableRepositoryBase<IContent>
-        
-        public override IContent GetByVersion(Guid versionId)
-        {
-            var sql = GetBaseQuery(false);
-            sql.Where("cmsContentVersion.VersionId = @VersionId", new { VersionId = versionId });
-            sql.OrderByDescending<ContentVersionDto>(x => x.VersionDate);
-
-            var dto = Database.Fetch<DocumentDto, ContentVersionDto, ContentDto, NodeDto>(sql).FirstOrDefault();
-
-            if (dto == null)
-                return null;
-            
-            var content = CreateContentFromDto(dto, versionId);
-
-            return content;
-        }
-
-        public override void DeleteVersion(Guid versionId)
-        {
-            var sql = new Sql()
-                .Select("*")
-                .From<DocumentDto>()
-                .InnerJoin<ContentVersionDto>().On<ContentVersionDto, DocumentDto>(left => left.VersionId, right => right.VersionId)
-                .Where<ContentVersionDto>(x => x.VersionId == versionId)
-                .Where<DocumentDto>(x => x.Newest != true);
-            var dto = Database.Fetch<DocumentDto, ContentVersionDto>(sql).FirstOrDefault();
-
-            if(dto == null) return;
-
-            using (var transaction = Database.GetTransaction())
-            {
-                PerformDeleteVersion(dto.NodeId, versionId);
-
-                transaction.Complete();
-            }
-        }
-
-        public override void DeleteVersions(int id, DateTime versionDate)
-        {
-            var sql = new Sql()
-                .Select("*")
-                .From<DocumentDto>()
-                .InnerJoin<ContentVersionDto>().On<ContentVersionDto, DocumentDto>(left => left.VersionId, right => right.VersionId)
-                .Where<ContentVersionDto>(x => x.NodeId == id)
-                .Where<ContentVersionDto>(x => x.VersionDate < versionDate)
-                .Where<DocumentDto>(x => x.Newest != true);
-            var list = Database.Fetch<DocumentDto, ContentVersionDto>(sql);
-            if (list.Any() == false) return;
-
-            using (var transaction = Database.GetTransaction())
-            {
-                foreach (var dto in list)
-                {
-                    PerformDeleteVersion(id, dto.VersionId);
-                }
-
-                transaction.Complete();
-            }
-        }
-
-        protected override void PerformDeleteVersion(int id, Guid versionId)
-        {
-            Database.Delete<PreviewXmlDto>("WHERE nodeId = @Id AND versionId = @VersionId", new { Id = id, VersionId = versionId });
-            Database.Delete<PropertyDataDto>("WHERE contentNodeId = @Id AND versionId = @VersionId", new { Id = id, VersionId = versionId });
-            Database.Delete<ContentVersionDto>("WHERE ContentId = @Id AND VersionId = @VersionId", new { Id = id, VersionId = versionId });
-            Database.Delete<DocumentDto>("WHERE nodeId = @Id AND versionId = @VersionId", new { Id = id, VersionId = versionId });
-        }
-
-        #endregion
-
-        #region Unit of Work Implementation
-
-        protected override void PersistNewItem(IContent entity)
-        {
-            ((Content)entity).AddingEntity();
-
-            //Ensure unique name on the same level
-            entity.Name = EnsureUniqueNodeName(entity.ParentId, entity.Name);
-
-            var factory = new ContentFactory(NodeObjectTypeId, entity.Id);
-            var dto = factory.BuildDto(entity);
-
-            //NOTE Should the logic below have some kind of fallback for empty parent ids ?
-            //Logic for setting Path, Level and SortOrder
-            var parent = Database.First<NodeDto>("WHERE id = @ParentId", new { ParentId = entity.ParentId });
-            int level = parent.Level + 1;
-            int sortOrder =
-                Database.ExecuteScalar<int>("SELECT COUNT(*) FROM umbracoNode WHERE parentID = @ParentId AND nodeObjectType = @NodeObjectType",
-                                                      new { ParentId = entity.ParentId, NodeObjectType = NodeObjectTypeId });
-
-            //Create the (base) node data - umbracoNode
-            var nodeDto = dto.ContentVersionDto.ContentDto.NodeDto;
-            nodeDto.Path = parent.Path;
-            nodeDto.Level = short.Parse(level.ToString(CultureInfo.InvariantCulture));
-            nodeDto.SortOrder = sortOrder;
-            var o = Database.IsNew(nodeDto) ? Convert.ToInt32(Database.Insert(nodeDto)) : Database.Update(nodeDto);
-        
-            //Update with new correct path
-            nodeDto.Path = string.Concat(parent.Path, ",", nodeDto.NodeId);
-            Database.Update(nodeDto);
-
-            //Update entity with correct values
-            entity.Id = nodeDto.NodeId; //Set Id on entity to ensure an Id is set
-            entity.Path = nodeDto.Path;
-            entity.SortOrder = sortOrder;
-            entity.Level = level;
-
-
-            //Assign the same permissions to it as the parent node
-            // http://issues.umbraco.org/issue/U4-2161     
-            var permissionsRepo = new PermissionRepository<IContent>(UnitOfWork, _cacheHelper);
-            var parentPermissions = permissionsRepo.GetPermissionsForEntity(entity.ParentId).ToArray();
-            //if there are parent permissions then assign them, otherwise leave null and permissions will become the
-            // user's default permissions.
-            if (parentPermissions.Any())
-            {
-                var userPermissions = (
-<<<<<<< HEAD
-                    from perm in parentPermissions 
-                    from p in perm.AssignedPermissions 
-                    select new Tuple<object, string>(perm.UserId, p)).ToList();
-=======
-                    from perm in parentPermissions
-                    from p in perm.AssignedPermissions
-                    select new Tuple<int, string>(perm.UserId, p)).ToList();
->>>>>>> 82ba1a24
-                
-                permissionsRepo.AssignEntityPermissions(entity, userPermissions);
-                //flag the entity's permissions changed flag so we can track those changes.
-                //Currently only used for the cache refreshers to detect if we should refresh all user permissions cache.
-                ((Content) entity).PermissionsChanged = true;
-            }
-
-            //Create the Content specific data - cmsContent
-            var contentDto = dto.ContentVersionDto.ContentDto;
-            contentDto.NodeId = nodeDto.NodeId;
-            Database.Insert(contentDto);
-
-            //Create the first version - cmsContentVersion
-            //Assumes a new Version guid and Version date (modified date) has been set
-            var contentVersionDto = dto.ContentVersionDto;
-            contentVersionDto.NodeId = nodeDto.NodeId;
-            Database.Insert(contentVersionDto);
-
-            //Create the Document specific data for this version - cmsDocument
-            //Assumes a new Version guid has been generated
-            dto.NodeId = nodeDto.NodeId;
-            Database.Insert(dto);
-
-            //Create the PropertyData for this version - cmsPropertyData
-            var propertyFactory = new PropertyFactory(entity.ContentType, entity.Version, entity.Id);
-            var propertyDataDtos = propertyFactory.BuildDto(entity.Properties);
-            var keyDictionary = new Dictionary<int, int>();
-
-            //Add Properties
-            foreach (var propertyDataDto in propertyDataDtos)
-            {
-                var primaryKey = Convert.ToInt32(Database.Insert(propertyDataDto));
-                keyDictionary.Add(propertyDataDto.PropertyTypeId, primaryKey);
-            }
-
-            //Update Properties with its newly set Id
-            foreach (var property in entity.Properties)
-            {
-                property.Id = keyDictionary[property.PropertyTypeId];
-            }
-
-            //lastly, check if we are a creating a published version , then update the tags table
-            if (entity.Published)
-            {
-                UpdatePropertyTags(entity, _tagRepository);
-            }
-
-            ((ICanBeDirty)entity).ResetDirtyProperties();
-        }
-
-        protected override void PersistUpdatedItem(IContent entity)
-        {
-            var publishedState = ((Content) entity).PublishedState;
-            
-            //check if we need to create a new version
-            bool shouldCreateNewVersion = entity.ShouldCreateNewVersion(publishedState);
-            if (shouldCreateNewVersion)
-            {
-                //Updates Modified date and Version Guid
-                ((Content)entity).UpdatingEntity();
-            }
-            else
-            {
-                entity.UpdateDate = DateTime.Now;
-            }
-
-            //Ensure unique name on the same level
-            entity.Name = EnsureUniqueNodeName(entity.ParentId, entity.Name, entity.Id);
-
-            //Look up parent to get and set the correct Path and update SortOrder if ParentId has changed
-            if (((ICanBeDirty)entity).IsPropertyDirty("ParentId"))
-            {
-                var parent = Database.First<NodeDto>("WHERE id = @ParentId", new { ParentId = entity.ParentId });
-                entity.Path = string.Concat(parent.Path, ",", entity.Id);
-                entity.Level = parent.Level + 1;
-                var maxSortOrder =
-                    Database.ExecuteScalar<int>(
-                        "SELECT coalesce(max(sortOrder),0) FROM umbracoNode WHERE parentid = @ParentId AND nodeObjectType = @NodeObjectType",
-                        new {ParentId = entity.ParentId, NodeObjectType = NodeObjectTypeId});
-                entity.SortOrder = maxSortOrder + 1;
-
-                //Question: If we move a node, should we update permissions to inherit from the new parent if the parent has permissions assigned?
-                // if we do that, then we'd need to propogate permissions all the way downward which might not be ideal for many people.
-                // Gonna just leave it as is for now, and not re-propogate permissions.
-            }
-
-            var factory = new ContentFactory(NodeObjectTypeId, entity.Id);
-            //Look up Content entry to get Primary for updating the DTO
-            var contentDto = Database.SingleOrDefault<ContentDto>("WHERE nodeId = @Id", new { Id = entity.Id });
-            factory.SetPrimaryKey(contentDto.PrimaryKey);
-            var dto = factory.BuildDto(entity);
-
-            //Updates the (base) node data - umbracoNode
-            var nodeDto = dto.ContentVersionDto.ContentDto.NodeDto;
-            var o = Database.Update(nodeDto);
-
-            //Only update this DTO if the contentType has actually changed
-            if (contentDto.ContentTypeId != entity.ContentTypeId)
-            {
-                //Create the Content specific data - cmsContent
-                var newContentDto = dto.ContentVersionDto.ContentDto;
-                Database.Update(newContentDto);
-            }
-
-            //a flag that we'll use later to create the tags in the tag db table
-            var isNewPublishedVersion = false;
-
-            //If Published state has changed then previous versions should have their publish state reset.
-            //If state has been changed to unpublished the previous versions publish state should also be reset.
-            //if (((ICanBeDirty)entity).IsPropertyDirty("Published") && (entity.Published || publishedState == PublishedState.Unpublished))
-            if (entity.ShouldClearPublishedFlagForPreviousVersions(publishedState, shouldCreateNewVersion))            
-            {
-                var publishedDocs = Database.Fetch<DocumentDto>("WHERE nodeId = @Id AND published = @IsPublished", new { Id = entity.Id, IsPublished = true });
-                foreach (var doc in publishedDocs)
-                {
-                    var docDto = doc;
-                    docDto.Published = false;
-                    Database.Update(docDto);
-                }
-
-                //this is a newly published version so we'll update the tags table too (end of this method)
-                isNewPublishedVersion = true;
-            }
-
-            //Look up (newest) entries by id in cmsDocument table to set newest = false
-            var documentDtos = Database.Fetch<DocumentDto>("WHERE nodeId = @Id AND newest = @IsNewest", new { Id = entity.Id, IsNewest = true });
-            foreach (var documentDto in documentDtos)
-            {
-                var docDto = documentDto;
-                docDto.Newest = false;
-                Database.Update(docDto);
-            }
-
-            var contentVersionDto = dto.ContentVersionDto;
-            if (shouldCreateNewVersion)
-            {
-                //Create a new version - cmsContentVersion
-                //Assumes a new Version guid and Version date (modified date) has been set
-                Database.Insert(contentVersionDto);
-                //Create the Document specific data for this version - cmsDocument
-                //Assumes a new Version guid has been generated
-                Database.Insert(dto);
-            }
-            else
-            {
-                //In order to update the ContentVersion we need to retreive its primary key id
-                var contentVerDto = Database.SingleOrDefault<ContentVersionDto>("WHERE VersionId = @Version", new { Version = entity.Version });
-                contentVersionDto.Id = contentVerDto.Id;
-
-                Database.Update(contentVersionDto);
-                Database.Update(dto);
-            }
-
-            //Create the PropertyData for this version - cmsPropertyData
-            var propertyFactory = new PropertyFactory(((Content)entity).ContentType, entity.Version, entity.Id);
-            var propertyDataDtos = propertyFactory.BuildDto(entity.Properties);
-            var keyDictionary = new Dictionary<int, int>();
-
-            //Add Properties
-            foreach (var propertyDataDto in propertyDataDtos)
-            {
-                if (shouldCreateNewVersion == false && propertyDataDto.Id > 0)
-                {
-                    Database.Update(propertyDataDto);
-                }
-                else
-                {
-                    int primaryKey = Convert.ToInt32(Database.Insert(propertyDataDto));
-                    keyDictionary.Add(propertyDataDto.PropertyTypeId, primaryKey);
-                }
-            }
-
-            //Update Properties with its newly set Id
-            if (keyDictionary.Any())
-            {
-                foreach (var property in entity.Properties)
-                {
-                    if(keyDictionary.ContainsKey(property.PropertyTypeId) == false) continue;
-
-                    property.Id = keyDictionary[property.PropertyTypeId];
-                }
-            }
-
-            //lastly, check if we are a newly published version and then update the tags table
-            if (isNewPublishedVersion)
-            {
-                UpdatePropertyTags(entity, _tagRepository);
-            }
-
-            ((ICanBeDirty)entity).ResetDirtyProperties();
-        }
-
-        protected override void PersistDeletedItem(IContent entity)
-        {
-            var fs = FileSystemProviderManager.Current.GetFileSystemProvider<MediaFileSystem>();
-
-            //Loop through properties to check if the content contains images/files that should be deleted
-            foreach (var property in entity.Properties)
-            {
-                if (property.PropertyType.PropertyEditorAlias == Constants.PropertyEditors.UploadFieldAlias && property.Value != null &&
-                    string.IsNullOrEmpty(property.Value.ToString()) == false
-                    && fs.FileExists(IOHelper.MapPath(property.Value.ToString())))
-                {
-                    var relativeFilePath = fs.GetRelativePath(property.Value.ToString());
-                    var parentDirectory = System.IO.Path.GetDirectoryName(relativeFilePath);
-
-                    // don't want to delete the media folder if not using directories.
-                    if (UmbracoConfig.For.UmbracoSettings().Content.UploadAllowDirectories && parentDirectory != fs.GetRelativePath("/"))
-                    {
-                        //issue U4-771: if there is a parent directory the recursive parameter should be true
-                        fs.DeleteDirectory(parentDirectory, String.IsNullOrEmpty(parentDirectory) == false);
-                    }
-                    else
-                    {
-                        fs.DeleteFile(relativeFilePath, true);
-                    }
-                }
-            }
-
-            base.PersistDeletedItem(entity);
-        }
-
-        #endregion
-
-        #region Implementation of IContentRepository
-
-        public IEnumerable<IContent> GetByPublishedVersion(IQuery<IContent> query)
-        {
-            var sqlClause = GetBaseQuery(false);
-            var translator = new SqlTranslator<IContent>(sqlClause, query);
-            var sql = translator.Translate()
-                                .Where<DocumentDto>(x => x.Published)
-                                .OrderByDescending<ContentVersionDto>(x => x.VersionDate)
-                                .OrderBy<NodeDto>(x => x.SortOrder);
-
-            //NOTE: This doesn't allow properties to be part of the query
-            var dtos = Database.Fetch<DocumentDto, ContentVersionDto, ContentDto, NodeDto>(sql);
-
-            foreach (var dto in dtos)
-            {
-                //Check in the cache first. If it exists there AND it is published
-                // then we can use that entity. Otherwise if it is not published (which can be the case
-                // because we only store the 'latest' entries in the cache which might not be the published
-                // version)
-                var fromCache = TryGetFromCache(dto.NodeId);
-                if (fromCache.Success && fromCache.Result.Published)
-                {
-                    yield return fromCache.Result;
-                }
-                else
-                {
-                    yield return CreateContentFromDto(dto, dto.VersionId);    
-                }
-            }
-        }
-
-        public IContent GetByLanguage(int id, string language)
-        {
-            var sql = GetBaseQuery(false);
-            sql.Where(GetBaseWhereClause(), new { Id = id });
-            sql.Where<ContentVersionDto>(x => x.Language == language);
-            sql.OrderByDescending<ContentVersionDto>(x => x.VersionDate);
-
-            var dto = Database.Fetch<DocumentDto, ContentVersionDto, ContentDto, NodeDto>(sql).FirstOrDefault();
-
-            if (dto == null)
-                return null;
-
-            return GetByVersion(dto.ContentVersionDto.VersionId);
-        }
-<<<<<<< HEAD
-        
-        public void AssignEntityPermissions(IContent entity, char permission, IEnumerable<object> userIds)
-=======
-
-        public void AssignEntityPermissions(IContent entity, char permission, IEnumerable<int> userIds)
->>>>>>> 82ba1a24
-        {
-            var repo = new PermissionRepository<IContent>(UnitOfWork, _cacheHelper);
-            repo.AssignEntityPermissions(entity, permission, userIds);
-        }
-
-        public IEnumerable<EntityPermission> GetPermissionsForEntity(int entityId)
-        {
-            var repo = new PermissionRepository<IContent>(UnitOfWork, _cacheHelper);
-            return repo.GetPermissionsForEntity(entityId);
-        }
-
-        #endregion
-        
-        /// <summary>
-        /// Private method to create a content object from a DocumentDto, which is used by Get and GetByVersion.
-        /// </summary>
-        /// <param name="dto"></param>
-        /// <param name="versionId"></param>
-        /// <returns></returns>
-        private IContent CreateContentFromDto(DocumentDto dto, Guid versionId)
-        {
-            var contentType = _contentTypeRepository.Get(dto.ContentVersionDto.ContentDto.ContentTypeId);
-
-            var factory = new ContentFactory(contentType, NodeObjectTypeId, dto.NodeId);
-            var content = factory.BuildEntity(dto);
-
-            //Check if template id is set on DocumentDto, and get ITemplate if it is.
-            if (dto.TemplateId.HasValue && dto.TemplateId.Value > 0)
-            {
-                content.Template = _templateRepository.Get(dto.TemplateId.Value);
-            }
-
-            content.Properties = GetPropertyCollection(dto.NodeId, versionId, contentType, content.CreateDate, content.UpdateDate);
-
-            //on initial construction we don't want to have dirty properties tracked
-            // http://issues.umbraco.org/issue/U4-1946
-            ((Entity)content).ResetDirtyProperties(false);
-            return content;
-        }
-
-        private PropertyCollection GetPropertyCollection(int id, Guid versionId, IContentType contentType, DateTime createDate, DateTime updateDate)
-        {
-            var sql = new Sql();
-            sql.Select("*")
-                .From<PropertyDataDto>()
-                .InnerJoin<PropertyTypeDto>()
-                .On<PropertyDataDto, PropertyTypeDto>(left => left.PropertyTypeId, right => right.Id)
-                .Where<PropertyDataDto>(x => x.NodeId == id)
-                .Where<PropertyDataDto>(x => x.VersionId == versionId);
-
-            var propertyDataDtos = Database.Fetch<PropertyDataDto, PropertyTypeDto>(sql);
-            var propertyFactory = new PropertyFactory(contentType, versionId, id, createDate, updateDate);
-            var properties = propertyFactory.BuildEntity(propertyDataDtos);
-
-            var newProperties = properties.Where(x => x.HasIdentity == false);
-            foreach (var property in newProperties)
-            {
-                var propertyDataDto = new PropertyDataDto{ NodeId = id, PropertyTypeId = property.PropertyTypeId, VersionId = versionId };
-                int primaryKey = Convert.ToInt32(Database.Insert(propertyDataDto));
-
-                property.Version = versionId;
-                property.Id = primaryKey;
-            }
-
-            return new PropertyCollection(properties);
-        }
-
-        private string EnsureUniqueNodeName(int parentId, string nodeName, int id = 0)
-        {
-            if (EnsureUniqueNaming == false)
-                return nodeName;
-
-            var sql = new Sql();
-            sql.Select("*")
-               .From<NodeDto>()
-               .Where<NodeDto>(x => x.NodeObjectType == NodeObjectTypeId && x.ParentId == parentId && x.Text.StartsWith(nodeName));
-
-            int uniqueNumber = 1;
-            var currentName = nodeName;
-
-            var dtos = Database.Fetch<NodeDto>(sql);
-            if (dtos.Any())
-            {
-                var results = dtos.OrderBy(x => x.Text, new SimilarNodeNameComparer());
-                foreach (var dto in results)
-                {
-                    if(id != 0 && id == dto.NodeId) continue;
-
-                    if (dto.Text.ToLowerInvariant().Equals(currentName.ToLowerInvariant()))
-                    {
-                        currentName = nodeName + string.Format(" ({0})", uniqueNumber);
-                        uniqueNumber++;
-                    }
-                }
-            }
-
-            return currentName;
-        }
-    }
+﻿using System;
+using System.Collections.Generic;
+using System.Globalization;
+using System.Linq;
+using Umbraco.Core.Configuration;
+using Umbraco.Core.IO;
+using Umbraco.Core.Models;
+using Umbraco.Core.Models.EntityBase;
+using Umbraco.Core.Models.Membership;
+using Umbraco.Core.Models.Rdbms;
+using Umbraco.Core.Persistence.Caching;
+using Umbraco.Core.Persistence.DatabaseModelDefinitions;
+using Umbraco.Core.Persistence.Factories;
+using Umbraco.Core.Persistence.Querying;
+using Umbraco.Core.Persistence.UnitOfWork;
+
+namespace Umbraco.Core.Persistence.Repositories
+{
+    /// <summary>
+    /// Represents a repository for doing CRUD operations for <see cref="IContent"/>
+    /// </summary>
+    internal class ContentRepository : VersionableRepositoryBase<int, IContent>, IContentRepository
+    {
+        private readonly IContentTypeRepository _contentTypeRepository;
+        private readonly ITemplateRepository _templateRepository;
+        private readonly ITagsRepository _tagRepository;
+        private readonly CacheHelper _cacheHelper;
+
+        public ContentRepository(IDatabaseUnitOfWork work, IContentTypeRepository contentTypeRepository, ITemplateRepository templateRepository, ITagsRepository tagRepository, CacheHelper cacheHelper)
+            : base(work)
+        {
+            if (contentTypeRepository == null) throw new ArgumentNullException("contentTypeRepository");
+            if (templateRepository == null) throw new ArgumentNullException("templateRepository");
+            if (tagRepository == null) throw new ArgumentNullException("tagRepository");
+            _contentTypeRepository = contentTypeRepository;
+            _templateRepository = templateRepository;
+		    _tagRepository = tagRepository;
+            _cacheHelper = cacheHelper;
+
+		    EnsureUniqueNaming = true;
+        }
+
+        public ContentRepository(IDatabaseUnitOfWork work, IRepositoryCacheProvider cache, IContentTypeRepository contentTypeRepository, ITemplateRepository templateRepository, ITagsRepository tagRepository, CacheHelper cacheHelper)
+            : base(work, cache)
+        {
+            if (contentTypeRepository == null) throw new ArgumentNullException("contentTypeRepository");
+            if (templateRepository == null) throw new ArgumentNullException("templateRepository");
+            if (tagRepository == null) throw new ArgumentNullException("tagRepository");
+            _contentTypeRepository = contentTypeRepository;
+            _templateRepository = templateRepository;
+            _tagRepository = tagRepository;
+            _cacheHelper = cacheHelper;
+
+            EnsureUniqueNaming = true;
+        }
+
+        public bool EnsureUniqueNaming { get; set; }
+
+        #region Overrides of RepositoryBase<IContent>
+
+        protected override IContent PerformGet(int id)
+        {
+            var sql = GetBaseQuery(false)
+                .Where(GetBaseWhereClause(), new { Id = id })
+                .Where<DocumentDto>(x => x.Newest)
+                .OrderByDescending<ContentVersionDto>(x => x.VersionDate);
+
+            var dto = Database.Fetch<DocumentDto, ContentVersionDto, ContentDto, NodeDto>(sql).FirstOrDefault();
+
+            if (dto == null)
+                return null;
+
+            var content = CreateContentFromDto(dto, dto.ContentVersionDto.VersionId);
+
+            return content;
+        }
+
+        protected override IEnumerable<IContent> PerformGetAll(params int[] ids)
+        {
+            if (ids.Any())
+            {
+                foreach (var id in ids)
+                {
+                    yield return Get(id);
+                }
+            }
+            else
+            {
+                var nodeDtos = Database.Fetch<NodeDto>("WHERE nodeObjectType = @NodeObjectType", new { NodeObjectType = NodeObjectTypeId });
+                foreach (var nodeDto in nodeDtos)
+                {
+                    yield return Get(nodeDto.NodeId);
+                }
+            }
+        }
+
+        protected override IEnumerable<IContent> PerformGetByQuery(IQuery<IContent> query)
+        {
+            var sqlClause = GetBaseQuery(false);
+            var translator = new SqlTranslator<IContent>(sqlClause, query);
+            var sql = translator.Translate()
+                                .Where<DocumentDto>(x => x.Newest)
+                                .OrderByDescending<ContentVersionDto>(x => x.VersionDate)
+                                .OrderBy<NodeDto>(x => x.SortOrder);
+
+            //NOTE: This doesn't allow properties to be part of the query
+            var dtos = Database.Fetch<DocumentDto, ContentVersionDto, ContentDto, NodeDto>(sql);
+
+            //NOTE: Won't work with language related queries because the language version isn't passed to the Get() method.
+            //A solution could be to look at the sql for the LanguageLocale column and choose the foreach-loop based on that.
+            foreach (var dto in dtos.DistinctBy(x => x.NodeId))
+            {
+                yield return Get(dto.NodeId);
+            }
+        }
+
+        #endregion
+
+        #region Overrides of PetaPocoRepositoryBase<IContent>
+
+        protected override Sql GetBaseQuery(bool isCount)
+        {
+            var sql = new Sql();
+            sql.Select(isCount ? "COUNT(*)" : "*")
+                .From<DocumentDto>()
+                .InnerJoin<ContentVersionDto>()
+                .On<DocumentDto, ContentVersionDto>(left => left.VersionId, right => right.VersionId)
+                .InnerJoin<ContentDto>()
+                .On<ContentVersionDto, ContentDto>(left => left.NodeId, right => right.NodeId)
+                .InnerJoin<NodeDto>()
+                .On<ContentDto, NodeDto>(left => left.NodeId, right => right.NodeId)
+                .Where<NodeDto>(x => x.NodeObjectType == NodeObjectTypeId );
+            return sql;
+        }
+
+        protected override string GetBaseWhereClause()
+        {
+            return "umbracoNode.id = @Id";
+        }
+
+        protected override IEnumerable<string> GetDeleteClauses()
+        {
+            var list = new List<string>
+                           {
+                               "DELETE FROM umbracoUser2NodeNotify WHERE nodeId = @Id",
+                               "DELETE FROM umbracoUser2NodePermission WHERE nodeId = @Id",
+                               "DELETE FROM umbracoRelation WHERE parentId = @Id",
+                               "DELETE FROM umbracoRelation WHERE childId = @Id",
+                               "DELETE FROM cmsTagRelationship WHERE nodeId = @Id",
+                               "DELETE FROM umbracoDomains WHERE domainRootStructureID = @Id",
+                               "DELETE FROM cmsDocument WHERE NodeId = @Id",
+                               "DELETE FROM cmsPropertyData WHERE contentNodeId = @Id",
+                               "DELETE FROM cmsPreviewXml WHERE nodeId = @Id",
+                               "DELETE FROM cmsContentVersion WHERE ContentId = @Id",
+                               "DELETE FROM cmsContentXml WHERE nodeID = @Id",
+                               "DELETE FROM cmsContent WHERE NodeId = @Id",
+                               "DELETE FROM umbracoNode WHERE id = @Id"
+                           };
+            return list;
+        }
+
+        protected override Guid NodeObjectTypeId
+        {
+            get { return new Guid(Constants.ObjectTypes.Document); }
+        }
+
+        #endregion
+
+        #region Overrides of VersionableRepositoryBase<IContent>
+        
+        public override IContent GetByVersion(Guid versionId)
+        {
+            var sql = GetBaseQuery(false);
+            sql.Where("cmsContentVersion.VersionId = @VersionId", new { VersionId = versionId });
+            sql.OrderByDescending<ContentVersionDto>(x => x.VersionDate);
+
+            var dto = Database.Fetch<DocumentDto, ContentVersionDto, ContentDto, NodeDto>(sql).FirstOrDefault();
+
+            if (dto == null)
+                return null;
+            
+            var content = CreateContentFromDto(dto, versionId);
+
+            return content;
+        }
+
+        public override void DeleteVersion(Guid versionId)
+        {
+            var sql = new Sql()
+                .Select("*")
+                .From<DocumentDto>()
+                .InnerJoin<ContentVersionDto>().On<ContentVersionDto, DocumentDto>(left => left.VersionId, right => right.VersionId)
+                .Where<ContentVersionDto>(x => x.VersionId == versionId)
+                .Where<DocumentDto>(x => x.Newest != true);
+            var dto = Database.Fetch<DocumentDto, ContentVersionDto>(sql).FirstOrDefault();
+
+            if(dto == null) return;
+
+            using (var transaction = Database.GetTransaction())
+            {
+                PerformDeleteVersion(dto.NodeId, versionId);
+
+                transaction.Complete();
+            }
+        }
+
+        public override void DeleteVersions(int id, DateTime versionDate)
+        {
+            var sql = new Sql()
+                .Select("*")
+                .From<DocumentDto>()
+                .InnerJoin<ContentVersionDto>().On<ContentVersionDto, DocumentDto>(left => left.VersionId, right => right.VersionId)
+                .Where<ContentVersionDto>(x => x.NodeId == id)
+                .Where<ContentVersionDto>(x => x.VersionDate < versionDate)
+                .Where<DocumentDto>(x => x.Newest != true);
+            var list = Database.Fetch<DocumentDto, ContentVersionDto>(sql);
+            if (list.Any() == false) return;
+
+            using (var transaction = Database.GetTransaction())
+            {
+                foreach (var dto in list)
+                {
+                    PerformDeleteVersion(id, dto.VersionId);
+                }
+
+                transaction.Complete();
+            }
+        }
+
+        protected override void PerformDeleteVersion(int id, Guid versionId)
+        {
+            Database.Delete<PreviewXmlDto>("WHERE nodeId = @Id AND versionId = @VersionId", new { Id = id, VersionId = versionId });
+            Database.Delete<PropertyDataDto>("WHERE contentNodeId = @Id AND versionId = @VersionId", new { Id = id, VersionId = versionId });
+            Database.Delete<ContentVersionDto>("WHERE ContentId = @Id AND VersionId = @VersionId", new { Id = id, VersionId = versionId });
+            Database.Delete<DocumentDto>("WHERE nodeId = @Id AND versionId = @VersionId", new { Id = id, VersionId = versionId });
+        }
+
+        #endregion
+
+        #region Unit of Work Implementation
+
+        protected override void PersistNewItem(IContent entity)
+        {
+            ((Content)entity).AddingEntity();
+
+            //Ensure unique name on the same level
+            entity.Name = EnsureUniqueNodeName(entity.ParentId, entity.Name);
+
+            var factory = new ContentFactory(NodeObjectTypeId, entity.Id);
+            var dto = factory.BuildDto(entity);
+
+            //NOTE Should the logic below have some kind of fallback for empty parent ids ?
+            //Logic for setting Path, Level and SortOrder
+            var parent = Database.First<NodeDto>("WHERE id = @ParentId", new { ParentId = entity.ParentId });
+            int level = parent.Level + 1;
+            int sortOrder =
+                Database.ExecuteScalar<int>("SELECT COUNT(*) FROM umbracoNode WHERE parentID = @ParentId AND nodeObjectType = @NodeObjectType",
+                                                      new { ParentId = entity.ParentId, NodeObjectType = NodeObjectTypeId });
+
+            //Create the (base) node data - umbracoNode
+            var nodeDto = dto.ContentVersionDto.ContentDto.NodeDto;
+            nodeDto.Path = parent.Path;
+            nodeDto.Level = short.Parse(level.ToString(CultureInfo.InvariantCulture));
+            nodeDto.SortOrder = sortOrder;
+            var o = Database.IsNew(nodeDto) ? Convert.ToInt32(Database.Insert(nodeDto)) : Database.Update(nodeDto);
+        
+            //Update with new correct path
+            nodeDto.Path = string.Concat(parent.Path, ",", nodeDto.NodeId);
+            Database.Update(nodeDto);
+
+            //Update entity with correct values
+            entity.Id = nodeDto.NodeId; //Set Id on entity to ensure an Id is set
+            entity.Path = nodeDto.Path;
+            entity.SortOrder = sortOrder;
+            entity.Level = level;
+
+
+            //Assign the same permissions to it as the parent node
+            // http://issues.umbraco.org/issue/U4-2161     
+            var permissionsRepo = new PermissionRepository<IContent>(UnitOfWork, _cacheHelper);
+            var parentPermissions = permissionsRepo.GetPermissionsForEntity(entity.ParentId).ToArray();
+            //if there are parent permissions then assign them, otherwise leave null and permissions will become the
+            // user's default permissions.
+            if (parentPermissions.Any())
+            {
+                var userPermissions = (
+                    from perm in parentPermissions 
+                    from p in perm.AssignedPermissions 
+                    select new Tuple<int, string>(perm.UserId, p)).ToList();
+                
+                permissionsRepo.AssignEntityPermissions(entity, userPermissions);
+                //flag the entity's permissions changed flag so we can track those changes.
+                //Currently only used for the cache refreshers to detect if we should refresh all user permissions cache.
+                ((Content) entity).PermissionsChanged = true;
+            }
+
+            //Create the Content specific data - cmsContent
+            var contentDto = dto.ContentVersionDto.ContentDto;
+            contentDto.NodeId = nodeDto.NodeId;
+            Database.Insert(contentDto);
+
+            //Create the first version - cmsContentVersion
+            //Assumes a new Version guid and Version date (modified date) has been set
+            var contentVersionDto = dto.ContentVersionDto;
+            contentVersionDto.NodeId = nodeDto.NodeId;
+            Database.Insert(contentVersionDto);
+
+            //Create the Document specific data for this version - cmsDocument
+            //Assumes a new Version guid has been generated
+            dto.NodeId = nodeDto.NodeId;
+            Database.Insert(dto);
+
+            //Create the PropertyData for this version - cmsPropertyData
+            var propertyFactory = new PropertyFactory(entity.ContentType, entity.Version, entity.Id);
+            var propertyDataDtos = propertyFactory.BuildDto(entity.Properties);
+            var keyDictionary = new Dictionary<int, int>();
+
+            //Add Properties
+            foreach (var propertyDataDto in propertyDataDtos)
+            {
+                var primaryKey = Convert.ToInt32(Database.Insert(propertyDataDto));
+                keyDictionary.Add(propertyDataDto.PropertyTypeId, primaryKey);
+            }
+
+            //Update Properties with its newly set Id
+            foreach (var property in entity.Properties)
+            {
+                property.Id = keyDictionary[property.PropertyTypeId];
+            }
+
+            //lastly, check if we are a creating a published version , then update the tags table
+            if (entity.Published)
+            {
+                UpdatePropertyTags(entity, _tagRepository);
+            }
+
+            ((ICanBeDirty)entity).ResetDirtyProperties();
+        }
+
+        protected override void PersistUpdatedItem(IContent entity)
+        {
+            var publishedState = ((Content) entity).PublishedState;
+            
+            //check if we need to create a new version
+            bool shouldCreateNewVersion = entity.ShouldCreateNewVersion(publishedState);
+            if (shouldCreateNewVersion)
+            {
+                //Updates Modified date and Version Guid
+                ((Content)entity).UpdatingEntity();
+            }
+            else
+            {
+                entity.UpdateDate = DateTime.Now;
+            }
+
+            //Ensure unique name on the same level
+            entity.Name = EnsureUniqueNodeName(entity.ParentId, entity.Name, entity.Id);
+
+            //Look up parent to get and set the correct Path and update SortOrder if ParentId has changed
+            if (((ICanBeDirty)entity).IsPropertyDirty("ParentId"))
+            {
+                var parent = Database.First<NodeDto>("WHERE id = @ParentId", new { ParentId = entity.ParentId });
+                entity.Path = string.Concat(parent.Path, ",", entity.Id);
+                entity.Level = parent.Level + 1;
+                var maxSortOrder =
+                    Database.ExecuteScalar<int>(
+                        "SELECT coalesce(max(sortOrder),0) FROM umbracoNode WHERE parentid = @ParentId AND nodeObjectType = @NodeObjectType",
+                        new {ParentId = entity.ParentId, NodeObjectType = NodeObjectTypeId});
+                entity.SortOrder = maxSortOrder + 1;
+
+                //Question: If we move a node, should we update permissions to inherit from the new parent if the parent has permissions assigned?
+                // if we do that, then we'd need to propogate permissions all the way downward which might not be ideal for many people.
+                // Gonna just leave it as is for now, and not re-propogate permissions.
+            }
+
+            var factory = new ContentFactory(NodeObjectTypeId, entity.Id);
+            //Look up Content entry to get Primary for updating the DTO
+            var contentDto = Database.SingleOrDefault<ContentDto>("WHERE nodeId = @Id", new { Id = entity.Id });
+            factory.SetPrimaryKey(contentDto.PrimaryKey);
+            var dto = factory.BuildDto(entity);
+
+            //Updates the (base) node data - umbracoNode
+            var nodeDto = dto.ContentVersionDto.ContentDto.NodeDto;
+            var o = Database.Update(nodeDto);
+
+            //Only update this DTO if the contentType has actually changed
+            if (contentDto.ContentTypeId != entity.ContentTypeId)
+            {
+                //Create the Content specific data - cmsContent
+                var newContentDto = dto.ContentVersionDto.ContentDto;
+                Database.Update(newContentDto);
+            }
+
+            //a flag that we'll use later to create the tags in the tag db table
+            var isNewPublishedVersion = false;
+
+            //If Published state has changed then previous versions should have their publish state reset.
+            //If state has been changed to unpublished the previous versions publish state should also be reset.
+            //if (((ICanBeDirty)entity).IsPropertyDirty("Published") && (entity.Published || publishedState == PublishedState.Unpublished))
+            if (entity.ShouldClearPublishedFlagForPreviousVersions(publishedState, shouldCreateNewVersion))            
+            {
+                var publishedDocs = Database.Fetch<DocumentDto>("WHERE nodeId = @Id AND published = @IsPublished", new { Id = entity.Id, IsPublished = true });
+                foreach (var doc in publishedDocs)
+                {
+                    var docDto = doc;
+                    docDto.Published = false;
+                    Database.Update(docDto);
+                }
+
+                //this is a newly published version so we'll update the tags table too (end of this method)
+                isNewPublishedVersion = true;
+            }
+
+            //Look up (newest) entries by id in cmsDocument table to set newest = false
+            var documentDtos = Database.Fetch<DocumentDto>("WHERE nodeId = @Id AND newest = @IsNewest", new { Id = entity.Id, IsNewest = true });
+            foreach (var documentDto in documentDtos)
+            {
+                var docDto = documentDto;
+                docDto.Newest = false;
+                Database.Update(docDto);
+            }
+
+            var contentVersionDto = dto.ContentVersionDto;
+            if (shouldCreateNewVersion)
+            {
+                //Create a new version - cmsContentVersion
+                //Assumes a new Version guid and Version date (modified date) has been set
+                Database.Insert(contentVersionDto);
+                //Create the Document specific data for this version - cmsDocument
+                //Assumes a new Version guid has been generated
+                Database.Insert(dto);
+            }
+            else
+            {
+                //In order to update the ContentVersion we need to retreive its primary key id
+                var contentVerDto = Database.SingleOrDefault<ContentVersionDto>("WHERE VersionId = @Version", new { Version = entity.Version });
+                contentVersionDto.Id = contentVerDto.Id;
+
+                Database.Update(contentVersionDto);
+                Database.Update(dto);
+            }
+
+            //Create the PropertyData for this version - cmsPropertyData
+            var propertyFactory = new PropertyFactory(((Content)entity).ContentType, entity.Version, entity.Id);
+            var propertyDataDtos = propertyFactory.BuildDto(entity.Properties);
+            var keyDictionary = new Dictionary<int, int>();
+
+            //Add Properties
+            foreach (var propertyDataDto in propertyDataDtos)
+            {
+                if (shouldCreateNewVersion == false && propertyDataDto.Id > 0)
+                {
+                    Database.Update(propertyDataDto);
+                }
+                else
+                {
+                    int primaryKey = Convert.ToInt32(Database.Insert(propertyDataDto));
+                    keyDictionary.Add(propertyDataDto.PropertyTypeId, primaryKey);
+                }
+            }
+
+            //Update Properties with its newly set Id
+            if (keyDictionary.Any())
+            {
+                foreach (var property in entity.Properties)
+                {
+                    if(keyDictionary.ContainsKey(property.PropertyTypeId) == false) continue;
+
+                    property.Id = keyDictionary[property.PropertyTypeId];
+                }
+            }
+
+            //lastly, check if we are a newly published version and then update the tags table
+            if (isNewPublishedVersion)
+            {
+                UpdatePropertyTags(entity, _tagRepository);
+            }
+
+            ((ICanBeDirty)entity).ResetDirtyProperties();
+        }
+
+        protected override void PersistDeletedItem(IContent entity)
+        {
+            var fs = FileSystemProviderManager.Current.GetFileSystemProvider<MediaFileSystem>();
+
+            //Loop through properties to check if the content contains images/files that should be deleted
+            foreach (var property in entity.Properties)
+            {
+                if (property.PropertyType.PropertyEditorAlias == Constants.PropertyEditors.UploadFieldAlias && property.Value != null &&
+                    string.IsNullOrEmpty(property.Value.ToString()) == false
+                    && fs.FileExists(IOHelper.MapPath(property.Value.ToString())))
+                {
+                    var relativeFilePath = fs.GetRelativePath(property.Value.ToString());
+                    var parentDirectory = System.IO.Path.GetDirectoryName(relativeFilePath);
+
+                    // don't want to delete the media folder if not using directories.
+                    if (UmbracoConfig.For.UmbracoSettings().Content.UploadAllowDirectories && parentDirectory != fs.GetRelativePath("/"))
+                    {
+                        //issue U4-771: if there is a parent directory the recursive parameter should be true
+                        fs.DeleteDirectory(parentDirectory, String.IsNullOrEmpty(parentDirectory) == false);
+                    }
+                    else
+                    {
+                        fs.DeleteFile(relativeFilePath, true);
+                    }
+                }
+            }
+
+            base.PersistDeletedItem(entity);
+        }
+
+        #endregion
+
+        #region Implementation of IContentRepository
+
+        public IEnumerable<IContent> GetByPublishedVersion(IQuery<IContent> query)
+        {
+            var sqlClause = GetBaseQuery(false);
+            var translator = new SqlTranslator<IContent>(sqlClause, query);
+            var sql = translator.Translate()
+                                .Where<DocumentDto>(x => x.Published)
+                                .OrderByDescending<ContentVersionDto>(x => x.VersionDate)
+                                .OrderBy<NodeDto>(x => x.SortOrder);
+
+            //NOTE: This doesn't allow properties to be part of the query
+            var dtos = Database.Fetch<DocumentDto, ContentVersionDto, ContentDto, NodeDto>(sql);
+
+            foreach (var dto in dtos)
+            {
+                //Check in the cache first. If it exists there AND it is published
+                // then we can use that entity. Otherwise if it is not published (which can be the case
+                // because we only store the 'latest' entries in the cache which might not be the published
+                // version)
+                var fromCache = TryGetFromCache(dto.NodeId);
+                if (fromCache.Success && fromCache.Result.Published)
+                {
+                    yield return fromCache.Result;
+                }
+                else
+                {
+                    yield return CreateContentFromDto(dto, dto.VersionId);    
+                }
+            }
+        }
+
+        public IContent GetByLanguage(int id, string language)
+        {
+            var sql = GetBaseQuery(false);
+            sql.Where(GetBaseWhereClause(), new { Id = id });
+            sql.Where<ContentVersionDto>(x => x.Language == language);
+            sql.OrderByDescending<ContentVersionDto>(x => x.VersionDate);
+
+            var dto = Database.Fetch<DocumentDto, ContentVersionDto, ContentDto, NodeDto>(sql).FirstOrDefault();
+
+            if (dto == null)
+                return null;
+
+            return GetByVersion(dto.ContentVersionDto.VersionId);
+        }
+        
+        public void AssignEntityPermissions(IContent entity, char permission, IEnumerable<int> userIds)
+        {
+            var repo = new PermissionRepository<IContent>(UnitOfWork, _cacheHelper);
+            repo.AssignEntityPermissions(entity, permission, userIds);
+        }
+
+        public IEnumerable<EntityPermission> GetPermissionsForEntity(int entityId)
+        {
+            var repo = new PermissionRepository<IContent>(UnitOfWork, _cacheHelper);
+            return repo.GetPermissionsForEntity(entityId);
+        }
+
+        #endregion
+        
+        /// <summary>
+        /// Private method to create a content object from a DocumentDto, which is used by Get and GetByVersion.
+        /// </summary>
+        /// <param name="dto"></param>
+        /// <param name="versionId"></param>
+        /// <returns></returns>
+        private IContent CreateContentFromDto(DocumentDto dto, Guid versionId)
+        {
+            var contentType = _contentTypeRepository.Get(dto.ContentVersionDto.ContentDto.ContentTypeId);
+
+            var factory = new ContentFactory(contentType, NodeObjectTypeId, dto.NodeId);
+            var content = factory.BuildEntity(dto);
+
+            //Check if template id is set on DocumentDto, and get ITemplate if it is.
+            if (dto.TemplateId.HasValue && dto.TemplateId.Value > 0)
+            {
+                content.Template = _templateRepository.Get(dto.TemplateId.Value);
+            }
+
+            content.Properties = GetPropertyCollection(dto.NodeId, versionId, contentType, content.CreateDate, content.UpdateDate);
+
+            //on initial construction we don't want to have dirty properties tracked
+            // http://issues.umbraco.org/issue/U4-1946
+            ((Entity)content).ResetDirtyProperties(false);
+            return content;
+        }
+
+        private PropertyCollection GetPropertyCollection(int id, Guid versionId, IContentType contentType, DateTime createDate, DateTime updateDate)
+        {
+            var sql = new Sql();
+            sql.Select("*")
+                .From<PropertyDataDto>()
+                .InnerJoin<PropertyTypeDto>()
+                .On<PropertyDataDto, PropertyTypeDto>(left => left.PropertyTypeId, right => right.Id)
+                .Where<PropertyDataDto>(x => x.NodeId == id)
+                .Where<PropertyDataDto>(x => x.VersionId == versionId);
+
+            var propertyDataDtos = Database.Fetch<PropertyDataDto, PropertyTypeDto>(sql);
+            var propertyFactory = new PropertyFactory(contentType, versionId, id, createDate, updateDate);
+            var properties = propertyFactory.BuildEntity(propertyDataDtos);
+
+            var newProperties = properties.Where(x => x.HasIdentity == false);
+            foreach (var property in newProperties)
+            {
+                var propertyDataDto = new PropertyDataDto{ NodeId = id, PropertyTypeId = property.PropertyTypeId, VersionId = versionId };
+                int primaryKey = Convert.ToInt32(Database.Insert(propertyDataDto));
+
+                property.Version = versionId;
+                property.Id = primaryKey;
+            }
+
+            return new PropertyCollection(properties);
+        }
+
+        private string EnsureUniqueNodeName(int parentId, string nodeName, int id = 0)
+        {
+            if (EnsureUniqueNaming == false)
+                return nodeName;
+
+            var sql = new Sql();
+            sql.Select("*")
+               .From<NodeDto>()
+               .Where<NodeDto>(x => x.NodeObjectType == NodeObjectTypeId && x.ParentId == parentId && x.Text.StartsWith(nodeName));
+
+            int uniqueNumber = 1;
+            var currentName = nodeName;
+
+            var dtos = Database.Fetch<NodeDto>(sql);
+            if (dtos.Any())
+            {
+                var results = dtos.OrderBy(x => x.Text, new SimilarNodeNameComparer());
+                foreach (var dto in results)
+                {
+                    if(id != 0 && id == dto.NodeId) continue;
+
+                    if (dto.Text.ToLowerInvariant().Equals(currentName.ToLowerInvariant()))
+                    {
+                        currentName = nodeName + string.Format(" ({0})", uniqueNumber);
+                        uniqueNumber++;
+                    }
+                }
+            }
+
+            return currentName;
+        }
+    }
 }