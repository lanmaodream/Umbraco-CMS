using Umbraco.Core.Configuration;
using System;
using Umbraco.Core.Configuration.UmbracoSettings;
using Umbraco.Core.Persistence.Caching;
using Umbraco.Core.Persistence.Repositories;
using Umbraco.Core.Persistence.UnitOfWork;

namespace Umbraco.Core.Persistence
{
    /// <summary>
    /// Used to instantiate each repository type
    /// </summary>
    public class RepositoryFactory
    {
        private readonly bool _disableAllCache;
        private readonly CacheHelper _cacheHelper;
        private readonly IUmbracoSettingsSection _settings;

        #region Ctors
        public RepositoryFactory()
            : this(false, UmbracoConfig.For.UmbracoSettings())
        {
        }

        public RepositoryFactory(CacheHelper cacheHelper)
            : this(false, UmbracoConfig.For.UmbracoSettings())
        {
            if (cacheHelper == null) throw new ArgumentNullException("cacheHelper");
            _disableAllCache = false;
            _cacheHelper = cacheHelper;
        }

        public RepositoryFactory(bool disableAllCache, CacheHelper cacheHelper)
            : this(disableAllCache, UmbracoConfig.For.UmbracoSettings())
        {
            if (cacheHelper == null) throw new ArgumentNullException("cacheHelper");
            _cacheHelper = cacheHelper;
        }

        public RepositoryFactory(bool disableAllCache)
            : this(disableAllCache, UmbracoConfig.For.UmbracoSettings())
        {

        }

        internal RepositoryFactory(bool disableAllCache, IUmbracoSettingsSection settings)
        {
            _disableAllCache = disableAllCache;
            _settings = settings;
            _cacheHelper = _disableAllCache ? CacheHelper.CreateDisabledCacheHelper() : ApplicationContext.Current.ApplicationCache;
        }

        internal RepositoryFactory(bool disableAllCache, IUmbracoSettingsSection settings, CacheHelper cacheHelper)
        {
            _disableAllCache = disableAllCache;
            _settings = settings;
            _cacheHelper = cacheHelper;
        } 
        #endregion

        public virtual ITagsRepository CreateTagsRepository(IDatabaseUnitOfWork uow)
        {
            return new TagsRepository(
                uow,
                _disableAllCache ? (IRepositoryCacheProvider)NullCacheProvider.Current : RuntimeCacheProvider.Current);
        }

        public virtual IContentRepository CreateContentRepository(IDatabaseUnitOfWork uow)
        {
            return new ContentRepository(
                uow,                
                _disableAllCache ? (IRepositoryCacheProvider)NullCacheProvider.Current : RuntimeCacheProvider.Current,
                CreateContentTypeRepository(uow),
                CreateTemplateRepository(uow),
                CreateTagsRepository(uow),
                _cacheHelper) { EnsureUniqueNaming = _settings.Content.EnsureUniqueNaming };
        }

        public virtual IContentTypeRepository CreateContentTypeRepository(IDatabaseUnitOfWork uow)
        {
            return new ContentTypeRepository(
                uow,
                _disableAllCache ? (IRepositoryCacheProvider)NullCacheProvider.Current : RuntimeCacheProvider.Current,
                new TemplateRepository(uow, NullCacheProvider.Current));
        }

        public virtual IDataTypeDefinitionRepository CreateDataTypeDefinitionRepository(IDatabaseUnitOfWork uow)
        {
            return new DataTypeDefinitionRepository(
                uow,
                NullCacheProvider.Current);
        }

        public virtual IDictionaryRepository CreateDictionaryRepository(IDatabaseUnitOfWork uow)
        {
            return new DictionaryRepository(
                uow,
                _disableAllCache ? (IRepositoryCacheProvider)NullCacheProvider.Current : RuntimeCacheProvider.Current,
                CreateLanguageRepository(uow));
        }

        public virtual ILanguageRepository CreateLanguageRepository(IDatabaseUnitOfWork uow)
        {
            return new LanguageRepository(
                uow,
                _disableAllCache ? (IRepositoryCacheProvider)NullCacheProvider.Current : RuntimeCacheProvider.Current);
        }

        public virtual IMediaRepository CreateMediaRepository(IDatabaseUnitOfWork uow)
        {
            return new MediaRepository(
                uow,
                _disableAllCache ? (IRepositoryCacheProvider)NullCacheProvider.Current : RuntimeCacheProvider.Current,
                CreateMediaTypeRepository(uow),
                CreateTagsRepository(uow)) { EnsureUniqueNaming = _settings.Content.EnsureUniqueNaming };
        }

        public virtual IMediaTypeRepository CreateMediaTypeRepository(IDatabaseUnitOfWork uow)
        {
            return new MediaTypeRepository(
                uow,
                _disableAllCache ? (IRepositoryCacheProvider)NullCacheProvider.Current : RuntimeCacheProvider.Current);
        }

        public virtual IRelationRepository CreateRelationRepository(IDatabaseUnitOfWork uow)
        {
            return new RelationRepository(
                uow,
                NullCacheProvider.Current,
                CreateRelationTypeRepository(uow));
        }

        public virtual IRelationTypeRepository CreateRelationTypeRepository(IDatabaseUnitOfWork uow)
        {
            return new RelationTypeRepository(
                uow,
                NullCacheProvider.Current);
        }

        public virtual IScriptRepository CreateScriptRepository(IUnitOfWork uow)
        {
            return new ScriptRepository(uow);
        }

        public virtual IStylesheetRepository CreateStylesheetRepository(IUnitOfWork uow, IDatabaseUnitOfWork db)
        {
            return new StylesheetRepository(uow, db);
        }

        public virtual ITemplateRepository CreateTemplateRepository(IDatabaseUnitOfWork uow)
        {
            return new TemplateRepository(uow, _disableAllCache ? (IRepositoryCacheProvider)NullCacheProvider.Current : RuntimeCacheProvider.Current);
        }

        internal virtual ServerRegistrationRepository CreateServerRegistrationRepository(IDatabaseUnitOfWork uow)
        {
            return new ServerRegistrationRepository(
                uow,
                NullCacheProvider.Current);
        }

        public virtual IUserTypeRepository CreateUserTypeRepository(IDatabaseUnitOfWork uow)
        {
            return new UserTypeRepository(
                uow,
                //There's not many user types but we query on users all the time so the result needs to be cached
                _disableAllCache ? (IRepositoryCacheProvider)NullCacheProvider.Current : RuntimeCacheProvider.Current);
        }

        public virtual IUserRepository CreateUserRepository(IDatabaseUnitOfWork uow)
        {            
            return new UserRepository(
                uow,
                //Need to cache users - we look up user information more than anything in the back office!
                _disableAllCache ? (IRepositoryCacheProvider)NullCacheProvider.Current : RuntimeCacheProvider.Current,
                CreateUserTypeRepository(uow),
                _cacheHelper);
        }

<<<<<<< HEAD
        internal virtual IMacroRepository CreateMacroRepository(IDatabaseUnitOfWork uow)
        {
            return new MacroRepository(uow, _disableAllCache ? (IRepositoryCacheProvider)NullCacheProvider.Current : RuntimeCacheProvider.Current);
        }

        internal virtual IMemberRepository CreateMemberRepository(IDatabaseUnitOfWork uow)
=======
        public virtual IMemberRepository CreateMemberRepository(IDatabaseUnitOfWork uow)
>>>>>>> 7dae412a
        {
            return new MemberRepository(
                uow,
                _disableAllCache ? (IRepositoryCacheProvider)NullCacheProvider.Current : RuntimeCacheProvider.Current,
                CreateMemberTypeRepository(uow),
                CreateMemberGroupRepository(uow),
                CreateTagsRepository(uow));
        }

        public virtual IMemberTypeRepository CreateMemberTypeRepository(IDatabaseUnitOfWork uow)
        {
            return new MemberTypeRepository(uow, _disableAllCache ? (IRepositoryCacheProvider)NullCacheProvider.Current : RuntimeCacheProvider.Current);
        }

        public virtual IMemberGroupRepository CreateMemberGroupRepository(IDatabaseUnitOfWork uow)
        {
            return new MemberGroupRepository(uow, _disableAllCache ? (IRepositoryCacheProvider)NullCacheProvider.Current : RuntimeCacheProvider.Current, _cacheHelper);
        }

        public virtual IEntityRepository CreateEntityRepository(IDatabaseUnitOfWork uow)
        {
            return new EntityRepository(uow);
        }

        internal virtual RecycleBinRepository CreateRecycleBinRepository(IDatabaseUnitOfWork uow)
        {
            return new RecycleBinRepository(uow);
        }
    }
}<|MERGE_RESOLUTION|>--- conflicted
+++ resolved
@@ -1,219 +1,215 @@
-using Umbraco.Core.Configuration;
-using System;
-using Umbraco.Core.Configuration.UmbracoSettings;
-using Umbraco.Core.Persistence.Caching;
-using Umbraco.Core.Persistence.Repositories;
-using Umbraco.Core.Persistence.UnitOfWork;
-
-namespace Umbraco.Core.Persistence
-{
-    /// <summary>
-    /// Used to instantiate each repository type
-    /// </summary>
-    public class RepositoryFactory
-    {
-        private readonly bool _disableAllCache;
-        private readonly CacheHelper _cacheHelper;
-        private readonly IUmbracoSettingsSection _settings;
-
-        #region Ctors
-        public RepositoryFactory()
-            : this(false, UmbracoConfig.For.UmbracoSettings())
-        {
-        }
-
-        public RepositoryFactory(CacheHelper cacheHelper)
-            : this(false, UmbracoConfig.For.UmbracoSettings())
-        {
-            if (cacheHelper == null) throw new ArgumentNullException("cacheHelper");
-            _disableAllCache = false;
-            _cacheHelper = cacheHelper;
-        }
-
-        public RepositoryFactory(bool disableAllCache, CacheHelper cacheHelper)
-            : this(disableAllCache, UmbracoConfig.For.UmbracoSettings())
-        {
-            if (cacheHelper == null) throw new ArgumentNullException("cacheHelper");
-            _cacheHelper = cacheHelper;
-        }
-
-        public RepositoryFactory(bool disableAllCache)
-            : this(disableAllCache, UmbracoConfig.For.UmbracoSettings())
-        {
-
-        }
-
-        internal RepositoryFactory(bool disableAllCache, IUmbracoSettingsSection settings)
-        {
-            _disableAllCache = disableAllCache;
-            _settings = settings;
-            _cacheHelper = _disableAllCache ? CacheHelper.CreateDisabledCacheHelper() : ApplicationContext.Current.ApplicationCache;
-        }
-
-        internal RepositoryFactory(bool disableAllCache, IUmbracoSettingsSection settings, CacheHelper cacheHelper)
-        {
-            _disableAllCache = disableAllCache;
-            _settings = settings;
-            _cacheHelper = cacheHelper;
-        } 
-        #endregion
-
-        public virtual ITagsRepository CreateTagsRepository(IDatabaseUnitOfWork uow)
-        {
-            return new TagsRepository(
-                uow,
-                _disableAllCache ? (IRepositoryCacheProvider)NullCacheProvider.Current : RuntimeCacheProvider.Current);
-        }
-
-        public virtual IContentRepository CreateContentRepository(IDatabaseUnitOfWork uow)
-        {
-            return new ContentRepository(
-                uow,                
-                _disableAllCache ? (IRepositoryCacheProvider)NullCacheProvider.Current : RuntimeCacheProvider.Current,
-                CreateContentTypeRepository(uow),
-                CreateTemplateRepository(uow),
-                CreateTagsRepository(uow),
-                _cacheHelper) { EnsureUniqueNaming = _settings.Content.EnsureUniqueNaming };
-        }
-
-        public virtual IContentTypeRepository CreateContentTypeRepository(IDatabaseUnitOfWork uow)
-        {
-            return new ContentTypeRepository(
-                uow,
-                _disableAllCache ? (IRepositoryCacheProvider)NullCacheProvider.Current : RuntimeCacheProvider.Current,
-                new TemplateRepository(uow, NullCacheProvider.Current));
-        }
-
-        public virtual IDataTypeDefinitionRepository CreateDataTypeDefinitionRepository(IDatabaseUnitOfWork uow)
-        {
-            return new DataTypeDefinitionRepository(
-                uow,
-                NullCacheProvider.Current);
-        }
-
-        public virtual IDictionaryRepository CreateDictionaryRepository(IDatabaseUnitOfWork uow)
-        {
-            return new DictionaryRepository(
-                uow,
-                _disableAllCache ? (IRepositoryCacheProvider)NullCacheProvider.Current : RuntimeCacheProvider.Current,
-                CreateLanguageRepository(uow));
-        }
-
-        public virtual ILanguageRepository CreateLanguageRepository(IDatabaseUnitOfWork uow)
-        {
-            return new LanguageRepository(
-                uow,
-                _disableAllCache ? (IRepositoryCacheProvider)NullCacheProvider.Current : RuntimeCacheProvider.Current);
-        }
-
-        public virtual IMediaRepository CreateMediaRepository(IDatabaseUnitOfWork uow)
-        {
-            return new MediaRepository(
-                uow,
-                _disableAllCache ? (IRepositoryCacheProvider)NullCacheProvider.Current : RuntimeCacheProvider.Current,
-                CreateMediaTypeRepository(uow),
-                CreateTagsRepository(uow)) { EnsureUniqueNaming = _settings.Content.EnsureUniqueNaming };
-        }
-
-        public virtual IMediaTypeRepository CreateMediaTypeRepository(IDatabaseUnitOfWork uow)
-        {
-            return new MediaTypeRepository(
-                uow,
-                _disableAllCache ? (IRepositoryCacheProvider)NullCacheProvider.Current : RuntimeCacheProvider.Current);
-        }
-
-        public virtual IRelationRepository CreateRelationRepository(IDatabaseUnitOfWork uow)
-        {
-            return new RelationRepository(
-                uow,
-                NullCacheProvider.Current,
-                CreateRelationTypeRepository(uow));
-        }
-
-        public virtual IRelationTypeRepository CreateRelationTypeRepository(IDatabaseUnitOfWork uow)
-        {
-            return new RelationTypeRepository(
-                uow,
-                NullCacheProvider.Current);
-        }
-
-        public virtual IScriptRepository CreateScriptRepository(IUnitOfWork uow)
-        {
-            return new ScriptRepository(uow);
-        }
-
-        public virtual IStylesheetRepository CreateStylesheetRepository(IUnitOfWork uow, IDatabaseUnitOfWork db)
-        {
-            return new StylesheetRepository(uow, db);
-        }
-
-        public virtual ITemplateRepository CreateTemplateRepository(IDatabaseUnitOfWork uow)
-        {
-            return new TemplateRepository(uow, _disableAllCache ? (IRepositoryCacheProvider)NullCacheProvider.Current : RuntimeCacheProvider.Current);
-        }
-
-        internal virtual ServerRegistrationRepository CreateServerRegistrationRepository(IDatabaseUnitOfWork uow)
-        {
-            return new ServerRegistrationRepository(
-                uow,
-                NullCacheProvider.Current);
-        }
-
-        public virtual IUserTypeRepository CreateUserTypeRepository(IDatabaseUnitOfWork uow)
-        {
-            return new UserTypeRepository(
-                uow,
-                //There's not many user types but we query on users all the time so the result needs to be cached
-                _disableAllCache ? (IRepositoryCacheProvider)NullCacheProvider.Current : RuntimeCacheProvider.Current);
-        }
-
-        public virtual IUserRepository CreateUserRepository(IDatabaseUnitOfWork uow)
-        {            
-            return new UserRepository(
-                uow,
-                //Need to cache users - we look up user information more than anything in the back office!
-                _disableAllCache ? (IRepositoryCacheProvider)NullCacheProvider.Current : RuntimeCacheProvider.Current,
-                CreateUserTypeRepository(uow),
-                _cacheHelper);
-        }
-
-<<<<<<< HEAD
-        internal virtual IMacroRepository CreateMacroRepository(IDatabaseUnitOfWork uow)
-        {
-            return new MacroRepository(uow, _disableAllCache ? (IRepositoryCacheProvider)NullCacheProvider.Current : RuntimeCacheProvider.Current);
-        }
-
-        internal virtual IMemberRepository CreateMemberRepository(IDatabaseUnitOfWork uow)
-=======
-        public virtual IMemberRepository CreateMemberRepository(IDatabaseUnitOfWork uow)
->>>>>>> 7dae412a
-        {
-            return new MemberRepository(
-                uow,
-                _disableAllCache ? (IRepositoryCacheProvider)NullCacheProvider.Current : RuntimeCacheProvider.Current,
-                CreateMemberTypeRepository(uow),
-                CreateMemberGroupRepository(uow),
-                CreateTagsRepository(uow));
-        }
-
-        public virtual IMemberTypeRepository CreateMemberTypeRepository(IDatabaseUnitOfWork uow)
-        {
-            return new MemberTypeRepository(uow, _disableAllCache ? (IRepositoryCacheProvider)NullCacheProvider.Current : RuntimeCacheProvider.Current);
-        }
-
-        public virtual IMemberGroupRepository CreateMemberGroupRepository(IDatabaseUnitOfWork uow)
-        {
-            return new MemberGroupRepository(uow, _disableAllCache ? (IRepositoryCacheProvider)NullCacheProvider.Current : RuntimeCacheProvider.Current, _cacheHelper);
-        }
-
-        public virtual IEntityRepository CreateEntityRepository(IDatabaseUnitOfWork uow)
-        {
-            return new EntityRepository(uow);
-        }
-
-        internal virtual RecycleBinRepository CreateRecycleBinRepository(IDatabaseUnitOfWork uow)
-        {
-            return new RecycleBinRepository(uow);
-        }
-    }
+using Umbraco.Core.Configuration;
+using System;
+using Umbraco.Core.Configuration.UmbracoSettings;
+using Umbraco.Core.Persistence.Caching;
+using Umbraco.Core.Persistence.Repositories;
+using Umbraco.Core.Persistence.UnitOfWork;
+
+namespace Umbraco.Core.Persistence
+{
+    /// <summary>
+    /// Used to instantiate each repository type
+    /// </summary>
+    public class RepositoryFactory
+    {
+        private readonly bool _disableAllCache;
+        private readonly CacheHelper _cacheHelper;
+        private readonly IUmbracoSettingsSection _settings;
+
+        #region Ctors
+        public RepositoryFactory()
+            : this(false, UmbracoConfig.For.UmbracoSettings())
+        {
+        }
+
+        public RepositoryFactory(CacheHelper cacheHelper)
+            : this(false, UmbracoConfig.For.UmbracoSettings())
+        {
+            if (cacheHelper == null) throw new ArgumentNullException("cacheHelper");
+            _disableAllCache = false;
+            _cacheHelper = cacheHelper;
+        }
+
+        public RepositoryFactory(bool disableAllCache, CacheHelper cacheHelper)
+            : this(disableAllCache, UmbracoConfig.For.UmbracoSettings())
+        {
+            if (cacheHelper == null) throw new ArgumentNullException("cacheHelper");
+            _cacheHelper = cacheHelper;
+        }
+
+        public RepositoryFactory(bool disableAllCache)
+            : this(disableAllCache, UmbracoConfig.For.UmbracoSettings())
+        {
+
+        }
+
+        internal RepositoryFactory(bool disableAllCache, IUmbracoSettingsSection settings)
+        {
+            _disableAllCache = disableAllCache;
+            _settings = settings;
+            _cacheHelper = _disableAllCache ? CacheHelper.CreateDisabledCacheHelper() : ApplicationContext.Current.ApplicationCache;
+        }
+
+        internal RepositoryFactory(bool disableAllCache, IUmbracoSettingsSection settings, CacheHelper cacheHelper)
+        {
+            _disableAllCache = disableAllCache;
+            _settings = settings;
+            _cacheHelper = cacheHelper;
+        } 
+        #endregion
+
+        public virtual ITagsRepository CreateTagsRepository(IDatabaseUnitOfWork uow)
+        {
+            return new TagsRepository(
+                uow,
+                _disableAllCache ? (IRepositoryCacheProvider)NullCacheProvider.Current : RuntimeCacheProvider.Current);
+        }
+
+        public virtual IContentRepository CreateContentRepository(IDatabaseUnitOfWork uow)
+        {
+            return new ContentRepository(
+                uow,                
+                _disableAllCache ? (IRepositoryCacheProvider)NullCacheProvider.Current : RuntimeCacheProvider.Current,
+                CreateContentTypeRepository(uow),
+                CreateTemplateRepository(uow),
+                CreateTagsRepository(uow),
+                _cacheHelper) { EnsureUniqueNaming = _settings.Content.EnsureUniqueNaming };
+        }
+
+        public virtual IContentTypeRepository CreateContentTypeRepository(IDatabaseUnitOfWork uow)
+        {
+            return new ContentTypeRepository(
+                uow,
+                _disableAllCache ? (IRepositoryCacheProvider)NullCacheProvider.Current : RuntimeCacheProvider.Current,
+                new TemplateRepository(uow, NullCacheProvider.Current));
+        }
+
+        public virtual IDataTypeDefinitionRepository CreateDataTypeDefinitionRepository(IDatabaseUnitOfWork uow)
+        {
+            return new DataTypeDefinitionRepository(
+                uow,
+                NullCacheProvider.Current);
+        }
+
+        public virtual IDictionaryRepository CreateDictionaryRepository(IDatabaseUnitOfWork uow)
+        {
+            return new DictionaryRepository(
+                uow,
+                _disableAllCache ? (IRepositoryCacheProvider)NullCacheProvider.Current : RuntimeCacheProvider.Current,
+                CreateLanguageRepository(uow));
+        }
+
+        public virtual ILanguageRepository CreateLanguageRepository(IDatabaseUnitOfWork uow)
+        {
+            return new LanguageRepository(
+                uow,
+                _disableAllCache ? (IRepositoryCacheProvider)NullCacheProvider.Current : RuntimeCacheProvider.Current);
+        }
+
+        public virtual IMediaRepository CreateMediaRepository(IDatabaseUnitOfWork uow)
+        {
+            return new MediaRepository(
+                uow,
+                _disableAllCache ? (IRepositoryCacheProvider)NullCacheProvider.Current : RuntimeCacheProvider.Current,
+                CreateMediaTypeRepository(uow),
+                CreateTagsRepository(uow)) { EnsureUniqueNaming = _settings.Content.EnsureUniqueNaming };
+        }
+
+        public virtual IMediaTypeRepository CreateMediaTypeRepository(IDatabaseUnitOfWork uow)
+        {
+            return new MediaTypeRepository(
+                uow,
+                _disableAllCache ? (IRepositoryCacheProvider)NullCacheProvider.Current : RuntimeCacheProvider.Current);
+        }
+
+        public virtual IRelationRepository CreateRelationRepository(IDatabaseUnitOfWork uow)
+        {
+            return new RelationRepository(
+                uow,
+                NullCacheProvider.Current,
+                CreateRelationTypeRepository(uow));
+        }
+
+        public virtual IRelationTypeRepository CreateRelationTypeRepository(IDatabaseUnitOfWork uow)
+        {
+            return new RelationTypeRepository(
+                uow,
+                NullCacheProvider.Current);
+        }
+
+        public virtual IScriptRepository CreateScriptRepository(IUnitOfWork uow)
+        {
+            return new ScriptRepository(uow);
+        }
+
+        public virtual IStylesheetRepository CreateStylesheetRepository(IUnitOfWork uow, IDatabaseUnitOfWork db)
+        {
+            return new StylesheetRepository(uow, db);
+        }
+
+        public virtual ITemplateRepository CreateTemplateRepository(IDatabaseUnitOfWork uow)
+        {
+            return new TemplateRepository(uow, _disableAllCache ? (IRepositoryCacheProvider)NullCacheProvider.Current : RuntimeCacheProvider.Current);
+        }
+
+        internal virtual ServerRegistrationRepository CreateServerRegistrationRepository(IDatabaseUnitOfWork uow)
+        {
+            return new ServerRegistrationRepository(
+                uow,
+                NullCacheProvider.Current);
+        }
+
+        public virtual IUserTypeRepository CreateUserTypeRepository(IDatabaseUnitOfWork uow)
+        {
+            return new UserTypeRepository(
+                uow,
+                //There's not many user types but we query on users all the time so the result needs to be cached
+                _disableAllCache ? (IRepositoryCacheProvider)NullCacheProvider.Current : RuntimeCacheProvider.Current);
+        }
+
+        public virtual IUserRepository CreateUserRepository(IDatabaseUnitOfWork uow)
+        {            
+            return new UserRepository(
+                uow,
+                //Need to cache users - we look up user information more than anything in the back office!
+                _disableAllCache ? (IRepositoryCacheProvider)NullCacheProvider.Current : RuntimeCacheProvider.Current,
+                CreateUserTypeRepository(uow),
+                _cacheHelper);
+        }
+
+        internal virtual IMacroRepository CreateMacroRepository(IDatabaseUnitOfWork uow)
+        {
+            return new MacroRepository(uow, _disableAllCache ? (IRepositoryCacheProvider)NullCacheProvider.Current : RuntimeCacheProvider.Current);
+        }
+
+        public virtual IMemberRepository CreateMemberRepository(IDatabaseUnitOfWork uow)
+        {
+            return new MemberRepository(
+                uow,
+                _disableAllCache ? (IRepositoryCacheProvider)NullCacheProvider.Current : RuntimeCacheProvider.Current,
+                CreateMemberTypeRepository(uow),
+                CreateMemberGroupRepository(uow),
+                CreateTagsRepository(uow));
+        }
+
+        public virtual IMemberTypeRepository CreateMemberTypeRepository(IDatabaseUnitOfWork uow)
+        {
+            return new MemberTypeRepository(uow, _disableAllCache ? (IRepositoryCacheProvider)NullCacheProvider.Current : RuntimeCacheProvider.Current);
+        }
+
+        public virtual IMemberGroupRepository CreateMemberGroupRepository(IDatabaseUnitOfWork uow)
+        {
+            return new MemberGroupRepository(uow, _disableAllCache ? (IRepositoryCacheProvider)NullCacheProvider.Current : RuntimeCacheProvider.Current, _cacheHelper);
+        }
+
+        public virtual IEntityRepository CreateEntityRepository(IDatabaseUnitOfWork uow)
+        {
+            return new EntityRepository(uow);
+        }
+
+        internal virtual RecycleBinRepository CreateRecycleBinRepository(IDatabaseUnitOfWork uow)
+        {
+            return new RecycleBinRepository(uow);
+        }
+    }
 }