--- conflicted
+++ resolved
@@ -1,332 +1,191 @@
-using Umbraco.Core.Configuration;
-using System;
-<<<<<<< HEAD
-using LightInject;
-=======
-using Umbraco.Core.Cache;
->>>>>>> d9f38a20
-using Umbraco.Core.Configuration.UmbracoSettings;
-using Umbraco.Core.IO;
-using Umbraco.Core.Logging;
-using Umbraco.Core.Persistence.Mappers;
-using Umbraco.Core.Persistence.Querying;
-using Umbraco.Core.Persistence.Repositories;
-using Umbraco.Core.Persistence.SqlSyntax;
-using Umbraco.Core.Persistence.UnitOfWork;
-
-namespace Umbraco.Core.Persistence
-{
-    /// <summary>
-    /// Used to instantiate each repository type
-    /// </summary>
-    public class RepositoryFactory 
-    {
-<<<<<<< HEAD
-        private readonly IServiceContainer _container;
-        public ISqlSyntaxProvider SqlSyntax { get; private set; }
-        
-        public RepositoryFactory(ISqlSyntaxProvider sqlSyntax, IServiceContainer container)
-=======
-        private readonly ILogger _logger;
-        private readonly ISqlSyntaxProvider _sqlSyntax;
-        private readonly CacheHelper _cacheHelper;
-        private readonly CacheHelper _noCache;
-        private readonly IUmbracoSettingsSection _settings;
-
-        #region Ctors
-
-        public RepositoryFactory(CacheHelper cacheHelper, ILogger logger, ISqlSyntaxProvider sqlSyntax, IUmbracoSettingsSection settings)
-        {
-            if (cacheHelper == null) throw new ArgumentNullException("cacheHelper");
-            if (logger == null) throw new ArgumentNullException("logger");
-            //if (sqlSyntax == null) throw new ArgumentNullException("sqlSyntax");
-            if (settings == null) throw new ArgumentNullException("settings");
-
-            _cacheHelper = cacheHelper;            
-
-            //IMPORTANT: We will force the DeepCloneRuntimeCacheProvider to be used here which is a wrapper for the underlying
-            // runtime cache to ensure that anything that can be deep cloned in/out is done so, this also ensures that our tracks
-            // changes entities are reset.
-            if ((_cacheHelper.RuntimeCache is DeepCloneRuntimeCacheProvider) == false)
-            {
-                var origRuntimeCache = cacheHelper.RuntimeCache;
-                _cacheHelper.RuntimeCache = new DeepCloneRuntimeCacheProvider(origRuntimeCache);
-            }
-            //If the factory for isolated cache doesn't return DeepCloneRuntimeCacheProvider, then ensure it does
-            if (_cacheHelper.IsolatedRuntimeCache.CacheFactory.Method.ReturnType != typeof (DeepCloneRuntimeCacheProvider))
-            {
-                var origFactory = cacheHelper.IsolatedRuntimeCache.CacheFactory;
-                _cacheHelper.IsolatedRuntimeCache.CacheFactory = type =>
-                {
-                    var cache = origFactory(type);
-                    return new DeepCloneRuntimeCacheProvider(cache);
-                };
-            }
-
-            _noCache = CacheHelper.CreateDisabledCacheHelper();
-            _logger = logger;
-            _sqlSyntax = sqlSyntax;
-            _settings = settings;
-        }
-
-        [Obsolete("Use the ctor specifying all dependencies instead")]
-        public RepositoryFactory()
-            : this(ApplicationContext.Current.ApplicationCache, LoggerResolver.Current.Logger, SqlSyntaxContext.SqlSyntaxProvider, UmbracoConfig.For.UmbracoSettings())
->>>>>>> d9f38a20
-        {
-            _container = container;
-            SqlSyntax = sqlSyntax;
-        }
-
-        public virtual INotificationsRepository CreateNotificationsRepository(IDatabaseUnitOfWork uow)
-        {
-            return _container.GetInstance<IDatabaseUnitOfWork, INotificationsRepository>(uow);
-        }
-
-<<<<<<< HEAD
-=======
-        [Obsolete("Use the ctor specifying all dependencies instead, NOTE: disableAllCache has zero effect")]        
-        public RepositoryFactory(bool disableAllCache, CacheHelper cacheHelper)
-            : this(cacheHelper, LoggerResolver.Current.Logger, SqlSyntaxContext.SqlSyntaxProvider, UmbracoConfig.For.UmbracoSettings())
-        {
-            if (cacheHelper == null) throw new ArgumentNullException("cacheHelper");
-            _cacheHelper = cacheHelper;
-            _noCache = CacheHelper.CreateDisabledCacheHelper();
-        }
-
-        [Obsolete("Use the ctor specifying all dependencies instead")]
-        public RepositoryFactory(bool disableAllCache)
-            : this(disableAllCache ? CacheHelper.CreateDisabledCacheHelper() : ApplicationContext.Current.ApplicationCache, LoggerResolver.Current.Logger, SqlSyntaxContext.SqlSyntaxProvider, UmbracoConfig.For.UmbracoSettings())
-        {
-        }
-
-     
-        #endregion
-
->>>>>>> d9f38a20
-        public virtual IExternalLoginRepository CreateExternalLoginRepository(IDatabaseUnitOfWork uow)
-        {
-            return _container.GetInstance<IDatabaseUnitOfWork, IExternalLoginRepository>(uow);
-        }
-
-        public virtual IPublicAccessRepository CreatePublicAccessRepository(IDatabaseUnitOfWork uow)
-        {
-            return _container.GetInstance<IDatabaseUnitOfWork, IPublicAccessRepository>(uow);
-        }
-
-        public virtual ITaskRepository CreateTaskRepository(IDatabaseUnitOfWork uow)
-        {
-<<<<<<< HEAD
-            return _container.GetInstance<IDatabaseUnitOfWork, ITaskRepository>(uow);
-=======
-            return new TaskRepository(uow,
-                _noCache, //never cache
-                _logger, _sqlSyntax);
->>>>>>> d9f38a20
-        }
-
-        public virtual IAuditRepository CreateAuditRepository(IDatabaseUnitOfWork uow)
-        {
-<<<<<<< HEAD
-            return _container.GetInstance<IDatabaseUnitOfWork, IAuditRepository>(uow);
-=======
-            return new AuditRepository(uow,
-                _noCache, //never cache
-                _logger, _sqlSyntax);
->>>>>>> d9f38a20
-        }
-
-        public virtual ITagRepository CreateTagRepository(IDatabaseUnitOfWork uow)
-        {
-            return _container.GetInstance<IDatabaseUnitOfWork, ITagRepository>(uow);
-        }
-
-        public virtual IContentRepository CreateContentRepository(IDatabaseUnitOfWork uow)
-        {
-            return _container.GetInstance<IDatabaseUnitOfWork, IContentRepository>(uow);
-        }
-
-        public virtual IContentTypeRepository CreateContentTypeRepository(IDatabaseUnitOfWork uow)
-        {
-            return _container.GetInstance<IDatabaseUnitOfWork, IContentTypeRepository>(uow);
-        }
-
-        public virtual IDataTypeDefinitionRepository CreateDataTypeDefinitionRepository(IDatabaseUnitOfWork uow)
-        {
-<<<<<<< HEAD
-            return _container.GetInstance<IDatabaseUnitOfWork, IDataTypeDefinitionRepository>(uow);
-=======
-            return new DataTypeDefinitionRepository(
-                uow,
-                _cacheHelper,
-                _logger, _sqlSyntax,
-                CreateContentTypeRepository(uow));
->>>>>>> d9f38a20
-        }
-
-        public virtual IDictionaryRepository CreateDictionaryRepository(IDatabaseUnitOfWork uow)
-        {
-<<<<<<< HEAD
-            return _container.GetInstance<IDatabaseUnitOfWork, IDictionaryRepository>(uow);
-=======
-            return new DictionaryRepository(
-                uow,
-                _cacheHelper,
-                _logger,
-                _sqlSyntax);
->>>>>>> d9f38a20
-        }
-
-        public virtual ILanguageRepository CreateLanguageRepository(IDatabaseUnitOfWork uow)
-        {
-            return _container.GetInstance<IDatabaseUnitOfWork, ILanguageRepository>(uow);
-        }
-
-        public virtual IMediaRepository CreateMediaRepository(IDatabaseUnitOfWork uow)
-        {
-            return _container.GetInstance<IDatabaseUnitOfWork, IMediaRepository>(uow);
-        }
-
-        public virtual IMediaTypeRepository CreateMediaTypeRepository(IDatabaseUnitOfWork uow)
-        {
-            return _container.GetInstance<IDatabaseUnitOfWork, IMediaTypeRepository>(uow);
-        }
-
-        public virtual IRelationRepository CreateRelationRepository(IDatabaseUnitOfWork uow)
-        {
-<<<<<<< HEAD
-            return _container.GetInstance<IDatabaseUnitOfWork, IRelationRepository>(uow);
-=======
-            return new RelationRepository(
-                uow,
-                _noCache, //never cache
-                _logger, _sqlSyntax,
-                CreateRelationTypeRepository(uow));
->>>>>>> d9f38a20
-        }
-
-        public virtual IRelationTypeRepository CreateRelationTypeRepository(IDatabaseUnitOfWork uow)
-        {
-<<<<<<< HEAD
-            return _container.GetInstance<IDatabaseUnitOfWork, IRelationTypeRepository>(uow);
-=======
-            return new RelationTypeRepository(
-                uow,
-                _noCache, //never cache
-                _logger, _sqlSyntax);
->>>>>>> d9f38a20
-        }
-
-        public virtual IScriptRepository CreateScriptRepository(IUnitOfWork uow)
-        {
-            return _container.GetInstance<IUnitOfWork, IScriptRepository>(uow);
-        }
-
-        internal virtual IPartialViewRepository CreatePartialViewRepository(IUnitOfWork uow)
-        {
-            return _container.GetInstance<IUnitOfWork, IPartialViewRepository>(uow, "PartialViewRepository");
-        }
-
-        internal virtual IPartialViewRepository CreatePartialViewMacroRepository(IUnitOfWork uow)
-        {
-            return _container.GetInstance<IUnitOfWork, IPartialViewRepository>(uow, "PartialViewMacroRepository");
-        }
-
-        public virtual IStylesheetRepository CreateStylesheetRepository(IUnitOfWork uow, IDatabaseUnitOfWork db)
-        {
-            return _container.GetInstance<IUnitOfWork, IStylesheetRepository>(uow);
-        }
-
-        public virtual ITemplateRepository CreateTemplateRepository(IDatabaseUnitOfWork uow)
-        {
-            return _container.GetInstance<IDatabaseUnitOfWork, ITemplateRepository>(uow);
-        }
-
-        public virtual IMigrationEntryRepository CreateMigrationEntryRepository(IDatabaseUnitOfWork uow)
-        {
-<<<<<<< HEAD
-            return _container.GetInstance<IDatabaseUnitOfWork, IMigrationEntryRepository>(uow);
-=======
-            return new MigrationEntryRepository(
-                uow,
-                _noCache, //never cache
-                _logger, _sqlSyntax);
->>>>>>> d9f38a20
-        }
-
-        public virtual IServerRegistrationRepository CreateServerRegistrationRepository(IDatabaseUnitOfWork uow)
-        {
-            return _container.GetInstance<IDatabaseUnitOfWork, IServerRegistrationRepository>(uow);
-        }
-
-        public virtual IUserTypeRepository CreateUserTypeRepository(IDatabaseUnitOfWork uow)
-        {
-            return _container.GetInstance<IDatabaseUnitOfWork, IUserTypeRepository>(uow);
-        }
-
-        public virtual IUserRepository CreateUserRepository(IDatabaseUnitOfWork uow)
-        {
-            return _container.GetInstance<IDatabaseUnitOfWork, IUserRepository>(uow);
-        }
-
-        internal virtual IMacroRepository CreateMacroRepository(IDatabaseUnitOfWork uow)
-        {
-            return _container.GetInstance<IDatabaseUnitOfWork, IMacroRepository>(uow);
-        }
-
-        public virtual IMemberRepository CreateMemberRepository(IDatabaseUnitOfWork uow)
-        {
-            return _container.GetInstance<IDatabaseUnitOfWork, IMemberRepository>(uow);
-        }
-
-        public virtual IMemberTypeRepository CreateMemberTypeRepository(IDatabaseUnitOfWork uow)
-        {
-            return _container.GetInstance<IDatabaseUnitOfWork, IMemberTypeRepository>(uow);
-        }
-
-        public virtual IMemberGroupRepository CreateMemberGroupRepository(IDatabaseUnitOfWork uow)
-        {
-<<<<<<< HEAD
-            return _container.GetInstance<IDatabaseUnitOfWork, IMemberGroupRepository>(uow);
-=======
-            return new MemberGroupRepository(uow,
-                _cacheHelper,
-                _logger, _sqlSyntax);
->>>>>>> d9f38a20
-        }
-
-        public virtual IEntityRepository CreateEntityRepository(IDatabaseUnitOfWork uow)
-        {
-            return _container.GetInstance<IDatabaseUnitOfWork, IEntityRepository>(uow);
-        }
-
-        public virtual IDomainRepository CreateDomainRepository(IDatabaseUnitOfWork uow)
-        {
-            return _container.GetInstance<IDatabaseUnitOfWork, IDomainRepository>(uow);
-        }
-
-        public virtual ITaskTypeRepository CreateTaskTypeRepository(IDatabaseUnitOfWork uow)
-        {
-<<<<<<< HEAD
-            return _container.GetInstance<IDatabaseUnitOfWork, ITaskTypeRepository>(uow);
-=======
-            return new TaskTypeRepository(uow,
-                _noCache, //never cache
-                _logger, _sqlSyntax);
->>>>>>> d9f38a20
-        }
-
-        internal virtual EntityContainerRepository CreateEntityContainerRepository(IDatabaseUnitOfWork uow, Guid containerObjectType)
-        {
-<<<<<<< HEAD
-            return _container.GetInstance<IDatabaseUnitOfWork, EntityContainerRepository>(uow);            
-=======
-            return new EntityContainerRepository(
-                uow,
-                _cacheHelper,
-                _logger, _sqlSyntax,
-                containerObjectType);
->>>>>>> d9f38a20
-        }
-    }
+using Umbraco.Core.Configuration;
+using System;
+using Umbraco.Core.Cache;
+using LightInject;
+using Umbraco.Core.Configuration.UmbracoSettings;
+using Umbraco.Core.IO;
+using Umbraco.Core.Logging;
+using Umbraco.Core.Persistence.Mappers;
+using Umbraco.Core.Persistence.Querying;
+using Umbraco.Core.Persistence.Repositories;
+using Umbraco.Core.Persistence.SqlSyntax;
+using Umbraco.Core.Persistence.UnitOfWork;
+
+namespace Umbraco.Core.Persistence
+{
+    /// <summary>
+    /// Used to instantiate each repository type
+    /// </summary>
+    public class RepositoryFactory 
+    {
+        private readonly IServiceContainer _container;
+        public ISqlSyntaxProvider SqlSyntax { get; private set; }
+        
+        public RepositoryFactory(ISqlSyntaxProvider sqlSyntax, IServiceContainer container)
+        {
+            _container = container;
+            SqlSyntax = sqlSyntax;
+        }
+
+        public virtual INotificationsRepository CreateNotificationsRepository(IDatabaseUnitOfWork uow)
+        {
+            return _container.GetInstance<IDatabaseUnitOfWork, INotificationsRepository>(uow);
+        }
+
+        public virtual IExternalLoginRepository CreateExternalLoginRepository(IDatabaseUnitOfWork uow)
+        {
+            return _container.GetInstance<IDatabaseUnitOfWork, IExternalLoginRepository>(uow);
+        }
+
+        public virtual IPublicAccessRepository CreatePublicAccessRepository(IDatabaseUnitOfWork uow)
+        {
+            return _container.GetInstance<IDatabaseUnitOfWork, IPublicAccessRepository>(uow);
+        }
+
+        public virtual ITaskRepository CreateTaskRepository(IDatabaseUnitOfWork uow)
+        {
+            return _container.GetInstance<IDatabaseUnitOfWork, ITaskRepository>(uow);
+        }
+
+        public virtual IAuditRepository CreateAuditRepository(IDatabaseUnitOfWork uow)
+        {
+            return _container.GetInstance<IDatabaseUnitOfWork, IAuditRepository>(uow);
+        }
+
+        public virtual ITagRepository CreateTagRepository(IDatabaseUnitOfWork uow)
+        {
+            return _container.GetInstance<IDatabaseUnitOfWork, ITagRepository>(uow);
+        }
+
+        public virtual IContentRepository CreateContentRepository(IDatabaseUnitOfWork uow)
+        {
+            return _container.GetInstance<IDatabaseUnitOfWork, IContentRepository>(uow);
+        }
+
+        public virtual IContentTypeRepository CreateContentTypeRepository(IDatabaseUnitOfWork uow)
+        {
+            return _container.GetInstance<IDatabaseUnitOfWork, IContentTypeRepository>(uow);
+        }
+
+        public virtual IDataTypeDefinitionRepository CreateDataTypeDefinitionRepository(IDatabaseUnitOfWork uow)
+        {
+            return _container.GetInstance<IDatabaseUnitOfWork, IDataTypeDefinitionRepository>(uow);
+        }
+
+        public virtual IDictionaryRepository CreateDictionaryRepository(IDatabaseUnitOfWork uow)
+        {
+            return _container.GetInstance<IDatabaseUnitOfWork, IDictionaryRepository>(uow);
+        }
+
+        public virtual ILanguageRepository CreateLanguageRepository(IDatabaseUnitOfWork uow)
+        {
+            return _container.GetInstance<IDatabaseUnitOfWork, ILanguageRepository>(uow);
+        }
+
+        public virtual IMediaRepository CreateMediaRepository(IDatabaseUnitOfWork uow)
+        {
+            return _container.GetInstance<IDatabaseUnitOfWork, IMediaRepository>(uow);
+        }
+
+        public virtual IMediaTypeRepository CreateMediaTypeRepository(IDatabaseUnitOfWork uow)
+        {
+            return _container.GetInstance<IDatabaseUnitOfWork, IMediaTypeRepository>(uow);
+        }
+
+        public virtual IRelationRepository CreateRelationRepository(IDatabaseUnitOfWork uow)
+        {
+            return _container.GetInstance<IDatabaseUnitOfWork, IRelationRepository>(uow);
+        }
+
+        public virtual IRelationTypeRepository CreateRelationTypeRepository(IDatabaseUnitOfWork uow)
+        {
+            return _container.GetInstance<IDatabaseUnitOfWork, IRelationTypeRepository>(uow);
+        }
+
+        public virtual IScriptRepository CreateScriptRepository(IUnitOfWork uow)
+        {
+            return _container.GetInstance<IUnitOfWork, IScriptRepository>(uow);
+        }
+
+        internal virtual IPartialViewRepository CreatePartialViewRepository(IUnitOfWork uow)
+        {
+            return _container.GetInstance<IUnitOfWork, IPartialViewRepository>(uow, "PartialViewRepository");
+        }
+
+        internal virtual IPartialViewRepository CreatePartialViewMacroRepository(IUnitOfWork uow)
+        {
+            return _container.GetInstance<IUnitOfWork, IPartialViewRepository>(uow, "PartialViewMacroRepository");
+        }
+
+        public virtual IStylesheetRepository CreateStylesheetRepository(IUnitOfWork uow, IDatabaseUnitOfWork db)
+        {
+            return _container.GetInstance<IUnitOfWork, IStylesheetRepository>(uow);
+        }
+
+        public virtual ITemplateRepository CreateTemplateRepository(IDatabaseUnitOfWork uow)
+        {
+            return _container.GetInstance<IDatabaseUnitOfWork, ITemplateRepository>(uow);
+        }
+
+        public virtual IMigrationEntryRepository CreateMigrationEntryRepository(IDatabaseUnitOfWork uow)
+        {
+            return _container.GetInstance<IDatabaseUnitOfWork, IMigrationEntryRepository>(uow);
+        }
+
+        public virtual IServerRegistrationRepository CreateServerRegistrationRepository(IDatabaseUnitOfWork uow)
+        {
+            return _container.GetInstance<IDatabaseUnitOfWork, IServerRegistrationRepository>(uow);
+        }
+
+        public virtual IUserTypeRepository CreateUserTypeRepository(IDatabaseUnitOfWork uow)
+        {
+            return _container.GetInstance<IDatabaseUnitOfWork, IUserTypeRepository>(uow);
+        }
+
+        public virtual IUserRepository CreateUserRepository(IDatabaseUnitOfWork uow)
+        {
+            return _container.GetInstance<IDatabaseUnitOfWork, IUserRepository>(uow);
+        }
+
+        internal virtual IMacroRepository CreateMacroRepository(IDatabaseUnitOfWork uow)
+        {
+            return _container.GetInstance<IDatabaseUnitOfWork, IMacroRepository>(uow);
+        }
+
+        public virtual IMemberRepository CreateMemberRepository(IDatabaseUnitOfWork uow)
+        {
+            return _container.GetInstance<IDatabaseUnitOfWork, IMemberRepository>(uow);
+        }
+
+        public virtual IMemberTypeRepository CreateMemberTypeRepository(IDatabaseUnitOfWork uow)
+        {
+            return _container.GetInstance<IDatabaseUnitOfWork, IMemberTypeRepository>(uow);
+        }
+
+        public virtual IMemberGroupRepository CreateMemberGroupRepository(IDatabaseUnitOfWork uow)
+        {
+            return _container.GetInstance<IDatabaseUnitOfWork, IMemberGroupRepository>(uow);
+        }
+
+        public virtual IEntityRepository CreateEntityRepository(IDatabaseUnitOfWork uow)
+        {
+            return _container.GetInstance<IDatabaseUnitOfWork, IEntityRepository>(uow);
+        }
+
+        public virtual IDomainRepository CreateDomainRepository(IDatabaseUnitOfWork uow)
+        {
+            return _container.GetInstance<IDatabaseUnitOfWork, IDomainRepository>(uow);
+        }
+
+        public virtual ITaskTypeRepository CreateTaskTypeRepository(IDatabaseUnitOfWork uow)
+        {
+            return _container.GetInstance<IDatabaseUnitOfWork, ITaskTypeRepository>(uow);
+        }
+
+        internal virtual EntityContainerRepository CreateEntityContainerRepository(IDatabaseUnitOfWork uow, Guid containerObjectType)
+        {
+            return _container.GetInstance<IDatabaseUnitOfWork, EntityContainerRepository>(uow);            
+                containerObjectType);
+        }
+    }
 }