﻿using Umbraco.Core.Persistence.DatabaseModelDefinitions;
using Umbraco.Core.Persistence.SqlSyntax;

namespace Umbraco.Core.Persistence.Migrations.Syntax.Delete.Expressions
{
    public class DeleteConstraintExpression : MigrationExpressionBase
    {
<<<<<<< HEAD
        public DeleteConstraintExpression(ISqlSyntaxProvider sqlSyntax, DatabaseProviders current, ConstraintType type, DatabaseProviders[] databaseProviders = null)
            : base(sqlSyntax, current, databaseProviders)
=======
        
        public DeleteConstraintExpression(DatabaseProviders current, DatabaseProviders[] databaseProviders, ISqlSyntaxProvider sqlSyntax, ConstraintType type)
            : base(current, databaseProviders, sqlSyntax)
>>>>>>> cdce2a11
        {
            Constraint = new ConstraintDefinition(type);
        }

        public ConstraintDefinition Constraint { get; private set; }

        public override string ToString()
        {
            // Test for MySQL primary key situation.
            if (CurrentDatabaseProvider == DatabaseProviders.MySql)
            {
                if (Constraint.IsPrimaryKeyConstraint)
                {
<<<<<<< HEAD
                    return string.Format(
                        SqlSyntax.DeleteConstraint,
                        SqlSyntax.GetQuotedTableName(Constraint.TableName),
                        "PRIMARY KEY",
                        "");
                }
                else
                {
                    return string.Format(
                        SqlSyntax.DeleteConstraint,
                        SqlSyntax.GetQuotedTableName(Constraint.TableName),
                        "FOREIGN KEY",
                        "");
=======
                    return string.Format(SqlSyntax.DeleteConstraint,
                                     SqlSyntax.GetQuotedTableName(Constraint.TableName),
                                     "PRIMARY KEY",
                                     "");
                }
                else
                {
                    return string.Format(SqlSyntax.DeleteConstraint,
                                     SqlSyntax.GetQuotedTableName(Constraint.TableName),
                                     "FOREIGN KEY",
                                     "");
>>>>>>> cdce2a11
                }
            }
            else
            {
<<<<<<< HEAD
                return string.Format(
                    SqlSyntax.DeleteConstraint,
                    SqlSyntax.GetQuotedTableName(Constraint.TableName),
                    SqlSyntax.GetQuotedName(Constraint.ConstraintName));
=======
                return string.Format(SqlSyntax.DeleteConstraint,
                                 SqlSyntax.GetQuotedTableName(Constraint.TableName),
                                 SqlSyntax.GetQuotedName(Constraint.ConstraintName));
>>>>>>> cdce2a11
            }
        }
    }
}<|MERGE_RESOLUTION|>--- conflicted
+++ resolved
@@ -1,73 +1,45 @@
-﻿using Umbraco.Core.Persistence.DatabaseModelDefinitions;
-using Umbraco.Core.Persistence.SqlSyntax;
-
-namespace Umbraco.Core.Persistence.Migrations.Syntax.Delete.Expressions
-{
-    public class DeleteConstraintExpression : MigrationExpressionBase
-    {
-<<<<<<< HEAD
-        public DeleteConstraintExpression(ISqlSyntaxProvider sqlSyntax, DatabaseProviders current, ConstraintType type, DatabaseProviders[] databaseProviders = null)
-            : base(sqlSyntax, current, databaseProviders)
-=======
-        
-        public DeleteConstraintExpression(DatabaseProviders current, DatabaseProviders[] databaseProviders, ISqlSyntaxProvider sqlSyntax, ConstraintType type)
-            : base(current, databaseProviders, sqlSyntax)
->>>>>>> cdce2a11
-        {
-            Constraint = new ConstraintDefinition(type);
-        }
-
-        public ConstraintDefinition Constraint { get; private set; }
-
-        public override string ToString()
-        {
-            // Test for MySQL primary key situation.
-            if (CurrentDatabaseProvider == DatabaseProviders.MySql)
-            {
-                if (Constraint.IsPrimaryKeyConstraint)
-                {
-<<<<<<< HEAD
-                    return string.Format(
-                        SqlSyntax.DeleteConstraint,
-                        SqlSyntax.GetQuotedTableName(Constraint.TableName),
-                        "PRIMARY KEY",
-                        "");
-                }
-                else
-                {
-                    return string.Format(
-                        SqlSyntax.DeleteConstraint,
-                        SqlSyntax.GetQuotedTableName(Constraint.TableName),
-                        "FOREIGN KEY",
-                        "");
-=======
-                    return string.Format(SqlSyntax.DeleteConstraint,
-                                     SqlSyntax.GetQuotedTableName(Constraint.TableName),
-                                     "PRIMARY KEY",
-                                     "");
-                }
-                else
-                {
-                    return string.Format(SqlSyntax.DeleteConstraint,
-                                     SqlSyntax.GetQuotedTableName(Constraint.TableName),
-                                     "FOREIGN KEY",
-                                     "");
->>>>>>> cdce2a11
-                }
-            }
-            else
-            {
-<<<<<<< HEAD
-                return string.Format(
-                    SqlSyntax.DeleteConstraint,
-                    SqlSyntax.GetQuotedTableName(Constraint.TableName),
-                    SqlSyntax.GetQuotedName(Constraint.ConstraintName));
-=======
-                return string.Format(SqlSyntax.DeleteConstraint,
-                                 SqlSyntax.GetQuotedTableName(Constraint.TableName),
-                                 SqlSyntax.GetQuotedName(Constraint.ConstraintName));
->>>>>>> cdce2a11
-            }
-        }
-    }
+﻿using Umbraco.Core.Persistence.DatabaseModelDefinitions;
+using Umbraco.Core.Persistence.SqlSyntax;
+
+namespace Umbraco.Core.Persistence.Migrations.Syntax.Delete.Expressions
+{
+    public class DeleteConstraintExpression : MigrationExpressionBase
+    {
+        
+        public DeleteConstraintExpression(DatabaseProviders current, DatabaseProviders[] databaseProviders, ISqlSyntaxProvider sqlSyntax, ConstraintType type)
+            : base(current, databaseProviders, sqlSyntax)
+        {
+            Constraint = new ConstraintDefinition(type);
+        }
+
+        public ConstraintDefinition Constraint { get; private set; }
+
+        public override string ToString()
+        {
+            // Test for MySQL primary key situation.
+            if (CurrentDatabaseProvider == DatabaseProviders.MySql)
+            {
+                if (Constraint.IsPrimaryKeyConstraint)
+                {
+                    return string.Format(SqlSyntax.DeleteConstraint,
+                                     SqlSyntax.GetQuotedTableName(Constraint.TableName),
+                                     "PRIMARY KEY",
+                                     "");
+                }
+                else
+                {
+                    return string.Format(SqlSyntax.DeleteConstraint,
+                                     SqlSyntax.GetQuotedTableName(Constraint.TableName),
+                                     "FOREIGN KEY",
+                                     "");
+                }
+            }
+            else
+            {
+                return string.Format(SqlSyntax.DeleteConstraint,
+                                 SqlSyntax.GetQuotedTableName(Constraint.TableName),
+                                 SqlSyntax.GetQuotedName(Constraint.ConstraintName));
+            }
+        }
+    }
 }