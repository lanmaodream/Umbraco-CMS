--- conflicted
+++ resolved
@@ -11,14 +11,10 @@
     [Migration("6.2.0", 4, GlobalSettings.UmbracoMigrationName)]
     public class UpdateToNewMemberPropertyAliases : MigrationBase
     {
-<<<<<<< HEAD
-        public UpdateToNewMemberPropertyAliases(ISqlSyntaxProvider sqlSyntax, ILogger logger)
-            : base(sqlSyntax, logger)
-=======
         public UpdateToNewMemberPropertyAliases(ISqlSyntaxProvider sqlSyntax, ILogger logger) : base(sqlSyntax, logger)
->>>>>>> e2a821c2
         {
         }
+
 
         public override void Up()
         {
