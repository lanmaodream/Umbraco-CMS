--- conflicted
+++ resolved
@@ -1,91 +1,86 @@
-﻿using System;
-using System.Diagnostics;
-using Umbraco.Core.Cache;
-using Umbraco.Core.Configuration;
-using Umbraco.Core.Logging;
-using Umbraco.Core.Persistence;
-using Umbraco.Core.Persistence.Mappers;
-using Umbraco.Core.Persistence.SqlSyntax;
-using Umbraco.Core.Persistence.UnitOfWork;
-using Umbraco.Core.Publishing;
-using Umbraco.Core.Services;
-
-namespace Umbraco.Core.Standalone
-{
-    internal class ServiceContextManager : IDisposable
-    {
-        private readonly string _connectionString;
-        private readonly string _providerName;
-        private readonly ILogger _logger;
-        private readonly ISqlSyntaxProvider _syntaxProvider;
-        private ServiceContext _serviceContext;
-        private readonly StandaloneCoreApplication _application;
-
-        public ServiceContextManager(string connectionString, string providerName, string baseDirectory, ILogger logger, ISqlSyntaxProvider syntaxProvider)
-        {
-            _connectionString = connectionString;
-            _providerName = providerName;
-            _logger = logger;
-            _syntaxProvider = syntaxProvider;
-
-            Trace.WriteLine("ServiceContextManager-Current AppDomain: " + AppDomain.CurrentDomain.FriendlyName);
-            Trace.WriteLine("ServiceContextManager-Current AppDomain: " + AppDomain.CurrentDomain.BaseDirectory);
-
-            //var webAssembly = AppDomain.CurrentDomain.GetAssemblies().FirstOrDefault(x => x.FullName.StartsWith("umbraco"));
-            //if (webAssembly != null && examineEventHandlerToRemove == null)
-            //{
-            //    var examineEventType = webAssembly.GetType("Umbraco.Web.Search.ExamineEvents");
-            //    examineEventHandlerToRemove = examineEventType;
-            //}
-
-            _application = StandaloneCoreApplication.GetApplication(baseDirectory);
-
-            var examineEventHandlerToRemove = Type.GetType("Umbraco.Web.Search.ExamineEvents, umbraco");
-            if (examineEventHandlerToRemove != null)
-                _application.WithoutApplicationEventHandler(examineEventHandlerToRemove);
-
-            _application.Start();
-        }
-
-        public ServiceContext Services
-        {
-            get
-            {
-                if (_serviceContext == null)
-                {
-                    var cacheHelper = new CacheHelper(
-                        new ObjectCacheRuntimeCacheProvider(),
-                        new StaticCacheProvider(),
-                        //we have no request based cache when running standalone
-                        new NullCacheProvider());
-
-                    var dbFactory = new DefaultDatabaseFactory(_connectionString, _providerName, _logger);
-                    var dbContext = new DatabaseContext(dbFactory, _logger, _syntaxProvider, _providerName);
-                    Database.Mapper = new PetaPocoMapper();
-                    _serviceContext = new ServiceContext(
-                        new RepositoryFactory(cacheHelper, _logger, dbContext.SqlSyntax, UmbracoConfig.For.UmbracoSettings()), 
-                        new PetaPocoUnitOfWorkProvider(dbFactory),
-                        new FileUnitOfWorkProvider(),
-<<<<<<< HEAD
-                        cacheHelper);
-=======
-                        new PublishingStrategy(),
-                        cacheHelper,
-                        new DebugDiagnosticsLogger());
->>>>>>> 1d80fc66
-
-                    //initialize the DatabaseContext
-                    dbContext.Initialize(_providerName);
-                }
-
-                return _serviceContext;
-            }
-        }
-
-        public void Dispose()
-        {
-            ((IDisposable)ApplicationContext.Current).Dispose();
-            _application.Dispose();
-        }
-    }
+﻿using System;
+using System.Diagnostics;
+using Umbraco.Core.Cache;
+using Umbraco.Core.Configuration;
+using Umbraco.Core.Logging;
+using Umbraco.Core.Persistence;
+using Umbraco.Core.Persistence.Mappers;
+using Umbraco.Core.Persistence.SqlSyntax;
+using Umbraco.Core.Persistence.UnitOfWork;
+using Umbraco.Core.Publishing;
+using Umbraco.Core.Services;
+
+namespace Umbraco.Core.Standalone
+{
+    internal class ServiceContextManager : IDisposable
+    {
+        private readonly string _connectionString;
+        private readonly string _providerName;
+        private readonly ILogger _logger;
+        private readonly ISqlSyntaxProvider _syntaxProvider;
+        private ServiceContext _serviceContext;
+        private readonly StandaloneCoreApplication _application;
+
+        public ServiceContextManager(string connectionString, string providerName, string baseDirectory, ILogger logger, ISqlSyntaxProvider syntaxProvider)
+        {
+            _connectionString = connectionString;
+            _providerName = providerName;
+            _logger = logger;
+            _syntaxProvider = syntaxProvider;
+
+            Trace.WriteLine("ServiceContextManager-Current AppDomain: " + AppDomain.CurrentDomain.FriendlyName);
+            Trace.WriteLine("ServiceContextManager-Current AppDomain: " + AppDomain.CurrentDomain.BaseDirectory);
+
+            //var webAssembly = AppDomain.CurrentDomain.GetAssemblies().FirstOrDefault(x => x.FullName.StartsWith("umbraco"));
+            //if (webAssembly != null && examineEventHandlerToRemove == null)
+            //{
+            //    var examineEventType = webAssembly.GetType("Umbraco.Web.Search.ExamineEvents");
+            //    examineEventHandlerToRemove = examineEventType;
+            //}
+
+            _application = StandaloneCoreApplication.GetApplication(baseDirectory);
+
+            var examineEventHandlerToRemove = Type.GetType("Umbraco.Web.Search.ExamineEvents, umbraco");
+            if (examineEventHandlerToRemove != null)
+                _application.WithoutApplicationEventHandler(examineEventHandlerToRemove);
+
+            _application.Start();
+        }
+
+        public ServiceContext Services
+        {
+            get
+            {
+                if (_serviceContext == null)
+                {
+                    var cacheHelper = new CacheHelper(
+                        new ObjectCacheRuntimeCacheProvider(),
+                        new StaticCacheProvider(),
+                        //we have no request based cache when running standalone
+                        new NullCacheProvider());
+
+                    var dbFactory = new DefaultDatabaseFactory(_connectionString, _providerName, _logger);
+                    var dbContext = new DatabaseContext(dbFactory, _logger, _syntaxProvider, _providerName);
+                    Database.Mapper = new PetaPocoMapper();
+                    _serviceContext = new ServiceContext(
+                        new RepositoryFactory(cacheHelper, _logger, dbContext.SqlSyntax, UmbracoConfig.For.UmbracoSettings()), 
+                        new PetaPocoUnitOfWorkProvider(dbFactory),
+                        new FileUnitOfWorkProvider(),
+                        cacheHelper,
+                        new DebugDiagnosticsLogger());
+
+                    //initialize the DatabaseContext
+                    dbContext.Initialize(_providerName);
+                }
+
+                return _serviceContext;
+            }
+        }
+
+        public void Dispose()
+        {
+            ((IDisposable)ApplicationContext.Current).Dispose();
+            _application.Dispose();
+        }
+    }
 }