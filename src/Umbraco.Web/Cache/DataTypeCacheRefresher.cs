﻿using System;
using System.Web.Script.Serialization;
using Umbraco.Core;
using Umbraco.Core.Cache;
using System.Linq;
using Umbraco.Core.Models;
using Umbraco.Web.PublishedCache;

namespace Umbraco.Web.Cache
{
    /// <summary>
    /// A cache refresher to ensure member cache is updated when members change
    /// </summary>    
    public sealed class DataTypeCacheRefresher : PayloadCacheRefresherBase<DataTypeCacheRefresher>
    {
        #region Json

        public class JsonPayload
        {
            internal JsonPayload(int id, Guid uniqueId, bool removed)
            {
                Id = id;
                UniqueId = uniqueId;
                Removed = removed;
            }

            public int Id { get; private set; }
            public Guid UniqueId { get; private set; }
            public bool Removed { get; private set; }
        }

        protected override object Deserialize(string json)
        {
            return Newtonsoft.Json.JsonConvert.DeserializeObject<JsonPayload[]>(json);
        }

        public JsonPayload[] GetAsPayload(object o)
        {
            if ((o is JsonPayload[]) == false)
                throw new Exception("Invalid payload object, got {0}, expected JsonPayload[].".FormatWith(o.GetType().FullName));
            return (JsonPayload[]) o;
        }

        #endregion

        #region Define

        protected override DataTypeCacheRefresher Instance
        {
            get { return this; }
        }

        public override Guid UniqueIdentifier
        {
            get { return new Guid(DistributedCache.DataTypeCacheRefresherId); }
        }

        public override string Name
        {
            get { return "DataTypeCacheRefresher"; }
        }

        #endregion

        #region Events

        public override void Refresh(object o)
        {
            var payloads = GetAsPayload(o);

            //we need to clear the ContentType runtime cache since that is what caches the
            // db data type to store the value against and anytime a datatype changes, this also might change
            // we basically need to clear all sorts of runtime caches here because so many things depend upon a data type
            
            ClearAllIsolatedCacheByEntityType<IContent>();
            ClearAllIsolatedCacheByEntityType<IContentType>();
            ClearAllIsolatedCacheByEntityType<IMedia>();
            ClearAllIsolatedCacheByEntityType<IMediaType>();
            ClearAllIsolatedCacheByEntityType<IMember>();
            ClearAllIsolatedCacheByEntityType<IMemberType>();
            ApplicationContext.Current.ApplicationCache.RuntimeCache.ClearCacheByKeySearch(CacheKeys.IdToKeyCacheKey);
            ApplicationContext.Current.ApplicationCache.RuntimeCache.ClearCacheByKeySearch(CacheKeys.KeyToIdCacheKey);

            payloads.ForEach(payload =>
            {
                //clears the prevalue cache
<<<<<<< HEAD
                ApplicationContext.Current.ApplicationCache.RuntimeCache.ClearCacheByKeySearch(
                    string.Format("{0}{1}", CacheKeys.DataTypePreValuesCacheKey, payload.Id));

=======
                var dataTypeCache = ApplicationContext.Current.ApplicationCache.IsolatedRuntimeCache.GetCache<IDataTypeDefinition>();
                if (dataTypeCache)
                    dataTypeCache.Result.ClearCacheByKeySearch(string.Format("{0}{1}", CacheKeys.DataTypePreValuesCacheKey, payload.Id));
                
>>>>>>> cf022ca6
            });

            // notify
            var svce = FacadeServiceResolver.Current.Service;
            svce.Notify(payloads);

            // now we can trigger the event
            base.Refresh(o);
        }

        // these events should never trigger
        // everything should be PAYLOAD/JSON

        public override void RefreshAll()
        {
            throw new NotSupportedException();
        }

        public override void Refresh(int id)
        {
            throw new NotSupportedException();
        }

        public override void Refresh(Guid id)
        {
            throw new NotSupportedException();
        }

        public override void Remove(int id)
        {
            throw new NotSupportedException();
        }

        #endregion
    }
}<|MERGE_RESOLUTION|>--- conflicted
+++ resolved
@@ -1,132 +1,126 @@
-﻿using System;
-using System.Web.Script.Serialization;
-using Umbraco.Core;
-using Umbraco.Core.Cache;
-using System.Linq;
-using Umbraco.Core.Models;
-using Umbraco.Web.PublishedCache;
-
-namespace Umbraco.Web.Cache
-{
-    /// <summary>
-    /// A cache refresher to ensure member cache is updated when members change
-    /// </summary>    
-    public sealed class DataTypeCacheRefresher : PayloadCacheRefresherBase<DataTypeCacheRefresher>
-    {
-        #region Json
-
-        public class JsonPayload
-        {
-            internal JsonPayload(int id, Guid uniqueId, bool removed)
-            {
-                Id = id;
-                UniqueId = uniqueId;
-                Removed = removed;
-            }
-
-            public int Id { get; private set; }
-            public Guid UniqueId { get; private set; }
-            public bool Removed { get; private set; }
-        }
-
-        protected override object Deserialize(string json)
-        {
-            return Newtonsoft.Json.JsonConvert.DeserializeObject<JsonPayload[]>(json);
-        }
-
-        public JsonPayload[] GetAsPayload(object o)
-        {
-            if ((o is JsonPayload[]) == false)
-                throw new Exception("Invalid payload object, got {0}, expected JsonPayload[].".FormatWith(o.GetType().FullName));
-            return (JsonPayload[]) o;
-        }
-
-        #endregion
-
-        #region Define
-
-        protected override DataTypeCacheRefresher Instance
-        {
-            get { return this; }
-        }
-
-        public override Guid UniqueIdentifier
-        {
-            get { return new Guid(DistributedCache.DataTypeCacheRefresherId); }
-        }
-
-        public override string Name
-        {
-            get { return "DataTypeCacheRefresher"; }
-        }
-
-        #endregion
-
-        #region Events
-
-        public override void Refresh(object o)
-        {
-            var payloads = GetAsPayload(o);
-
-            //we need to clear the ContentType runtime cache since that is what caches the
-            // db data type to store the value against and anytime a datatype changes, this also might change
-            // we basically need to clear all sorts of runtime caches here because so many things depend upon a data type
-            
-            ClearAllIsolatedCacheByEntityType<IContent>();
-            ClearAllIsolatedCacheByEntityType<IContentType>();
-            ClearAllIsolatedCacheByEntityType<IMedia>();
-            ClearAllIsolatedCacheByEntityType<IMediaType>();
-            ClearAllIsolatedCacheByEntityType<IMember>();
-            ClearAllIsolatedCacheByEntityType<IMemberType>();
-            ApplicationContext.Current.ApplicationCache.RuntimeCache.ClearCacheByKeySearch(CacheKeys.IdToKeyCacheKey);
-            ApplicationContext.Current.ApplicationCache.RuntimeCache.ClearCacheByKeySearch(CacheKeys.KeyToIdCacheKey);
-
-            payloads.ForEach(payload =>
-            {
-                //clears the prevalue cache
-<<<<<<< HEAD
-                ApplicationContext.Current.ApplicationCache.RuntimeCache.ClearCacheByKeySearch(
-                    string.Format("{0}{1}", CacheKeys.DataTypePreValuesCacheKey, payload.Id));
-
-=======
-                var dataTypeCache = ApplicationContext.Current.ApplicationCache.IsolatedRuntimeCache.GetCache<IDataTypeDefinition>();
-                if (dataTypeCache)
-                    dataTypeCache.Result.ClearCacheByKeySearch(string.Format("{0}{1}", CacheKeys.DataTypePreValuesCacheKey, payload.Id));
-                
->>>>>>> cf022ca6
-            });
-
-            // notify
-            var svce = FacadeServiceResolver.Current.Service;
-            svce.Notify(payloads);
-
-            // now we can trigger the event
-            base.Refresh(o);
-        }
-
-        // these events should never trigger
-        // everything should be PAYLOAD/JSON
-
-        public override void RefreshAll()
-        {
-            throw new NotSupportedException();
-        }
-
-        public override void Refresh(int id)
-        {
-            throw new NotSupportedException();
-        }
-
-        public override void Refresh(Guid id)
-        {
-            throw new NotSupportedException();
-        }
-
-        public override void Remove(int id)
-        {
-            throw new NotSupportedException();
-        }
-
-        #endregion
-    }
+﻿using System;
+using System.Web.Script.Serialization;
+using Umbraco.Core;
+using Umbraco.Core.Cache;
+using System.Linq;
+using Umbraco.Core.Models;
+using Umbraco.Web.PublishedCache;
+
+namespace Umbraco.Web.Cache
+{
+    /// <summary>
+    /// A cache refresher to ensure member cache is updated when members change
+    /// </summary>    
+    public sealed class DataTypeCacheRefresher : PayloadCacheRefresherBase<DataTypeCacheRefresher>
+    {
+        #region Json
+
+        public class JsonPayload
+        {
+            internal JsonPayload(int id, Guid uniqueId, bool removed)
+            {
+                Id = id;
+                UniqueId = uniqueId;
+                Removed = removed;
+            }
+
+            public int Id { get; private set; }
+            public Guid UniqueId { get; private set; }
+            public bool Removed { get; private set; }
+        }
+
+        protected override object Deserialize(string json)
+        {
+            return Newtonsoft.Json.JsonConvert.DeserializeObject<JsonPayload[]>(json);
+        }
+
+        public JsonPayload[] GetAsPayload(object o)
+        {
+            if ((o is JsonPayload[]) == false)
+                throw new Exception("Invalid payload object, got {0}, expected JsonPayload[].".FormatWith(o.GetType().FullName));
+            return (JsonPayload[]) o;
+        }
+
+        #endregion
+
+        #region Define
+
+        protected override DataTypeCacheRefresher Instance
+        {
+            get { return this; }
+        }
+
+        public override Guid UniqueIdentifier
+        {
+            get { return new Guid(DistributedCache.DataTypeCacheRefresherId); }
+        }
+
+        public override string Name
+        {
+            get { return "DataTypeCacheRefresher"; }
+        }
+
+        #endregion
+
+        #region Events
+
+        public override void Refresh(object o)
+        {
+            var payloads = GetAsPayload(o);
+
+            //we need to clear the ContentType runtime cache since that is what caches the
+            // db data type to store the value against and anytime a datatype changes, this also might change
+            // we basically need to clear all sorts of runtime caches here because so many things depend upon a data type
+            
+            ClearAllIsolatedCacheByEntityType<IContent>();
+            ClearAllIsolatedCacheByEntityType<IContentType>();
+            ClearAllIsolatedCacheByEntityType<IMedia>();
+            ClearAllIsolatedCacheByEntityType<IMediaType>();
+            ClearAllIsolatedCacheByEntityType<IMember>();
+            ClearAllIsolatedCacheByEntityType<IMemberType>();
+            ApplicationContext.Current.ApplicationCache.RuntimeCache.ClearCacheByKeySearch(CacheKeys.IdToKeyCacheKey);
+            ApplicationContext.Current.ApplicationCache.RuntimeCache.ClearCacheByKeySearch(CacheKeys.KeyToIdCacheKey);
+
+            payloads.ForEach(payload =>
+            {
+                //clears the prevalue cache
+                var dataTypeCache = ApplicationContext.Current.ApplicationCache.IsolatedRuntimeCache.GetCache<IDataTypeDefinition>();
+                if (dataTypeCache)
+                    dataTypeCache.Result.ClearCacheByKeySearch(string.Format("{0}{1}", CacheKeys.DataTypePreValuesCacheKey, payload.Id));
+                
+            });
+
+            // notify
+            var svce = FacadeServiceResolver.Current.Service;
+            svce.Notify(payloads);
+
+            // now we can trigger the event
+            base.Refresh(o);
+        }
+
+        // these events should never trigger
+        // everything should be PAYLOAD/JSON
+
+        public override void RefreshAll()
+        {
+            throw new NotSupportedException();
+        }
+
+        public override void Refresh(int id)
+        {
+            throw new NotSupportedException();
+        }
+
+        public override void Refresh(Guid id)
+        {
+            throw new NotSupportedException();
+        }
+
+        public override void Remove(int id)
+        {
+            throw new NotSupportedException();
+        }
+
+        #endregion
+    }
 }