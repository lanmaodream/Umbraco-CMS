--- conflicted
+++ resolved
@@ -1,236 +1,198 @@
-﻿using System;
-using System.Collections.Generic;
-using System.Linq;
-using Umbraco.Core;
-using Umbraco.Core.Cache;
-using Umbraco.Core.Models;
-using Umbraco.Core.Services;
-using Umbraco.Web.PublishedCache;
-using Umbraco.Web.PublishedCache.XmlPublishedCache;
-
-namespace Umbraco.Web.Cache
-{
-    /// <summary>
-    /// A cache refresher to ensure content type cache is updated when content types change - this is applicable to content, media and member types
-    /// </summary>
-    /// <remarks>
-    /// This is not intended to be used directly in your code
-    /// </remarks>
-    public sealed class ContentTypeCacheRefresher : PayloadCacheRefresherBase<ContentTypeCacheRefresher>
-    {
-        #region Json
-
-        internal class JsonPayload
-        {
-            public JsonPayload(string itemType, int id, ContentTypeServiceBase.ChangeTypes changeTypes)
-            {
-                ItemType = itemType;
-                Id = id;
-                ChangeTypes = changeTypes;
-            }
-
-            public string ItemType { get; private set; }
-            public int Id { get; private set; }
-            public ContentTypeServiceBase.ChangeTypes ChangeTypes { get; private set; }
-        }
-
-        protected override object Deserialize(string json)
-        {
-            return Newtonsoft.Json.JsonConvert.DeserializeObject<JsonPayload[]>(json);
-        }
-
-        internal JsonPayload[] GetPayload(object o)
-        {
-            if ((o is JsonPayload[]) == false)
-                throw new Exception("Invalid payload object, got {0}, expected JsonPayload[].".FormatWith(o.GetType().FullName));
-            return (JsonPayload[]) o;
-        }
-
-        #endregion
-
-        #region Define
-
-        protected override ContentTypeCacheRefresher Instance
-        {
-            get { return this; }
-        }
-
-        public override Guid UniqueIdentifier
-        {
-            get { return DistributedCache.ContentTypeCacheRefresherGuid; }
-        }
-
-        public override string Name
-        {
-            get { return "ContentTypeCacheRefresher"; }
-        }
-        
-        #endregion
-
-        #region Events
-
-        public override void Refresh(object o)
-        {
-            var payloads = GetPayload(o);
-
-            // TODO: refactor
-            // we should NOT directly clear caches here, but instead ask whatever class
-            // is managing the cache to please clear that cache properly
-
-            if (payloads.Any(x => x.ItemType == typeof(IContentType).Name))
-            {
-                ApplicationContext.Current.ApplicationCache.RuntimeCache.ClearCacheObjectTypes<IContent>();
-                ApplicationContext.Current.ApplicationCache.RuntimeCache.ClearCacheObjectTypes<IContentType>();
-            }
-
-            if (payloads.Any(x => x.ItemType == typeof(IMediaType).Name))
-            {
-                ApplicationContext.Current.ApplicationCache.RuntimeCache.ClearCacheObjectTypes<IMedia>();
-                ApplicationContext.Current.ApplicationCache.RuntimeCache.ClearCacheObjectTypes<IMediaType>();
-            }
-
-            if (payloads.Any(x => x.ItemType == typeof(IMemberType).Name))
-            {
-                ApplicationContext.Current.ApplicationCache.RuntimeCache.ClearCacheObjectTypes<IMember>();
-                ApplicationContext.Current.ApplicationCache.RuntimeCache.ClearCacheObjectTypes<IMemberType>();
-            }
-
-            foreach (var id in payloads.Select(x => x.Id))
-                ClearLegacyCaches(id);
-
-            if (payloads.Any(x => x.ItemType == typeof(IContentType).Name))
-                RefreshContentCache();
-
-            if (payloads.Any(x => x.ItemType == typeof(IMediaType).Name))
-                RefreshMediaCache();
-
-            if (payloads.Any(x => x.ItemType == typeof(IMemberType).Name))
-                RefreshMemberCache();
-
-            // notify
-            var svce = PublishedCachesServiceResolver.Current.Service;
-            svce.Notify(payloads);
-            
-            // now we can trigger the event
-            base.Refresh(o);
-        }
-
-        public override void RefreshAll()
-        {
-            throw new NotSupportedException();
-        }
-
-        public override void Refresh(int id)
-        {
-            throw new NotSupportedException();
-        }
-
-        public override void Refresh(Guid id)
-        {
-            throw new NotSupportedException();
-        }
-
-        public override void Remove(int id)
-        {
-            throw new NotSupportedException();
-        }
-
-        private static void RefreshContentCache()
-        {
-<<<<<<< HEAD
-            var contentCacheRefresher = CacheRefreshersResolver.Current.GetById(DistributedCache.ContentCacheRefresherGuid) as ContentCacheRefresher;
-            if (contentCacheRefresher == null) throw new Exception("oops");
-=======
-            var needsContentRefresh = false;
-
-            ApplicationContext.Current.ApplicationCache.RuntimeCache.ClearCacheByKeySearch(CacheKeys.IdToKeyCacheKey);
-            ApplicationContext.Current.ApplicationCache.RuntimeCache.ClearCacheByKeySearch(CacheKeys.KeyToIdCacheKey);
-
-            payloads.ForEach(payload =>
-                {
-                    //clear the cache for each item
-                    ClearContentTypeCache(payload);
-                    
-                    //we only need to do this for IContentType NOT for IMediaType, we don't want to refresh the whole cache.
-                    //if the item was deleted or the alias changed or property removed then we need to refresh the content.
-                    //and, don't refresh the cache if it is new.
-                    if (payload.Type == typeof(IContentType).Name
-                        && !payload.IsNew 
-                        && (payload.WasDeleted || payload.AliasChanged || payload.PropertyRemoved))
-                    {
-                        needsContentRefresh = true;
-                    }
-                });
-
-            //need to refresh the xml content cache if required
-            if (needsContentRefresh)
-            {
-                var pageRefresher = CacheRefreshersResolver.Current.GetById(new Guid(DistributedCache.PageCacheRefresherId));
-                pageRefresher.RefreshAll();
-            }
->>>>>>> 99ff86ae
-
-            // don't try to be clever - refresh all
-            contentCacheRefresher.RefreshContentTypes();
-
-            // fixme - this is xml-cache specific & should be handled by the PublishedCacheService itself!
-            var service = PublishedCachesServiceResolver.Current.Service as PublishedCachesService;
-            if (service != null)
-                service.RoutesCache.Clear();
-        }
-
-        private static void RefreshMediaCache()
-        {
-            var mediaCacheRefresher = CacheRefreshersResolver.Current.GetById(DistributedCache.MediaCacheRefresherGuid) as MediaCacheRefresher;
-            if (mediaCacheRefresher == null) throw new Exception("oops");
-
-<<<<<<< HEAD
-            // don't try to be clever - refresh all
-            mediaCacheRefresher.RefreshMediaTypes();
-        }
-=======
-            //clears the cache associated with the Content type itself
-            ApplicationContext.Current.ApplicationCache.RuntimeCache.ClearCacheItem(string.Format("{0}{1}", CacheKeys.ContentTypeCacheKey, payload.Id));
-            //clears the cache associated with the content type properties collection
-            ApplicationContext.Current.ApplicationCache.RuntimeCache.ClearCacheItem(CacheKeys.ContentTypePropertiesCacheKey + payload.Id);
-
-            //clears the dictionary object cache of the legacy ContentType
-            global::umbraco.cms.businesslogic.ContentType.RemoveFromDataTypeCache(payload.Alias);
->>>>>>> 99ff86ae
-
-        private static void RefreshMemberCache()
-        {
-            var memberCacheRefresher = CacheRefreshersResolver.Current.GetById(DistributedCache.MemberCacheRefresherGuid) as MemberCacheRefresher;
-            if (memberCacheRefresher == null) throw new Exception("oops");
-
-            // don't try to be clever - refresh all
-            memberCacheRefresher.RefreshMemberTypes();
-        }
-        
-        private static void ClearLegacyCaches(int contentTypeId /*, string contentTypeAlias, IEnumerable<int> propertyTypeIds*/)
-        {
-            // legacy umbraco.cms.businesslogic.ContentType
-
-            // TODO - get rid of all this mess
-
-            // clears the cache for each property type associated with the content type
-            // see src/umbraco.cms/businesslogic/propertytype/propertytype.cs
-            // that cache is disabled because we could not clear it properly
-            //foreach (var pid in propertyTypeIds)
-            //    ApplicationContext.Current.ApplicationCache.RuntimeCache.ClearCacheItem(CacheKeys.PropertyTypeCacheKey + pid);
-
-            // clears the cache associated with the content type itself
-            ApplicationContext.Current.ApplicationCache.RuntimeCache.ClearCacheItem(CacheKeys.ContentTypeCacheKey + contentTypeId);
-
-            // clears the cache associated with the content type properties collection
-            ApplicationContext.Current.ApplicationCache.RuntimeCache.ClearCacheItem(CacheKeys.ContentTypePropertiesCacheKey + contentTypeId);
-
-            // clears the dictionary object cache of the legacy ContentType
-            // see src/umbraco.cms/businesslogic/ContentType.cs
-            // that cache is disabled because we could not clear it properly
-            //global::umbraco.cms.businesslogic.ContentType.RemoveFromDataTypeCache(contentTypeAlias);
-        }
-
-        #endregion
-    }
-}
+﻿using System;
+using System.Collections.Generic;
+using System.Linq;
+using Umbraco.Core;
+using Umbraco.Core.Cache;
+using Umbraco.Core.Models;
+using Umbraco.Core.Services;
+using Umbraco.Web.PublishedCache;
+using Umbraco.Web.PublishedCache.XmlPublishedCache;
+
+namespace Umbraco.Web.Cache
+{
+    /// <summary>
+    /// A cache refresher to ensure content type cache is updated when content types change - this is applicable to content, media and member types
+    /// </summary>
+    /// <remarks>
+    /// This is not intended to be used directly in your code
+    /// </remarks>
+    public sealed class ContentTypeCacheRefresher : PayloadCacheRefresherBase<ContentTypeCacheRefresher>
+    {
+        #region Json
+
+        internal class JsonPayload
+        {
+            public JsonPayload(string itemType, int id, ContentTypeServiceBase.ChangeTypes changeTypes)
+            {
+                ItemType = itemType;
+                Id = id;
+                ChangeTypes = changeTypes;
+            }
+
+            public string ItemType { get; private set; }
+            public int Id { get; private set; }
+            public ContentTypeServiceBase.ChangeTypes ChangeTypes { get; private set; }
+        }
+
+        protected override object Deserialize(string json)
+        {
+            return Newtonsoft.Json.JsonConvert.DeserializeObject<JsonPayload[]>(json);
+        }
+
+        internal JsonPayload[] GetPayload(object o)
+        {
+            if ((o is JsonPayload[]) == false)
+                throw new Exception("Invalid payload object, got {0}, expected JsonPayload[].".FormatWith(o.GetType().FullName));
+            return (JsonPayload[]) o;
+        }
+
+        #endregion
+
+        #region Define
+
+        protected override ContentTypeCacheRefresher Instance
+        {
+            get { return this; }
+        }
+
+        public override Guid UniqueIdentifier
+        {
+            get { return DistributedCache.ContentTypeCacheRefresherGuid; }
+        }
+
+        public override string Name
+        {
+            get { return "ContentTypeCacheRefresher"; }
+        }
+        
+        #endregion
+
+        #region Events
+        
+        public override void Refresh(object o)
+        {
+            var payloads = GetPayload(o);
+
+            // TODO: refactor
+            // we should NOT directly clear caches here, but instead ask whatever class
+            // is managing the cache to please clear that cache properly
+
+            if (payloads.Any(x => x.ItemType == typeof(IContentType).Name))
+            {
+                ApplicationContext.Current.ApplicationCache.RuntimeCache.ClearCacheObjectTypes<IContent>();
+                ApplicationContext.Current.ApplicationCache.RuntimeCache.ClearCacheObjectTypes<IContentType>();
+            }
+
+            if (payloads.Any(x => x.ItemType == typeof(IMediaType).Name))
+            {
+                ApplicationContext.Current.ApplicationCache.RuntimeCache.ClearCacheObjectTypes<IMedia>();
+                ApplicationContext.Current.ApplicationCache.RuntimeCache.ClearCacheObjectTypes<IMediaType>();
+            }
+
+            if (payloads.Any(x => x.ItemType == typeof(IMemberType).Name))
+            {
+                ApplicationContext.Current.ApplicationCache.RuntimeCache.ClearCacheObjectTypes<IMember>();
+                ApplicationContext.Current.ApplicationCache.RuntimeCache.ClearCacheObjectTypes<IMemberType>();
+            }
+
+            ApplicationContext.Current.ApplicationCache.RuntimeCache.ClearCacheByKeySearch(CacheKeys.IdToKeyCacheKey);
+            ApplicationContext.Current.ApplicationCache.RuntimeCache.ClearCacheByKeySearch(CacheKeys.KeyToIdCacheKey);
+
+            foreach (var id in payloads.Select(x => x.Id))
+                ClearLegacyCaches(id);
+
+            if (payloads.Any(x => x.ItemType == typeof(IContentType).Name))
+                RefreshContentCache();
+
+            if (payloads.Any(x => x.ItemType == typeof(IMediaType).Name))
+                RefreshMediaCache();
+
+            if (payloads.Any(x => x.ItemType == typeof(IMemberType).Name))
+                RefreshMemberCache();
+
+            // notify
+            var svce = PublishedCachesServiceResolver.Current.Service;
+            svce.Notify(payloads);
+            // now we can trigger the event
+            base.Refresh(o);
+        }
+
+        public override void RefreshAll()
+        {
+            throw new NotSupportedException();
+        }
+
+        public override void Refresh(int id)
+        {
+            throw new NotSupportedException();
+        }
+
+        public override void Refresh(Guid id)
+        {
+            throw new NotSupportedException();
+        }
+
+        public override void Remove(int id)
+        {
+            throw new NotSupportedException();
+        }
+
+        private static void RefreshContentCache()
+        {
+            var contentCacheRefresher = CacheRefreshersResolver.Current.GetById(DistributedCache.ContentCacheRefresherGuid) as ContentCacheRefresher;
+            if (contentCacheRefresher == null) throw new Exception("oops");
+
+            // don't try to be clever - refresh all
+            contentCacheRefresher.RefreshContentTypes();
+
+            // fixme - this is xml-cache specific & should be handled by the PublishedCacheService itself!
+            var service = PublishedCachesServiceResolver.Current.Service as PublishedCachesService;
+            if (service != null)
+                service.RoutesCache.Clear();
+        }
+
+        private static void RefreshMediaCache()
+        {
+            var mediaCacheRefresher = CacheRefreshersResolver.Current.GetById(DistributedCache.MediaCacheRefresherGuid) as MediaCacheRefresher;
+            if (mediaCacheRefresher == null) throw new Exception("oops");
+
+            // don't try to be clever - refresh all
+            mediaCacheRefresher.RefreshMediaTypes();
+        }
+
+        private static void RefreshMemberCache()
+        {
+            var memberCacheRefresher = CacheRefreshersResolver.Current.GetById(DistributedCache.MemberCacheRefresherGuid) as MemberCacheRefresher;
+            if (memberCacheRefresher == null) throw new Exception("oops");
+
+            // don't try to be clever - refresh all
+            memberCacheRefresher.RefreshMemberTypes();
+        }
+        
+        private static void ClearLegacyCaches(int contentTypeId /*, string contentTypeAlias, IEnumerable<int> propertyTypeIds*/)
+        {
+            // legacy umbraco.cms.businesslogic.ContentType
+
+            // TODO - get rid of all this mess
+
+            // clears the cache for each property type associated with the content type
+            // see src/umbraco.cms/businesslogic/propertytype/propertytype.cs
+            // that cache is disabled because we could not clear it properly
+            //foreach (var pid in propertyTypeIds)
+            //    ApplicationContext.Current.ApplicationCache.RuntimeCache.ClearCacheItem(CacheKeys.PropertyTypeCacheKey + pid);
+
+            // clears the cache associated with the content type itself
+            ApplicationContext.Current.ApplicationCache.RuntimeCache.ClearCacheItem(CacheKeys.ContentTypeCacheKey + contentTypeId);
+
+            // clears the cache associated with the content type properties collection
+            ApplicationContext.Current.ApplicationCache.RuntimeCache.ClearCacheItem(CacheKeys.ContentTypePropertiesCacheKey + contentTypeId);
+
+            // clears the dictionary object cache of the legacy ContentType
+            // see src/umbraco.cms/businesslogic/ContentType.cs
+            // that cache is disabled because we could not clear it properly
+            //global::umbraco.cms.businesslogic.ContentType.RemoveFromDataTypeCache(contentTypeAlias);
+        }
+
+        #endregion
+    }
+}