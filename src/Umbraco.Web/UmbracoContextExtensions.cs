<<<<<<< HEAD
﻿using System;
using System.Collections.Generic;
using System.Linq;
using System.Text;
using Umbraco.Core.Events;

namespace Umbraco.Web
{
    /// <summary>
    /// Provides extension methods for <see cref="UmbracoContext"/>.
    /// </summary>
    public static class UmbracoContextExtensions
    {

        /// <summary>
        /// If there are event messages in the current request this will return them , otherwise it will return null
        /// </summary>
        /// <param name="umbracoContext"></param>
        /// <returns></returns>
        public static EventMessages GetCurrentEventMessages(this UmbracoContext umbracoContext)
        {
            var msgs = umbracoContext.HttpContext.Items[typeof (RequestLifespanMessagesFactory).Name];
            if (msgs == null) return null;
            return (EventMessages) msgs;
        }

    }
}
=======
﻿using System;
using System.Collections.Generic;
using System.Linq;
using System.Text;
using System.Web;
using Umbraco.Core;
using Umbraco.Core.Events;

namespace Umbraco.Web
{
    /// <summary>
    /// Provides extension methods for <see cref="UmbracoContext"/>.
    /// </summary>
    public static class UmbracoContextExtensions
    {
        /// <summary>
        /// tries to get the Umbraco context from the HttpContext
        /// </summary>
        /// <param name="http"></param>
        /// <returns></returns>
        /// <remarks>
        /// This is useful when working on async threads since the UmbracoContext is not copied over explicitly
        /// </remarks>
        public static UmbracoContext GetUmbracoContext(this HttpContext http)
        {
            return GetUmbracoContext(new HttpContextWrapper(http));
        }

        /// <summary>
        /// tries to get the Umbraco context from the HttpContext
        /// </summary>
        /// <param name="http"></param>
        /// <returns></returns>
        /// <remarks>
        /// This is useful when working on async threads since the UmbracoContext is not copied over explicitly
        /// </remarks>
        public static UmbracoContext GetUmbracoContext(this HttpContextBase http)
        {
            if (http == null) throw new ArgumentNullException("http");

            if (http.Items.Contains(UmbracoContext.HttpContextItemName))
            {
                var umbCtx = http.Items[UmbracoContext.HttpContextItemName] as UmbracoContext;
                return umbCtx;
            }
            return null;
        }

        /// <summary>
        /// If there are event messages in the current request this will return them , otherwise it will return null
        /// </summary>
        /// <param name="umbracoContext"></param>
        /// <returns></returns>
        public static EventMessages GetCurrentEventMessages(this UmbracoContext umbracoContext)
        {
            var msgs = umbracoContext.HttpContext.Items[typeof (RequestLifespanMessagesFactory).Name];
            if (msgs == null) return null;
            return (EventMessages) msgs;
        }

    }
}
>>>>>>> 4dbc27f1
<|MERGE_RESOLUTION|>--- conflicted
+++ resolved
@@ -1,33 +1,3 @@
-<<<<<<< HEAD
-﻿using System;
-using System.Collections.Generic;
-using System.Linq;
-using System.Text;
-using Umbraco.Core.Events;
-
-namespace Umbraco.Web
-{
-    /// <summary>
-    /// Provides extension methods for <see cref="UmbracoContext"/>.
-    /// </summary>
-    public static class UmbracoContextExtensions
-    {
-
-        /// <summary>
-        /// If there are event messages in the current request this will return them , otherwise it will return null
-        /// </summary>
-        /// <param name="umbracoContext"></param>
-        /// <returns></returns>
-        public static EventMessages GetCurrentEventMessages(this UmbracoContext umbracoContext)
-        {
-            var msgs = umbracoContext.HttpContext.Items[typeof (RequestLifespanMessagesFactory).Name];
-            if (msgs == null) return null;
-            return (EventMessages) msgs;
-        }
-
-    }
-}
-=======
 ﻿using System;
 using System.Collections.Generic;
 using System.Linq;
@@ -89,5 +59,4 @@
         }
 
     }
-}
->>>>>>> 4dbc27f1
+}