﻿using System;
using System.Collections.Generic;
using System.Linq;
using System.Web;
using Umbraco.Core.Services;

namespace Umbraco.Web.HealthCheck.Checks.Config
{
    [HealthCheck("046A066C-4FB2-4937-B931-069964E16C66", "Try Skip IIS Custom Errors",
        Description = "Starting with IIS 7.5, this must be set to true for Umbraco 404 pages to show. Otherwise, IIS will takeover and render its built-in error page.",
        Group = "Configuration")]
    public class TrySkipIisCustomErrorsCheck : AbstractConfigCheck
    {
        private readonly Version _serverVersion = HttpRuntime.IISVersion;

        public TrySkipIisCustomErrorsCheck(ILocalizedTextService textService)
            : base(textService)
        { }

        public override string FilePath => "~/Config/umbracoSettings.config";

        public override string XPath => "/settings/web.routing/@trySkipIisCustomErrors";

        public override ValueComparisonType ValueComparisonType => ValueComparisonType.ShouldEqual;

        public override IEnumerable<AcceptableConfiguration> Values
        {
            get
            {
                // beware! 7.5 and 7.5.0 are not the same thing!
                var recommendedValue = _serverVersion >= new Version("7.5")
                    ? bool.TrueString.ToLower()
                    : bool.FalseString.ToLower();
                return new List<AcceptableConfiguration> { new AcceptableConfiguration { IsRecommended =  true, Value = recommendedValue } };
            }
        }

        public override string CheckSuccessMessage
        {
            get
            {
<<<<<<< HEAD
                return TextService.Localize("healthcheck/trySkipIisCustomErrorsCheckSuccessMessage",
                    new[] { CurrentValue, Values.First(v => v.IsRecommended).Value, _serverVersion.ToString() });
=======
                return _textService.Localize("healthcheck/trySkipIisCustomErrorsCheckSuccessMessage",
                    new[] { Values.First(v => v.IsRecommended).Value, _serverVersion.ToString() });
>>>>>>> 8fa1499a
            }
        }

        public override string CheckErrorMessage
        {
            get
            {
                return TextService.Localize("healthcheck/trySkipIisCustomErrorsCheckErrorMessage",
                    new[] { CurrentValue, Values.First(v => v.IsRecommended).Value, _serverVersion.ToString() });
            }
        }

        public override string RectifySuccessMessage
        {
            get
            {
                return TextService.Localize("healthcheck/trySkipIisCustomErrorsCheckRectifySuccessMessage",
                    new[] { Values.First(v => v.IsRecommended).Value, _serverVersion.ToString() });
            }
        }
    }
}<|MERGE_RESOLUTION|>--- conflicted
+++ resolved
@@ -39,13 +39,8 @@
         {
             get
             {
-<<<<<<< HEAD
                 return TextService.Localize("healthcheck/trySkipIisCustomErrorsCheckSuccessMessage",
-                    new[] { CurrentValue, Values.First(v => v.IsRecommended).Value, _serverVersion.ToString() });
-=======
-                return _textService.Localize("healthcheck/trySkipIisCustomErrorsCheckSuccessMessage",
                     new[] { Values.First(v => v.IsRecommended).Value, _serverVersion.ToString() });
->>>>>>> 8fa1499a
             }
         }
 
