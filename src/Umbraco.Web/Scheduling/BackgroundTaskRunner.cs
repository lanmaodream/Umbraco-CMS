﻿using System;
using System.Collections.Concurrent;
using System.Threading;
using System.Threading.Tasks;
using System.Web.Hosting;
using Umbraco.Core.Events;
using Umbraco.Core.Logging;

namespace Umbraco.Web.Scheduling
{
    // exists for logging purposes
    internal class BackgroundTaskRunner
    { }

    /// <summary>
    /// Manages a queue of tasks of type <typeparamref name="T"/> and runs them in the background.
    /// </summary>
    /// <typeparam name="T">The type of the managed tasks.</typeparam>
    /// <remarks>The task runner is web-aware and will ensure that it shuts down correctly when the AppDomain
    /// shuts down (ie is unloaded).</remarks>
    internal class BackgroundTaskRunner<T> : BackgroundTaskRunner, IBackgroundTaskRunner<T>
        where T : class, IBackgroundTask
    {
        private readonly string _logPrefix;
        private readonly BackgroundTaskRunnerOptions _options;
        private readonly ILogger _logger;
        private readonly BlockingCollection<T> _tasks = new BlockingCollection<T>();
        private readonly object _locker = new object();

        // that event is used to stop the pump when it is alive and waiting
        // on a latched task - so it waits on the latch, the cancellation token,
        // and the completed event
        private readonly ManualResetEventSlim _completedEvent = new ManualResetEventSlim(false);

        // in various places we are testing these vars outside a lock, so make them volatile
        private volatile bool _isRunning; // is running
        private volatile bool _isCompleted; // does not accept tasks anymore, may still be running

        private Task _runningTask;
        private CancellationTokenSource _tokenSource;

        private bool _terminating; // ensures we raise that event only once
        private bool _terminated; // remember we've terminated
        private TaskCompletionSource<int> _terminatedSource; // awaitable source

        internal event TypedEventHandler<BackgroundTaskRunner<T>, TaskEventArgs<T>> TaskError;
        internal event TypedEventHandler<BackgroundTaskRunner<T>, TaskEventArgs<T>> TaskStarting;
        internal event TypedEventHandler<BackgroundTaskRunner<T>, TaskEventArgs<T>> TaskCompleted;
        internal event TypedEventHandler<BackgroundTaskRunner<T>, TaskEventArgs<T>> TaskCancelled;
        
        // triggers when the runner stops (but could start again if a task is added to it)
        internal event TypedEventHandler<BackgroundTaskRunner<T>, EventArgs> Stopped;

        // triggers when the hosting environment requests that the runner terminates
        internal event TypedEventHandler<BackgroundTaskRunner<T>, EventArgs> Terminating;

        // triggers when the runner terminates (no task can be added, no task is running)
        internal event TypedEventHandler<BackgroundTaskRunner<T>, EventArgs> Terminated;

        /// <summary>
        /// Initializes a new instance of the <see cref="BackgroundTaskRunner{T}"/> class.
        /// </summary>
        public BackgroundTaskRunner(ILogger logger)
            : this(typeof (T).FullName, new BackgroundTaskRunnerOptions(), logger)
        { }

        /// <summary>
        /// Initializes a new instance of the <see cref="BackgroundTaskRunner{T}"/> class.
        /// </summary>
        /// <param name="name">The name of the runner.</param>
        /// <param name="logger"></param>
        public BackgroundTaskRunner(string name, ILogger logger)
            : this(name, new BackgroundTaskRunnerOptions(), logger)
        { }

        /// <summary>
        /// Initializes a new instance of the <see cref="BackgroundTaskRunner{T}"/> class with a set of options.
        /// </summary>
        /// <param name="options">The set of options.</param>
        /// <param name="logger"></param>
        public BackgroundTaskRunner(BackgroundTaskRunnerOptions options, ILogger logger)
            : this(typeof (T).FullName, options, logger)
        { }

        /// <summary>
        /// Initializes a new instance of the <see cref="BackgroundTaskRunner{T}"/> class with a set of options.
        /// </summary>
        /// <param name="name">The name of the runner.</param>
        /// <param name="options">The set of options.</param>
        /// <param name="logger"></param>
        public BackgroundTaskRunner(string name, BackgroundTaskRunnerOptions options, ILogger logger)
        {
            if (options == null) throw new ArgumentNullException("options");
            if (logger == null) throw new ArgumentNullException("logger");
            _options = options;
            _logPrefix = "[" + name + "] ";
<<<<<<< HEAD
            _logger = logger;

            HostingEnvironment.RegisterObject(this);
=======
            
            if (options.Hosted)
                HostingEnvironment.RegisterObject(this);
>>>>>>> 6aa633c8

            if (options.AutoStart)
                StartUp();
        }

        /// <summary>
        /// Gets the number of tasks in the queue.
        /// </summary>
        public int TaskCount
        {
            get { return _tasks.Count; }
        }

        /// <summary>
        /// Gets a value indicating whether a task is currently running.
        /// </summary>
        public bool IsRunning
        {
            get { return _isRunning; }
        }

        /// <summary>
        /// Gets a value indicating whether the runner has completed and cannot accept tasks anymore.
        /// </summary>
        public bool IsCompleted
        {
            get { return _isCompleted; }
        }

        /// <summary>
        /// Gets the running task as an immutable object.
        /// </summary>
        /// <exception cref="InvalidOperationException">There is no running task.</exception>
        /// <remarks>
        /// Unless the AutoStart option is true, there will be no running task until
        /// a background task is added to the queue. Unless the KeepAlive option is true, there
        /// will be no running task when the queue is empty.
        /// </remarks>
        public ThreadingTaskImmutable CurrentThreadingTask
        {
            get
            {
                lock (_locker)
                {
                    if (_runningTask == null)
                        throw new InvalidOperationException("There is no current Threading.Task.");
                    return new ThreadingTaskImmutable(_runningTask);
                }
            }
        }

        /// <summary>
        /// Gets an awaitable used to await the runner running operation.
        /// </summary>
        /// <returns>An awaitable instance.</returns>
        /// <remarks>Used to wait until the runner is no longer running (IsRunning == false),
        /// though the runner could be started again afterwards by adding tasks to it.</remarks>
        public ThreadingTaskImmutable StoppedAwaitable
        {
            get
            {
                lock (_locker)
                {
                    var task = _runningTask ?? Task.FromResult(0);
                    return new ThreadingTaskImmutable(task);
                }
            }
        }

        /// <summary>
        /// Gets an awaitable used to await the runner.
        /// </summary>
        /// <returns>An awaitable instance.</returns>
        /// <remarks>Used to wait until the runner is terminated.</remarks>
        public ThreadingTaskImmutable TerminatedAwaitable
        {
            get
            {
                lock (_locker)
                {
                    if (_terminatedSource == null && _terminated == false)
                        _terminatedSource = new TaskCompletionSource<int>();
                    var task = _terminatedSource == null ? Task.FromResult(0) : _terminatedSource.Task;
                    return new ThreadingTaskImmutable(task);
                }
            }
        }

        /// <summary>
        /// Adds a task to the queue.
        /// </summary>
        /// <param name="task">The task to add.</param>
        /// <exception cref="InvalidOperationException">The task runner has completed.</exception>
        public void Add(T task)
        {
            lock (_locker)
            {
                if (_isCompleted)
                    throw new InvalidOperationException("The task runner has completed.");

                // add task
                _logger.Debug<BackgroundTaskRunner>(_logPrefix + "Task added {0}", task.GetType);
                _tasks.Add(task);

                // start
                StartUpLocked();
            }
        }

        /// <summary>
        /// Tries to add a task to the queue.
        /// </summary>
        /// <param name="task">The task to add.</param>
        /// <returns>true if the task could be added to the queue; otherwise false.</returns>
        /// <remarks>Returns false if the runner is completed.</remarks>
        public bool TryAdd(T task)
        {
            lock (_locker)
            {
                if (_isCompleted) return false;

                // add task
                _logger.Debug<BackgroundTaskRunner>(_logPrefix + "Task added {0}", task.GetType);
                _tasks.Add(task);

                // start
                StartUpLocked();

                return true;
            }
        }

        /// <summary>
        /// Starts the tasks runner, if not already running.
        /// </summary>
        /// <remarks>Is invoked each time a task is added, to ensure it is going to be processed.</remarks>
        /// <exception cref="InvalidOperationException">The task runner has completed.</exception>
        public void StartUp()
        {
            if (_isRunning) return;

            lock (_locker)
            {
                if (_isCompleted)
                    throw new InvalidOperationException("The task runner has completed.");

                StartUpLocked();
            }
        }

        /// <summary>
        /// Starts the tasks runner, if not already running.
        /// </summary>
        /// <remarks>Must be invoked within lock(_locker) and with _isCompleted being false.</remarks>
        private void StartUpLocked()
        {
            // double check 
            if (_isRunning) return;
            _isRunning = true;

            // create a new token source since this is a new process
            _tokenSource = new CancellationTokenSource();
            _runningTask = PumpIBackgroundTasks(Task.Factory, _tokenSource.Token);
            _logger.Debug<BackgroundTaskRunner>(_logPrefix + "Starting");
        }

        /// <summary>
        /// Shuts the taks runner down.
        /// </summary>
        /// <param name="force">True for force the runner to stop.</param>
        /// <param name="wait">True to wait until the runner has stopped.</param>
        /// <remarks>If <paramref name="force"/> is false, no more tasks can be queued but all queued tasks
        /// will run. If it is true, then only the current one (if any) will end and no other task will run.</remarks>
        public void Shutdown(bool force, bool wait)
        {
            lock (_locker)
            {
                _isCompleted = true; // do not accept new tasks
                if (_isRunning == false) return; // done already
            }

            // try to be nice
            // assuming multiple threads can do these without problems
            _completedEvent.Set();
            _tasks.CompleteAdding();

            if (force)
            {
                // we must bring everything down, now
                Thread.Sleep(100); // give time to CompleteAdding()
                lock (_locker)
                {
                    // was CompleteAdding() enough?
                    if (_isRunning == false) return;
                }
                // try to cancel running async tasks (cannot do much about sync tasks)
                // break delayed tasks delay
                // truncate running queues
                _tokenSource.Cancel(false); // false is the default
            }

            // tasks in the queue will be executed...
            if (wait == false) return;
            _runningTask.Wait(); // wait for whatever is running to end...
        }

        /// <summary>
        /// Runs background tasks for as long as there are background tasks in the queue, with an asynchronous operation.
        /// </summary>
        /// <param name="factory">The supporting <see cref="TaskFactory"/>.</param>
        /// <param name="token">A cancellation token.</param>
        /// <returns>The asynchronous operation.</returns>
        private Task PumpIBackgroundTasks(TaskFactory factory, CancellationToken token)
        {
            var taskSource = new TaskCompletionSource<object>(factory.CreationOptions);
            var enumerator = _options.KeepAlive ? _tasks.GetConsumingEnumerable(token).GetEnumerator() : null;

            // ReSharper disable once MethodSupportsCancellation // always run
            var taskSourceContinuing = taskSource.Task.ContinueWith(t =>
            {
                // because the pump does not lock, there's a race condition,
                // the pump may stop and then we still have tasks to process,
                // and then we must restart the pump - lock to avoid race cond
                var onStopped = false;
                lock (_locker)
                {
                    if (token.IsCancellationRequested || _tasks.Count == 0)
                    {
                        _logger.Debug<BackgroundTaskRunner>(_logPrefix + "Stopping");

                        if (_options.PreserveRunningTask == false)
                            _runningTask = null;

                        // stopped
                        _isRunning = false;
                        onStopped = true;
                    }
                }

                if (onStopped)
                {
                    OnEvent(Stopped, "Stopped");
                    return;
                }

                // if _runningTask is taskSource.Task then we must keep continuing it,
                // not starting a new taskSource, else _runningTask would complete and
                // something may be waiting on it
                //PumpIBackgroundTasks(factory, token); // restart
                // ReSharper disable MethodSupportsCancellation // always run
                t.ContinueWithTask(_ => PumpIBackgroundTasks(factory, token)); // restart
                // ReSharper restore MethodSupportsCancellation
            });

            Action<Task> pump = null;
            pump = task =>
            {
                // RunIBackgroundTaskAsync does NOT throw exceptions, just raises event
                // so if we have an exception here, really, wtf? - must read the exception
                // anyways so it does not bubble up and kill everything
                if (task != null && task.IsFaulted)
                {
                    var exception = task.Exception;
                    _logger.Error<BackgroundTaskRunner>(_logPrefix + "Task runner exception.", exception);
                }

                // is it ok to run?
                if (TaskSourceCanceled(taskSource, token)) return;

                // try to get a task
                // the blocking MoveNext will end if token is cancelled or collection is completed
                T bgTask;
                var hasBgTask = _options.KeepAlive
                    // ReSharper disable once PossibleNullReferenceException
                    ? (bgTask = enumerator.MoveNext() ? enumerator.Current : null) != null // blocking
                    : _tasks.TryTake(out bgTask); // non-blocking

                // no task, signal the runner we're done
                if (hasBgTask == false)
                {
                    TaskSourceCompleted(taskSource, token);
                    return;
                }

                // wait for latched task, supporting cancellation
                var dbgTask = bgTask as ILatchedBackgroundTask;
                if (dbgTask != null && dbgTask.IsLatched)
                {
                    WaitHandle.WaitAny(new[] { dbgTask.Latch, token.WaitHandle, _completedEvent.WaitHandle });
                    if (TaskSourceCanceled(taskSource, token)) return;
                    // else run now, either because latch ok or runner is completed
                    // still latched & not running on shutdown = stop here
                    if (dbgTask.IsLatched && dbgTask.RunsOnShutdown == false)
                    {
                        dbgTask.Dispose(); // will not run
                        TaskSourceCompleted(taskSource, token);
                        return;
                    }
                }

                // run the task as first task, or a continuation
                task = task == null 
                    ? RunIBackgroundTaskAsync(bgTask, token)
                    // ReSharper disable once MethodSupportsCancellation // always run
                    : task.ContinueWithTask(_ => RunIBackgroundTaskAsync(bgTask, token));

                // and pump
                // ReSharper disable once MethodSupportsCancellation // always run
                task.ContinueWith(t => pump(t));
            };

            // start it all
            factory.StartNew(() => pump(null),
                token,
                _options.LongRunning ? TaskCreationOptions.LongRunning : TaskCreationOptions.None,
                TaskScheduler.Default);

            return taskSourceContinuing;
        }

        private static bool TaskSourceCanceled(TaskCompletionSource<object> taskSource, CancellationToken token)
        {
            if (token.IsCancellationRequested)
            {
                taskSource.SetCanceled();
                return true;
            }
            return false;
        }

        private static void TaskSourceCompleted(TaskCompletionSource<object> taskSource, CancellationToken token)
        {
            if (token.IsCancellationRequested)
                taskSource.SetCanceled();
            else
                taskSource.SetResult(null);
        }

        /// <summary>
        /// Runs a background task asynchronously.
        /// </summary>
        /// <param name="bgTask">The background task.</param>
        /// <param name="token">A cancellation token.</param>
        /// <returns>The asynchronous operation.</returns>
        internal async Task RunIBackgroundTaskAsync(T bgTask, CancellationToken token)
        {
            try
            {
                OnTaskStarting(new TaskEventArgs<T>(bgTask));

                try
                {
                    try
                    {
                        if (bgTask.IsAsync)
                            //configure await = false since we don't care about the context, we're on a background thread.
                            await bgTask.RunAsync(token).ConfigureAwait(false);
                        else
                            bgTask.Run();
                    }
                    finally // ensure we disposed - unless latched (again)
                    {
                        var lbgTask = bgTask as ILatchedBackgroundTask;
                        if (lbgTask == null || lbgTask.IsLatched == false)
                            bgTask.Dispose();
                    }
                }
                catch (Exception e)
                {
                    OnTaskError(new TaskEventArgs<T>(bgTask, e));
                    throw;
                }

                OnTaskCompleted(new TaskEventArgs<T>(bgTask));
            }
            catch (Exception ex)
            {
                _logger.Error<BackgroundTaskRunner>(_logPrefix + "Task has failed", ex);
            }            
        }

        #region Events

        private void OnEvent(TypedEventHandler<BackgroundTaskRunner<T>, EventArgs> handler, string name)
        {
            if (handler == null) return;
            OnEvent(handler, name, EventArgs.Empty);
        }

        private void OnEvent<TArgs>(TypedEventHandler<BackgroundTaskRunner<T>, TArgs> handler, string name, TArgs e)
        {
            if (handler == null) return;

            try
            {
                handler(this, e);
            }
            catch (Exception ex)
            {
                _logger.Error<BackgroundTaskRunner>(_logPrefix + name + " exception occurred", ex);
            }
        }

        protected virtual void OnTaskError(TaskEventArgs<T> e)
        {
            OnEvent(TaskError, "TaskError", e);
        }

        protected virtual void OnTaskStarting(TaskEventArgs<T> e)
        {
            OnEvent(TaskStarting, "TaskStarting", e);
        }

        protected virtual void OnTaskCompleted(TaskEventArgs<T> e)
        {
            OnEvent(TaskCompleted, "TaskCompleted", e);
        }

        protected virtual void OnTaskCancelled(TaskEventArgs<T> e)
        {
            OnEvent(TaskCancelled, "TaskCancelled", e);

            //dispose it
            e.Task.Dispose();
        }

        #endregion

        #region IDisposable

        private readonly object _disposalLocker = new object();
        public bool IsDisposed { get; private set; }

        ~BackgroundTaskRunner()
        {
            Dispose(false);
        }

        public void Dispose()
        {
            Dispose(true);
            GC.SuppressFinalize(this);
        }

        protected virtual void Dispose(bool disposing)
        {
            if (IsDisposed || disposing == false)
                return;

            lock (_disposalLocker)
            {
                if (IsDisposed)
                    return;
                DisposeResources();
                IsDisposed = true;
            }
        }

        protected virtual void DisposeResources()
        {
            // just make sure we eventually go down
            Shutdown(true, false);
        }

        #endregion

        /// <summary>
        /// Requests a registered object to unregister.
        /// </summary>
        /// <param name="immediate">true to indicate the registered object should unregister from the hosting
        /// environment before returning; otherwise, false.</param>
        /// <remarks>
        /// <para>"When the application manager needs to stop a registered object, it will call the Stop method."</para>
        /// <para>The application manager will call the Stop method to ask a registered object to unregister. During
        /// processing of the Stop method, the registered object must call the HostingEnvironment.UnregisterObject method.</para>
        /// </remarks>
        public void Stop(bool immediate)
        {
            // the first time the hosting environment requests that the runner terminates,
            // raise the Terminating event - that could be used to prevent any process that
            // would expect the runner to be available from starting.
            var onTerminating = false;
            lock (_locker)
            {
                if (_terminating == false)
                {
                    _terminating = true;
                    _logger.Info<BackgroundTaskRunner>(_logPrefix + "Terminating" + (immediate ? " (immediate)" : ""));
                    onTerminating = true;
                }
            }

            if (onTerminating)
                OnEvent(Terminating, "Terminating");

            if (immediate == false)
            {
                // The Stop method is first called with the immediate parameter set to false. The object can either complete
                // processing, call the UnregisterObject method, and then return or it can return immediately and complete
                // processing asynchronously before calling the UnregisterObject method.

                _logger.Info<BackgroundTaskRunner>(_logPrefix + "Waiting for tasks to complete");
                Shutdown(false, false); // do not accept any more tasks, flush the queue, do not wait

                // raise the completed event only after the running task has completed
                // and there's no more task running

                lock (_locker)
                {
                    if (_runningTask != null)
                        _runningTask.ContinueWith(_ => Terminate(false));
                    else
                        Terminate(false);
                }
            }
            else
            {
                // If the registered object does not complete processing before the application manager's time-out
                // period expires, the Stop method is called again with the immediate parameter set to true. When the
                // immediate parameter is true, the registered object must call the UnregisterObject method before returning;
                // otherwise, its registration will be removed by the application manager.

                _logger.Info<BackgroundTaskRunner>(_logPrefix + "Cancelling tasks");
                Shutdown(true, true); // cancel all tasks, wait for the current one to end
                Terminate(true);
            }
        }

        private void Terminate(bool immediate)
        {
            // signal the environment we have terminated
            // log
            // raise the Terminated event
            // complete the awaitable completion source, if any

            HostingEnvironment.UnregisterObject(this);
            _logger.Info<BackgroundTaskRunner>(_logPrefix + "Tasks " + (immediate ? "cancelled" : "completed") + ", terminated");
            OnEvent(Terminated, "Terminated");

            TaskCompletionSource<int> terminatedSource;
            lock (_locker)
            {
                _terminated = true;
                terminatedSource = _terminatedSource;
            }
            if (terminatedSource != null)
                terminatedSource.SetResult(0);
        }
    }
}<|MERGE_RESOLUTION|>--- conflicted
+++ resolved
@@ -94,15 +94,10 @@
             if (logger == null) throw new ArgumentNullException("logger");
             _options = options;
             _logPrefix = "[" + name + "] ";
-<<<<<<< HEAD
             _logger = logger;
 
-            HostingEnvironment.RegisterObject(this);
-=======
-            
             if (options.Hosted)
                 HostingEnvironment.RegisterObject(this);
->>>>>>> 6aa633c8
 
             if (options.AutoStart)
                 StartUp();
