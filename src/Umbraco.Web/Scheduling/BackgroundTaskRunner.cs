﻿using System;
using System.Collections.Concurrent;
using System.Threading;
using System.Threading.Tasks;
using System.Web.Hosting;
using Umbraco.Core.Events;
using Umbraco.Core.Logging;

namespace Umbraco.Web.Scheduling
{
    // exists for logging purposes
    internal class BackgroundTaskRunner
    { }

    /// <summary>
    /// Manages a queue of tasks of type <typeparamref name="T"/> and runs them in the background.
    /// </summary>
    /// <typeparam name="T">The type of the managed tasks.</typeparam>
    /// <remarks>The task runner is web-aware and will ensure that it shuts down correctly when the AppDomain
    /// shuts down (ie is unloaded).</remarks>
    internal class BackgroundTaskRunner<T> : BackgroundTaskRunner, IBackgroundTaskRunner<T>
        where T : class, IBackgroundTask
    {
        private readonly string _logPrefix;
        private readonly BackgroundTaskRunnerOptions _options;
        private readonly ILogger _logger;
        private readonly BlockingCollection<T> _tasks = new BlockingCollection<T>();
        private readonly object _locker = new object();

        // that event is used to stop the pump when it is alive and waiting
        // on a latched task - so it waits on the latch, the cancellation token,
        // and the completed event
        private readonly ManualResetEventSlim _completedEvent = new ManualResetEventSlim(false);

        // in various places we are testing these vars outside a lock, so make them volatile
        private volatile bool _isRunning; // is running
        private volatile bool _isCompleted; // does not accept tasks anymore, may still be running

        private Task _runningTask;
        private CancellationTokenSource _tokenSource;

        private bool _terminating; // ensures we raise that event only once
        private bool _terminated; // remember we've terminated
        private TaskCompletionSource<int> _terminatedSource; // awaitable source

        internal event TypedEventHandler<BackgroundTaskRunner<T>, TaskEventArgs<T>> TaskError;
        internal event TypedEventHandler<BackgroundTaskRunner<T>, TaskEventArgs<T>> TaskStarting;
        internal event TypedEventHandler<BackgroundTaskRunner<T>, TaskEventArgs<T>> TaskCompleted;
        internal event TypedEventHandler<BackgroundTaskRunner<T>, TaskEventArgs<T>> TaskCancelled;
        
        // triggers when the runner stops (but could start again if a task is added to it)
        internal event TypedEventHandler<BackgroundTaskRunner<T>, EventArgs> Stopped;

        // triggers when the hosting environment requests that the runner terminates
        internal event TypedEventHandler<BackgroundTaskRunner<T>, EventArgs> Terminating;

        // triggers when the runner terminates (no task can be added, no task is running)
        internal event TypedEventHandler<BackgroundTaskRunner<T>, EventArgs> Terminated;

        /// <summary>
        /// Initializes a new instance of the <see cref="BackgroundTaskRunner{T}"/> class.
        /// </summary>
        public BackgroundTaskRunner(ILogger logger)
            : this(typeof (T).FullName, new BackgroundTaskRunnerOptions(), logger)
        { }

        /// <summary>
        /// Initializes a new instance of the <see cref="BackgroundTaskRunner{T}"/> class.
        /// </summary>
        /// <param name="name">The name of the runner.</param>
        /// <param name="logger"></param>
        public BackgroundTaskRunner(string name, ILogger logger)
            : this(name, new BackgroundTaskRunnerOptions(), logger)
        { }

        /// <summary>
        /// Initializes a new instance of the <see cref="BackgroundTaskRunner{T}"/> class with a set of options.
        /// </summary>
        /// <param name="options">The set of options.</param>
        /// <param name="logger"></param>
        public BackgroundTaskRunner(BackgroundTaskRunnerOptions options, ILogger logger)
            : this(typeof (T).FullName, options, logger)
        { }

        /// <summary>
        /// Initializes a new instance of the <see cref="BackgroundTaskRunner{T}"/> class with a set of options.
        /// </summary>
        /// <param name="name">The name of the runner.</param>
        /// <param name="options">The set of options.</param>
        /// <param name="logger"></param>
        public BackgroundTaskRunner(string name, BackgroundTaskRunnerOptions options, ILogger logger)
        {
            if (options == null) throw new ArgumentNullException("options");
            if (logger == null) throw new ArgumentNullException("logger");
            _options = options;
            _logPrefix = "[" + name + "] ";
            _logger = logger;

<<<<<<< HEAD
            // what if the appDomain is already going down?

            HostingEnvironment.RegisterObject(this);
=======
            if (options.Hosted)
                HostingEnvironment.RegisterObject(this);
>>>>>>> effa632f

            if (options.AutoStart)
                StartUp();
        }

        /// <summary>
        /// Gets the number of tasks in the queue.
        /// </summary>
        public int TaskCount
        {
            get { return _tasks.Count; }
        }

        /// <summary>
        /// Gets a value indicating whether a task is currently running.
        /// </summary>
        public bool IsRunning
        {
            get { return _isRunning; }
        }

        /// <summary>
        /// Gets a value indicating whether the runner has completed and cannot accept tasks anymore.
        /// </summary>
        public bool IsCompleted
        {
            get { return _isCompleted; }
        }

        /// <summary>
        /// Gets the running task as an immutable object.
        /// </summary>
        /// <exception cref="InvalidOperationException">There is no running task.</exception>
        /// <remarks>
        /// Unless the AutoStart option is true, there will be no running task until
        /// a background task is added to the queue. Unless the KeepAlive option is true, there
        /// will be no running task when the queue is empty.
        /// </remarks>
        public ThreadingTaskImmutable CurrentThreadingTask
        {
            get
            {
                lock (_locker)
                {
                    if (_runningTask == null)
                        throw new InvalidOperationException("There is no current Threading.Task.");
                    return new ThreadingTaskImmutable(_runningTask);
                }
            }
        }

        /// <summary>
        /// Gets an awaitable used to await the runner running operation.
        /// </summary>
        /// <returns>An awaitable instance.</returns>
        /// <remarks>Used to wait until the runner is no longer running (IsRunning == false),
        /// though the runner could be started again afterwards by adding tasks to it.</remarks>
        public ThreadingTaskImmutable StoppedAwaitable
        {
            get
            {
                lock (_locker)
                {
                    var task = _runningTask ?? Task.FromResult(0);
                    return new ThreadingTaskImmutable(task);
                }
            }
        }

        /// <summary>
        /// Gets an awaitable used to await the runner.
        /// </summary>
        /// <returns>An awaitable instance.</returns>
        /// <remarks>Used to wait until the runner is terminated.</remarks>
        public ThreadingTaskImmutable TerminatedAwaitable
        {
            get
            {
                lock (_locker)
                {
                    if (_terminatedSource == null && _terminated == false)
                        _terminatedSource = new TaskCompletionSource<int>();
                    var task = _terminatedSource == null ? Task.FromResult(0) : _terminatedSource.Task;
                    return new ThreadingTaskImmutable(task);
                }
            }
        }

        /// <summary>
        /// Adds a task to the queue.
        /// </summary>
        /// <param name="task">The task to add.</param>
        /// <exception cref="InvalidOperationException">The task runner has completed.</exception>
        public void Add(T task)
        {
            lock (_locker)
            {
                if (_isCompleted)
                    throw new InvalidOperationException("The task runner has completed.");

                // add task
                _logger.Debug<BackgroundTaskRunner>(_logPrefix + "Task added {0}", task.GetType);
                _tasks.Add(task);

                // start
                StartUpLocked();
            }
        }

        /// <summary>
        /// Tries to add a task to the queue.
        /// </summary>
        /// <param name="task">The task to add.</param>
        /// <returns>true if the task could be added to the queue; otherwise false.</returns>
        /// <remarks>Returns false if the runner is completed.</remarks>
        public bool TryAdd(T task)
        {
            lock (_locker)
            {
                if (_isCompleted) return false;

                // add task
                _logger.Debug<BackgroundTaskRunner>(_logPrefix + "Task added {0}", task.GetType);
                _tasks.Add(task);

                // start
                StartUpLocked();

                return true;
            }
        }

        /// <summary>
        /// Starts the tasks runner, if not already running.
        /// </summary>
        /// <remarks>Is invoked each time a task is added, to ensure it is going to be processed.</remarks>
        /// <exception cref="InvalidOperationException">The task runner has completed.</exception>
        public void StartUp()
        {
            if (_isRunning) return;

            lock (_locker)
            {
                if (_isCompleted)
                    throw new InvalidOperationException("The task runner has completed.");

                StartUpLocked();
            }
        }

        /// <summary>
        /// Starts the tasks runner, if not already running.
        /// </summary>
        /// <remarks>Must be invoked within lock(_locker) and with _isCompleted being false.</remarks>
        private void StartUpLocked()
        {
            // double check 
            if (_isRunning) return;
            _isRunning = true;

            // create a new token source since this is a new process
            _tokenSource = new CancellationTokenSource();
            _runningTask = PumpIBackgroundTasks(Task.Factory, _tokenSource.Token);
            _logger.Debug<BackgroundTaskRunner>(_logPrefix + "Starting");
        }

        /// <summary>
        /// Shuts the taks runner down.
        /// </summary>
        /// <param name="force">True for force the runner to stop.</param>
        /// <param name="wait">True to wait until the runner has stopped.</param>
        /// <remarks>If <paramref name="force"/> is false, no more tasks can be queued but all queued tasks
        /// will run. If it is true, then only the current one (if any) will end and no other task will run.</remarks>
        public void Shutdown(bool force, bool wait)
        {
            lock (_locker)
            {
                _isCompleted = true; // do not accept new tasks
                if (_isRunning == false) return; // done already
            }

            // try to be nice
            // assuming multiple threads can do these without problems
            _completedEvent.Set();
            _tasks.CompleteAdding();

            if (force)
            {
                // we must bring everything down, now
                Thread.Sleep(100); // give time to CompleteAdding()
                lock (_locker)
                {
                    // was CompleteAdding() enough?
                    if (_isRunning == false) return;
                }
                // try to cancel running async tasks (cannot do much about sync tasks)
                // break delayed tasks delay
                // truncate running queues
                _tokenSource.Cancel(false); // false is the default
            }

            // tasks in the queue will be executed...
            if (wait == false) return;
            _runningTask.Wait(); // wait for whatever is running to end...
        }

        /// <summary>
        /// Runs background tasks for as long as there are background tasks in the queue, with an asynchronous operation.
        /// </summary>
        /// <param name="factory">The supporting <see cref="TaskFactory"/>.</param>
        /// <param name="token">A cancellation token.</param>
        /// <returns>The asynchronous operation.</returns>
        private Task PumpIBackgroundTasks(TaskFactory factory, CancellationToken token)
        {
            var taskSource = new TaskCompletionSource<object>(factory.CreationOptions);
            var enumerator = _options.KeepAlive ? _tasks.GetConsumingEnumerable(token).GetEnumerator() : null;

            // ReSharper disable once MethodSupportsCancellation // always run
            var taskSourceContinuing = taskSource.Task.ContinueWith(t =>
            {
                // because the pump does not lock, there's a race condition,
                // the pump may stop and then we still have tasks to process,
                // and then we must restart the pump - lock to avoid race cond
                var onStopped = false;
                lock (_locker)
                {
                    if (token.IsCancellationRequested || _tasks.Count == 0)
                    {
                        _logger.Debug<BackgroundTaskRunner>(_logPrefix + "Stopping");

                        if (_options.PreserveRunningTask == false)
                            _runningTask = null;

                        // stopped
                        _isRunning = false;
                        onStopped = true;
                    }
                }

                if (onStopped)
                {
                    OnEvent(Stopped, "Stopped");
                    return;
                }

                // if _runningTask is taskSource.Task then we must keep continuing it,
                // not starting a new taskSource, else _runningTask would complete and
                // something may be waiting on it
                //PumpIBackgroundTasks(factory, token); // restart
                // ReSharper disable MethodSupportsCancellation // always run
                t.ContinueWithTask(_ => PumpIBackgroundTasks(factory, token)); // restart
                // ReSharper restore MethodSupportsCancellation
            });

            Action<Task> pump = null;
            pump = task =>
            {
                // RunIBackgroundTaskAsync does NOT throw exceptions, just raises event
                // so if we have an exception here, really, wtf? - must read the exception
                // anyways so it does not bubble up and kill everything
                if (task != null && task.IsFaulted)
                {
                    var exception = task.Exception;
                    _logger.Error<BackgroundTaskRunner>(_logPrefix + "Task runner exception.", exception);
                }

                // is it ok to run?
                if (TaskSourceCanceled(taskSource, token)) return;

                // try to get a task
                // the blocking MoveNext will end if token is cancelled or collection is completed
                T bgTask;
                var hasBgTask = _options.KeepAlive
                    // ReSharper disable once PossibleNullReferenceException
                    ? (bgTask = enumerator.MoveNext() ? enumerator.Current : null) != null // blocking
                    : _tasks.TryTake(out bgTask); // non-blocking

                // no task, signal the runner we're done
                if (hasBgTask == false)
                {
                    TaskSourceCompleted(taskSource, token);
                    return;
                }

                // wait for latched task, supporting cancellation
                var dbgTask = bgTask as ILatchedBackgroundTask;
                if (dbgTask != null && dbgTask.IsLatched)
                {
                    WaitHandle.WaitAny(new[] { dbgTask.Latch, token.WaitHandle, _completedEvent.WaitHandle });
                    if (TaskSourceCanceled(taskSource, token)) return;
                    // else run now, either because latch ok or runner is completed
                    // still latched & not running on shutdown = stop here
                    if (dbgTask.IsLatched && dbgTask.RunsOnShutdown == false)
                    {
                        dbgTask.Dispose(); // will not run
                        TaskSourceCompleted(taskSource, token);
                        return;
                    }
                }

                // run the task as first task, or a continuation
                task = task == null 
                    ? RunIBackgroundTaskAsync(bgTask, token)
                    // ReSharper disable once MethodSupportsCancellation // always run
                    : task.ContinueWithTask(_ => RunIBackgroundTaskAsync(bgTask, token));

                // and pump
                // ReSharper disable once MethodSupportsCancellation // always run
                task.ContinueWith(t => pump(t));
            };

            // start it all
            factory.StartNew(() => pump(null),
                token,
                _options.LongRunning ? TaskCreationOptions.LongRunning : TaskCreationOptions.None,
                TaskScheduler.Default);

            return taskSourceContinuing;
        }

        private static bool TaskSourceCanceled(TaskCompletionSource<object> taskSource, CancellationToken token)
        {
            if (token.IsCancellationRequested)
            {
                taskSource.SetCanceled();
                return true;
            }
            return false;
        }

        private static void TaskSourceCompleted(TaskCompletionSource<object> taskSource, CancellationToken token)
        {
            if (token.IsCancellationRequested)
                taskSource.SetCanceled();
            else
                taskSource.SetResult(null);
        }

        /// <summary>
        /// Runs a background task asynchronously.
        /// </summary>
        /// <param name="bgTask">The background task.</param>
        /// <param name="token">A cancellation token.</param>
        /// <returns>The asynchronous operation.</returns>
        internal async Task RunIBackgroundTaskAsync(T bgTask, CancellationToken token)
        {
            try
            {
                OnTaskStarting(new TaskEventArgs<T>(bgTask));

                try
                {
                    try
                    {
                        if (bgTask.IsAsync)
                            //configure await = false since we don't care about the context, we're on a background thread.
                            await bgTask.RunAsync(token).ConfigureAwait(false);
                        else
                            bgTask.Run();
                    }
                    finally // ensure we disposed - unless latched (again)
                    {
                        var lbgTask = bgTask as ILatchedBackgroundTask;
                        if (lbgTask == null || lbgTask.IsLatched == false)
                            bgTask.Dispose();
                    }
                }
                catch (Exception e)
                {
                    OnTaskError(new TaskEventArgs<T>(bgTask, e));
                    throw;
                }

                OnTaskCompleted(new TaskEventArgs<T>(bgTask));
            }
            catch (Exception ex)
            {
                _logger.Error<BackgroundTaskRunner>(_logPrefix + "Task has failed", ex);
            }            
        }

        #region Events

        private void OnEvent(TypedEventHandler<BackgroundTaskRunner<T>, EventArgs> handler, string name)
        {
            if (handler == null) return;
            OnEvent(handler, name, EventArgs.Empty);
        }

        private void OnEvent<TArgs>(TypedEventHandler<BackgroundTaskRunner<T>, TArgs> handler, string name, TArgs e)
        {
            if (handler == null) return;

            try
            {
                handler(this, e);
            }
            catch (Exception ex)
            {
                _logger.Error<BackgroundTaskRunner>(_logPrefix + name + " exception occurred", ex);
            }
        }

        protected virtual void OnTaskError(TaskEventArgs<T> e)
        {
            OnEvent(TaskError, "TaskError", e);
        }

        protected virtual void OnTaskStarting(TaskEventArgs<T> e)
        {
            OnEvent(TaskStarting, "TaskStarting", e);
        }

        protected virtual void OnTaskCompleted(TaskEventArgs<T> e)
        {
            OnEvent(TaskCompleted, "TaskCompleted", e);
        }

        protected virtual void OnTaskCancelled(TaskEventArgs<T> e)
        {
            OnEvent(TaskCancelled, "TaskCancelled", e);

            //dispose it
            e.Task.Dispose();
        }

        #endregion

        #region IDisposable

        private readonly object _disposalLocker = new object();
        public bool IsDisposed { get; private set; }

        ~BackgroundTaskRunner()
        {
            Dispose(false);
        }

        public void Dispose()
        {
            Dispose(true);
            GC.SuppressFinalize(this);
        }

        protected virtual void Dispose(bool disposing)
        {
            if (IsDisposed || disposing == false)
                return;

            lock (_disposalLocker)
            {
                if (IsDisposed)
                    return;
                DisposeResources();
                IsDisposed = true;
            }
        }

        protected virtual void DisposeResources()
        {
            // just make sure we eventually go down
            Shutdown(true, false);
        }

        #endregion

        /// <summary>
        /// Requests a registered object to unregister.
        /// </summary>
        /// <param name="immediate">true to indicate the registered object should unregister from the hosting
        /// environment before returning; otherwise, false.</param>
        /// <remarks>
        /// <para>"When the application manager needs to stop a registered object, it will call the Stop method."</para>
        /// <para>The application manager will call the Stop method to ask a registered object to unregister. During
        /// processing of the Stop method, the registered object must call the HostingEnvironment.UnregisterObject method.</para>
        /// </remarks>
        public void Stop(bool immediate)
        {
            // the first time the hosting environment requests that the runner terminates,
            // raise the Terminating event - that could be used to prevent any process that
            // would expect the runner to be available from starting.
            var onTerminating = false;
            lock (_locker)
            {
                if (_terminating == false)
                {
                    _terminating = true;
                    _logger.Info<BackgroundTaskRunner>(_logPrefix + "Terminating" + (immediate ? " (immediate)" : ""));
                    onTerminating = true;
                }
            }

            if (onTerminating)
                OnEvent(Terminating, "Terminating");

            if (immediate == false)
            {
                // The Stop method is first called with the immediate parameter set to false. The object can either complete
                // processing, call the UnregisterObject method, and then return or it can return immediately and complete
                // processing asynchronously before calling the UnregisterObject method.

                _logger.Info<BackgroundTaskRunner>(_logPrefix + "Waiting for tasks to complete");
                Shutdown(false, false); // do not accept any more tasks, flush the queue, do not wait

                // raise the completed event only after the running task has completed
                // and there's no more task running

                lock (_locker)
                {
                    if (_runningTask != null)
                        _runningTask.ContinueWith(_ => Terminate(false));
                    else
                        Terminate(false);
                }
            }
            else
            {
                // If the registered object does not complete processing before the application manager's time-out
                // period expires, the Stop method is called again with the immediate parameter set to true. When the
                // immediate parameter is true, the registered object must call the UnregisterObject method before returning;
                // otherwise, its registration will be removed by the application manager.

                _logger.Info<BackgroundTaskRunner>(_logPrefix + "Cancelling tasks");
                Shutdown(true, true); // cancel all tasks, wait for the current one to end
                Terminate(true);
            }
        }

        private void Terminate(bool immediate)
        {
            // signal the environment we have terminated
            // log
            // raise the Terminated event
            // complete the awaitable completion source, if any

            HostingEnvironment.UnregisterObject(this);
            _logger.Info<BackgroundTaskRunner>(_logPrefix + "Tasks " + (immediate ? "cancelled" : "completed") + ", terminated");
            OnEvent(Terminated, "Terminated");

            TaskCompletionSource<int> terminatedSource;
            lock (_locker)
            {
                _terminated = true;
                terminatedSource = _terminatedSource;
            }
            if (terminatedSource != null)
                terminatedSource.SetResult(0);
        }
    }
}<|MERGE_RESOLUTION|>--- conflicted
+++ resolved
@@ -96,14 +96,9 @@
             _logPrefix = "[" + name + "] ";
             _logger = logger;
 
-<<<<<<< HEAD
             // what if the appDomain is already going down?
-
-            HostingEnvironment.RegisterObject(this);
-=======
             if (options.Hosted)
                 HostingEnvironment.RegisterObject(this);
->>>>>>> effa632f
 
             if (options.AutoStart)
                 StartUp();
