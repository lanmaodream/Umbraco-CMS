using System;
using System.Collections;
using System.Diagnostics;
using System.Linq;
using System.Reflection;
using System.Web;
using System.Xml;
using Umbraco.Core.Configuration;
using Umbraco.Core.Logging;
using umbraco.BusinessLogic;
using umbraco.cms.businesslogic.member;
using umbraco.cms.businesslogic.template;
using umbraco.cms.businesslogic.web;
using umbraco.interfaces;
using Umbraco.Core.IO;
using umbraco.NodeFactory;
using Umbraco.Core;
using Umbraco.Web;
using Umbraco.Web.Routing;

namespace umbraco {


    /// <summary>
    /// THIS CLASS IS PURELY HERE TO SUPPORT THE QUERYBYXPATH METHOD WHICH IS USED BY OTHER LEGACY BITS
    /// </summary>    
    // this class is not used anymore?
    // is internal, and is not referenced by any of our projects?!
    //internal class LegacyRequestHandler
    //{ }

    // classes below were never executed because the new handlers were used in place
    // of the old ones (see NotFoundHandlerHelper.SubstituteFinder) so just remove their
    // implementation - but keep them here so it does not break configuration.

    public class SearchForAlias : INotFoundHandler 
    {
        public bool CacheUrl
        {
            get { throw new NotImplementedException(); }
        }

        public bool Execute(string url)
        {
            throw new NotImplementedException();
        }

        public int redirectID
        {
            get { throw new NotImplementedException(); }
        }
    }

    public class SearchForTemplate : INotFoundHandler
    {
        public bool CacheUrl
        {
            get { throw new NotImplementedException(); }
        }

        public bool Execute(string url)
        {
            throw new NotImplementedException();
        }

        public int redirectID
        {
            get { throw new NotImplementedException(); }
        }
    }

    public class SearchForProfile : INotFoundHandler
    {
        public bool CacheUrl
        {
            get { throw new NotImplementedException(); }
        }

        public bool Execute(string url)
        {
            throw new NotImplementedException();
        }

        public int redirectID
        {
            get { throw new NotImplementedException(); }
        }
    }

    public class handle404 : INotFoundHandler 
    {
        public bool CacheUrl {
            get { throw new NotImplementedException(); }
        }

        public bool Execute(string url) {
<<<<<<< HEAD
            throw new NotImplementedException();
=======
			try
			{
                LogHelper.Info<handle404>(string.Format("NotFound url {0} (from '{1}')", url, HttpContext.Current.Request.UrlReferrer));

                // Test if the error404 not child elements
			    var error404 = NotFoundHandlerHelper.GetCurrentNotFoundPageId(
			        UmbracoConfig.For.UmbracoSettings().Content.Error404Collection.ToArray(),
			        HttpContext.Current.Request.ServerVariables["SERVER_NAME"],
			        ApplicationContext.Current.Services.EntityService,
			        new PublishedContentQuery(UmbracoContext.Current.ContentCache, UmbracoContext.Current.MediaCache),
                    ApplicationContext.Current.Services.DomainService);

			    if (error404.HasValue)
			    {
			        _redirectID = error404.Value;
			        HttpContext.Current.Response.StatusCode = 404;
			        return true;
			    }

			    return false;
			}
			catch (Exception err)
			{
				LogHelper.Error<handle404>("An error occurred", err);
				return false;
			}
>>>>>>> 99ff86ae
        }

        public int redirectID {
            get { throw new NotImplementedException(); }
        }
    }
}<|MERGE_RESOLUTION|>--- conflicted
+++ resolved
@@ -1,133 +1,104 @@
-using System;
-using System.Collections;
-using System.Diagnostics;
-using System.Linq;
-using System.Reflection;
-using System.Web;
-using System.Xml;
-using Umbraco.Core.Configuration;
-using Umbraco.Core.Logging;
-using umbraco.BusinessLogic;
-using umbraco.cms.businesslogic.member;
-using umbraco.cms.businesslogic.template;
-using umbraco.cms.businesslogic.web;
-using umbraco.interfaces;
-using Umbraco.Core.IO;
-using umbraco.NodeFactory;
-using Umbraco.Core;
-using Umbraco.Web;
-using Umbraco.Web.Routing;
-
-namespace umbraco {
-
-
-    /// <summary>
-    /// THIS CLASS IS PURELY HERE TO SUPPORT THE QUERYBYXPATH METHOD WHICH IS USED BY OTHER LEGACY BITS
-    /// </summary>    
-    // this class is not used anymore?
-    // is internal, and is not referenced by any of our projects?!
-    //internal class LegacyRequestHandler
-    //{ }
-
-    // classes below were never executed because the new handlers were used in place
-    // of the old ones (see NotFoundHandlerHelper.SubstituteFinder) so just remove their
-    // implementation - but keep them here so it does not break configuration.
-
-    public class SearchForAlias : INotFoundHandler 
-    {
-        public bool CacheUrl
-        {
-            get { throw new NotImplementedException(); }
-        }
-
-        public bool Execute(string url)
-        {
-            throw new NotImplementedException();
-        }
-
-        public int redirectID
-        {
-            get { throw new NotImplementedException(); }
-        }
-    }
-
-    public class SearchForTemplate : INotFoundHandler
-    {
-        public bool CacheUrl
-        {
-            get { throw new NotImplementedException(); }
-        }
-
-        public bool Execute(string url)
-        {
-            throw new NotImplementedException();
-        }
-
-        public int redirectID
-        {
-            get { throw new NotImplementedException(); }
-        }
-    }
-
-    public class SearchForProfile : INotFoundHandler
-    {
-        public bool CacheUrl
-        {
-            get { throw new NotImplementedException(); }
-        }
-
-        public bool Execute(string url)
-        {
-            throw new NotImplementedException();
-        }
-
-        public int redirectID
-        {
-            get { throw new NotImplementedException(); }
-        }
-    }
-
-    public class handle404 : INotFoundHandler 
-    {
-        public bool CacheUrl {
-            get { throw new NotImplementedException(); }
-        }
-
-        public bool Execute(string url) {
-<<<<<<< HEAD
-            throw new NotImplementedException();
-=======
-			try
-			{
-                LogHelper.Info<handle404>(string.Format("NotFound url {0} (from '{1}')", url, HttpContext.Current.Request.UrlReferrer));
-
-                // Test if the error404 not child elements
-			    var error404 = NotFoundHandlerHelper.GetCurrentNotFoundPageId(
-			        UmbracoConfig.For.UmbracoSettings().Content.Error404Collection.ToArray(),
-			        HttpContext.Current.Request.ServerVariables["SERVER_NAME"],
-			        ApplicationContext.Current.Services.EntityService,
-			        new PublishedContentQuery(UmbracoContext.Current.ContentCache, UmbracoContext.Current.MediaCache),
-                    ApplicationContext.Current.Services.DomainService);
-
-			    if (error404.HasValue)
-			    {
-			        _redirectID = error404.Value;
-			        HttpContext.Current.Response.StatusCode = 404;
-			        return true;
-			    }
-
-			    return false;
-			}
-			catch (Exception err)
-			{
-				LogHelper.Error<handle404>("An error occurred", err);
-				return false;
-			}
->>>>>>> 99ff86ae
-        }
-
-        public int redirectID {
-            get { throw new NotImplementedException(); }
-        }
-    }
+using System;
+using System.Collections;
+using System.Diagnostics;
+using System.Linq;
+using System.Reflection;
+using System.Web;
+using System.Xml;
+using Umbraco.Core.Configuration;
+using Umbraco.Core.Logging;
+using umbraco.BusinessLogic;
+using umbraco.cms.businesslogic.member;
+using umbraco.cms.businesslogic.template;
+using umbraco.cms.businesslogic.web;
+using umbraco.interfaces;
+using Umbraco.Core.IO;
+using umbraco.NodeFactory;
+using Umbraco.Core;
+using Umbraco.Web;
+using Umbraco.Web.Routing;
+
+namespace umbraco {
+
+
+    /// <summary>
+    /// THIS CLASS IS PURELY HERE TO SUPPORT THE QUERYBYXPATH METHOD WHICH IS USED BY OTHER LEGACY BITS
+    /// </summary>    
+    // this class is not used anymore?
+    // is internal, and is not referenced by any of our projects?!
+    //internal class LegacyRequestHandler
+    //{ }
+
+    // classes below were never executed because the new handlers were used in place
+    // of the old ones (see NotFoundHandlerHelper.SubstituteFinder) so just remove their
+    // implementation - but keep them here so it does not break configuration.
+
+    public class SearchForAlias : INotFoundHandler 
+    {
+        public bool CacheUrl
+        {
+            get { throw new NotImplementedException(); }
+        }
+
+        public bool Execute(string url)
+        {
+            throw new NotImplementedException();
+        }
+
+        public int redirectID
+        {
+            get { throw new NotImplementedException(); }
+        }
+    }
+
+    public class SearchForTemplate : INotFoundHandler
+    {
+        public bool CacheUrl
+        {
+            get { throw new NotImplementedException(); }
+        }
+
+        public bool Execute(string url)
+        {
+            throw new NotImplementedException();
+        }
+
+        public int redirectID
+        {
+            get { throw new NotImplementedException(); }
+        }
+    }
+
+    public class SearchForProfile : INotFoundHandler
+    {
+        public bool CacheUrl
+        {
+            get { throw new NotImplementedException(); }
+        }
+
+        public bool Execute(string url)
+        {
+            throw new NotImplementedException();
+        }
+
+        public int redirectID
+        {
+            get { throw new NotImplementedException(); }
+        }
+    }
+
+    public class handle404 : INotFoundHandler 
+    {
+        public bool CacheUrl {
+            get { throw new NotImplementedException(); }
+        }
+
+        public bool Execute(string url) {
+            throw new NotImplementedException();
+        }
+
+        public int redirectID {
+            get { throw new NotImplementedException(); }
+        }
+    }
 }