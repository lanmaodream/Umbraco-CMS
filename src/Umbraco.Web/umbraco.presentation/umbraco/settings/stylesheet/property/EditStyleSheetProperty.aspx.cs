﻿using System;
using System.Collections;
using System.ComponentModel;
using System.Data;
using System.Drawing;
using System.Linq;
using System.Web;
using System.Web.Services.Description;
using System.Web.SessionState;
using System.Web.UI;
using System.Web.UI.WebControls;
using System.Web.UI.HtmlControls;
using umbraco.cms.businesslogic.web;
using Umbraco.Core;
using Umbraco.Web;
using umbraco.cms.presentation.Trees;
using Umbraco.Core;

namespace umbraco.cms.presentation.settings.stylesheet
{
    /// <summary>
    /// Summary description for EditStyleSheetProperty.
    /// </summary>
    public partial class EditStyleSheetProperty : BasePages.UmbracoEnsuredPage
    {
        public EditStyleSheetProperty()
        {
            CurrentApp = BusinessLogic.DefaultApps.settings.ToString();

        }

<<<<<<< HEAD
        private businesslogic.web.StylesheetProperty _stylesheetproperty;
=======
        private Umbraco.Core.Models.StylesheetProperty _stylesheetproperty;
        private Umbraco.Core.Models.Stylesheet _sheet;
>>>>>>> a999fca3

        /// <summary>
        /// Raises the <see cref="E:System.Web.UI.Control.Load"></see> event.
        /// </summary>
        /// <param name="e">The <see cref="T:System.EventArgs"></see> object that contains the event data.</param>
        protected override void OnLoad(EventArgs e)
        {
            base.OnLoad(e);

            _sheet = Services.FileService.GetStylesheetByName(Request.QueryString["id"]);
            if (_sheet == null) throw new InvalidOperationException("No stylesheet found with name: " + Request.QueryString["id"]);

            var propName = IsPostBack ? OriginalName.Value : Request.QueryString["prop"];

            _stylesheetproperty = _sheet.Properties.FirstOrDefault(x => x.Name == propName);
            if (_stylesheetproperty == null) throw new InvalidOperationException("No stylesheet property found with name: " + Request.QueryString["prop"]);

            Panel1.Text = ui.Text("stylesheet", "editstylesheetproperty", UmbracoUser);

            var bt = Panel1.Menu.NewButton();
            bt.Click += SaveClick;
            bt.Text = ui.Text("save");
            bt.ToolTip = ui.Text("save");
            bt.ButtonType = uicontrols.MenuButtonType.Primary;
            bt.ID = "save";
        }


        protected override void OnPreRender(EventArgs e)
        {
            NameTxt.Text = _stylesheetproperty.Name;
            Content.Text = _stylesheetproperty.Value;
            AliasTxt.Text = _stylesheetproperty.Alias;
            OriginalName.Value = _stylesheetproperty.Name;

            prStyles.Attributes["style"] = _stylesheetproperty.Value;

            var nodePath = string.Format("-1,init,{0},{0}_{1}", _sheet.Path
                        //needs a double escape to work with JS
                        .Replace("\\", "\\\\").TrimEnd(".css"), _stylesheetproperty.Name);

            ClientTools
                    .SetActiveTreeType(Constants.Trees.Stylesheets)
                    .SyncTree(nodePath, IsPostBack);

            prStyles.Attributes["style"] = _stylesheetproperty.Value;

            base.OnPreRender(e);
        }

        private void SaveClick(object sender, EventArgs e)
        {
            _stylesheetproperty.Value = Content.Text;
            _stylesheetproperty.Alias = AliasTxt.Text;

            if (_stylesheetproperty.Name != NameTxt.Text)
            {
                //to change the name we actually have to remove the property and re-add it as a different one
                _sheet.AddProperty(new Umbraco.Core.Models.StylesheetProperty(NameTxt.Text, _stylesheetproperty.Alias, _stylesheetproperty.Value));
                _sheet.RemoveProperty(_stylesheetproperty.Name);
                //reset our variable 
                _stylesheetproperty = _sheet.Properties.Single(x => x.Name == NameTxt.Text);
            }

            Services.FileService.SaveStylesheet(_sheet);

            ClientTools.ShowSpeechBubble(speechBubbleIcon.save, ui.Text("speechBubbles", "editStylesheetPropertySaved", UmbracoUser), "");
        }


        override protected void OnInit(EventArgs e)
        {
            base.OnInit(e);
            Content.TextMode = TextBoxMode.MultiLine;
            Content.Height = 250;
            Content.Width = 300;
        }


        /// <summary>
        /// Panel1 control.
        /// </summary>
        /// <remarks>
        /// Auto-generated field.
        /// To modify move field declaration from designer file to code-behind file.
        /// </remarks>
        protected global::umbraco.uicontrols.UmbracoPanel Panel1;

        /// <summary>
        /// Pane7 control.
        /// </summary>
        /// <remarks>
        /// Auto-generated field.
        /// To modify move field declaration from designer file to code-behind file.
        /// </remarks>
        protected global::umbraco.uicontrols.Pane Pane7;

        protected global::System.Web.UI.WebControls.HiddenField OriginalName;

        /// <summary>
        /// NameTxt control.
        /// </summary>
        /// <remarks>
        /// Auto-generated field.
        /// To modify move field declaration from designer file to code-behind file.
        /// </remarks>
        protected global::System.Web.UI.WebControls.TextBox NameTxt;

        /// <summary>
        /// AliasTxt control.
        /// </summary>
        /// <remarks>
        /// Auto-generated field.
        /// To modify move field declaration from designer file to code-behind file.
        /// </remarks>
        protected global::System.Web.UI.WebControls.TextBox AliasTxt;

        /// <summary>
        /// Content control.
        /// </summary>
        /// <remarks>
        /// Auto-generated field.
        /// To modify move field declaration from designer file to code-behind file.
        /// </remarks>
        protected global::System.Web.UI.WebControls.TextBox Content;

        /// <summary>
        /// prStyles control.
        /// </summary>
        /// <remarks>
        /// Auto-generated field.
        /// To modify move field declaration from designer file to code-behind file.
        /// </remarks>
        protected global::System.Web.UI.HtmlControls.HtmlGenericControl prStyles;
    }
}
<|MERGE_RESOLUTION|>--- conflicted
+++ resolved
@@ -1,173 +1,169 @@
-﻿using System;
-using System.Collections;
-using System.ComponentModel;
-using System.Data;
-using System.Drawing;
-using System.Linq;
-using System.Web;
-using System.Web.Services.Description;
-using System.Web.SessionState;
-using System.Web.UI;
-using System.Web.UI.WebControls;
-using System.Web.UI.HtmlControls;
-using umbraco.cms.businesslogic.web;
-using Umbraco.Core;
-using Umbraco.Web;
-using umbraco.cms.presentation.Trees;
-using Umbraco.Core;
-
-namespace umbraco.cms.presentation.settings.stylesheet
-{
-    /// <summary>
-    /// Summary description for EditStyleSheetProperty.
-    /// </summary>
-    public partial class EditStyleSheetProperty : BasePages.UmbracoEnsuredPage
-    {
-        public EditStyleSheetProperty()
-        {
-            CurrentApp = BusinessLogic.DefaultApps.settings.ToString();
-
-        }
-
-<<<<<<< HEAD
-        private businesslogic.web.StylesheetProperty _stylesheetproperty;
-=======
-        private Umbraco.Core.Models.StylesheetProperty _stylesheetproperty;
-        private Umbraco.Core.Models.Stylesheet _sheet;
->>>>>>> a999fca3
-
-        /// <summary>
-        /// Raises the <see cref="E:System.Web.UI.Control.Load"></see> event.
-        /// </summary>
-        /// <param name="e">The <see cref="T:System.EventArgs"></see> object that contains the event data.</param>
-        protected override void OnLoad(EventArgs e)
-        {
-            base.OnLoad(e);
-
-            _sheet = Services.FileService.GetStylesheetByName(Request.QueryString["id"]);
-            if (_sheet == null) throw new InvalidOperationException("No stylesheet found with name: " + Request.QueryString["id"]);
-
-            var propName = IsPostBack ? OriginalName.Value : Request.QueryString["prop"];
-
-            _stylesheetproperty = _sheet.Properties.FirstOrDefault(x => x.Name == propName);
-            if (_stylesheetproperty == null) throw new InvalidOperationException("No stylesheet property found with name: " + Request.QueryString["prop"]);
-
-            Panel1.Text = ui.Text("stylesheet", "editstylesheetproperty", UmbracoUser);
-
-            var bt = Panel1.Menu.NewButton();
-            bt.Click += SaveClick;
-            bt.Text = ui.Text("save");
-            bt.ToolTip = ui.Text("save");
-            bt.ButtonType = uicontrols.MenuButtonType.Primary;
-            bt.ID = "save";
-        }
-
-
-        protected override void OnPreRender(EventArgs e)
-        {
-            NameTxt.Text = _stylesheetproperty.Name;
-            Content.Text = _stylesheetproperty.Value;
-            AliasTxt.Text = _stylesheetproperty.Alias;
-            OriginalName.Value = _stylesheetproperty.Name;
-
-            prStyles.Attributes["style"] = _stylesheetproperty.Value;
-
-            var nodePath = string.Format("-1,init,{0},{0}_{1}", _sheet.Path
-                        //needs a double escape to work with JS
-                        .Replace("\\", "\\\\").TrimEnd(".css"), _stylesheetproperty.Name);
-
-            ClientTools
-                    .SetActiveTreeType(Constants.Trees.Stylesheets)
-                    .SyncTree(nodePath, IsPostBack);
-
-            prStyles.Attributes["style"] = _stylesheetproperty.Value;
-
-            base.OnPreRender(e);
-        }
-
-        private void SaveClick(object sender, EventArgs e)
-        {
-            _stylesheetproperty.Value = Content.Text;
-            _stylesheetproperty.Alias = AliasTxt.Text;
-
-            if (_stylesheetproperty.Name != NameTxt.Text)
-            {
-                //to change the name we actually have to remove the property and re-add it as a different one
-                _sheet.AddProperty(new Umbraco.Core.Models.StylesheetProperty(NameTxt.Text, _stylesheetproperty.Alias, _stylesheetproperty.Value));
-                _sheet.RemoveProperty(_stylesheetproperty.Name);
-                //reset our variable 
-                _stylesheetproperty = _sheet.Properties.Single(x => x.Name == NameTxt.Text);
-            }
-
-            Services.FileService.SaveStylesheet(_sheet);
-
-            ClientTools.ShowSpeechBubble(speechBubbleIcon.save, ui.Text("speechBubbles", "editStylesheetPropertySaved", UmbracoUser), "");
-        }
-
-
-        override protected void OnInit(EventArgs e)
-        {
-            base.OnInit(e);
-            Content.TextMode = TextBoxMode.MultiLine;
-            Content.Height = 250;
-            Content.Width = 300;
-        }
-
-
-        /// <summary>
-        /// Panel1 control.
-        /// </summary>
-        /// <remarks>
-        /// Auto-generated field.
-        /// To modify move field declaration from designer file to code-behind file.
-        /// </remarks>
-        protected global::umbraco.uicontrols.UmbracoPanel Panel1;
-
-        /// <summary>
-        /// Pane7 control.
-        /// </summary>
-        /// <remarks>
-        /// Auto-generated field.
-        /// To modify move field declaration from designer file to code-behind file.
-        /// </remarks>
-        protected global::umbraco.uicontrols.Pane Pane7;
-
-        protected global::System.Web.UI.WebControls.HiddenField OriginalName;
-
-        /// <summary>
-        /// NameTxt control.
-        /// </summary>
-        /// <remarks>
-        /// Auto-generated field.
-        /// To modify move field declaration from designer file to code-behind file.
-        /// </remarks>
-        protected global::System.Web.UI.WebControls.TextBox NameTxt;
-
-        /// <summary>
-        /// AliasTxt control.
-        /// </summary>
-        /// <remarks>
-        /// Auto-generated field.
-        /// To modify move field declaration from designer file to code-behind file.
-        /// </remarks>
-        protected global::System.Web.UI.WebControls.TextBox AliasTxt;
-
-        /// <summary>
-        /// Content control.
-        /// </summary>
-        /// <remarks>
-        /// Auto-generated field.
-        /// To modify move field declaration from designer file to code-behind file.
-        /// </remarks>
-        protected global::System.Web.UI.WebControls.TextBox Content;
-
-        /// <summary>
-        /// prStyles control.
-        /// </summary>
-        /// <remarks>
-        /// Auto-generated field.
-        /// To modify move field declaration from designer file to code-behind file.
-        /// </remarks>
-        protected global::System.Web.UI.HtmlControls.HtmlGenericControl prStyles;
-    }
-}
+﻿using System;
+using System.Collections;
+using System.ComponentModel;
+using System.Data;
+using System.Drawing;
+using System.Linq;
+using System.Web;
+using System.Web.Services.Description;
+using System.Web.SessionState;
+using System.Web.UI;
+using System.Web.UI.WebControls;
+using System.Web.UI.HtmlControls;
+using umbraco.cms.businesslogic.web;
+using Umbraco.Core;
+using Umbraco.Web;
+using umbraco.cms.presentation.Trees;
+using Umbraco.Core;
+
+namespace umbraco.cms.presentation.settings.stylesheet
+{
+    /// <summary>
+    /// Summary description for EditStyleSheetProperty.
+    /// </summary>
+    public partial class EditStyleSheetProperty : BasePages.UmbracoEnsuredPage
+    {
+        public EditStyleSheetProperty()
+        {
+            CurrentApp = BusinessLogic.DefaultApps.settings.ToString();
+
+        }
+
+        private Umbraco.Core.Models.StylesheetProperty _stylesheetproperty;
+        private Umbraco.Core.Models.Stylesheet _sheet;
+
+        /// <summary>
+        /// Raises the <see cref="E:System.Web.UI.Control.Load"></see> event.
+        /// </summary>
+        /// <param name="e">The <see cref="T:System.EventArgs"></see> object that contains the event data.</param>
+        protected override void OnLoad(EventArgs e)
+        {
+            base.OnLoad(e);
+
+            _sheet = Services.FileService.GetStylesheetByName(Request.QueryString["id"]);
+            if (_sheet == null) throw new InvalidOperationException("No stylesheet found with name: " + Request.QueryString["id"]);
+
+            var propName = IsPostBack ? OriginalName.Value : Request.QueryString["prop"];
+
+            _stylesheetproperty = _sheet.Properties.FirstOrDefault(x => x.Name == propName);
+            if (_stylesheetproperty == null) throw new InvalidOperationException("No stylesheet property found with name: " + Request.QueryString["prop"]);
+
+            Panel1.Text = ui.Text("stylesheet", "editstylesheetproperty", UmbracoUser);
+
+            var bt = Panel1.Menu.NewButton();
+            bt.Click += SaveClick;
+            bt.Text = ui.Text("save");
+            bt.ToolTip = ui.Text("save");
+            bt.ButtonType = uicontrols.MenuButtonType.Primary;
+            bt.ID = "save";
+        }
+
+
+        protected override void OnPreRender(EventArgs e)
+        {
+            NameTxt.Text = _stylesheetproperty.Name;
+            Content.Text = _stylesheetproperty.Value;
+            AliasTxt.Text = _stylesheetproperty.Alias;
+            OriginalName.Value = _stylesheetproperty.Name;
+
+            prStyles.Attributes["style"] = _stylesheetproperty.Value;
+
+            var nodePath = string.Format("-1,init,{0},{0}_{1}", _sheet.Path
+                        //needs a double escape to work with JS
+                        .Replace("\\", "\\\\").TrimEnd(".css"), _stylesheetproperty.Name);
+
+            ClientTools
+                    .SetActiveTreeType(Constants.Trees.Stylesheets)
+                    .SyncTree(nodePath, IsPostBack);
+
+            prStyles.Attributes["style"] = _stylesheetproperty.Value;
+
+            base.OnPreRender(e);
+        }
+
+        private void SaveClick(object sender, EventArgs e)
+        {
+            _stylesheetproperty.Value = Content.Text;
+            _stylesheetproperty.Alias = AliasTxt.Text;
+
+            if (_stylesheetproperty.Name != NameTxt.Text)
+            {
+                //to change the name we actually have to remove the property and re-add it as a different one
+                _sheet.AddProperty(new Umbraco.Core.Models.StylesheetProperty(NameTxt.Text, _stylesheetproperty.Alias, _stylesheetproperty.Value));
+                _sheet.RemoveProperty(_stylesheetproperty.Name);
+                //reset our variable 
+                _stylesheetproperty = _sheet.Properties.Single(x => x.Name == NameTxt.Text);
+            }
+
+            Services.FileService.SaveStylesheet(_sheet);
+
+            ClientTools.ShowSpeechBubble(speechBubbleIcon.save, ui.Text("speechBubbles", "editStylesheetPropertySaved", UmbracoUser), "");
+        }
+
+
+        override protected void OnInit(EventArgs e)
+        {
+            base.OnInit(e);
+            Content.TextMode = TextBoxMode.MultiLine;
+            Content.Height = 250;
+            Content.Width = 300;
+        }
+
+
+        /// <summary>
+        /// Panel1 control.
+        /// </summary>
+        /// <remarks>
+        /// Auto-generated field.
+        /// To modify move field declaration from designer file to code-behind file.
+        /// </remarks>
+        protected global::umbraco.uicontrols.UmbracoPanel Panel1;
+
+        /// <summary>
+        /// Pane7 control.
+        /// </summary>
+        /// <remarks>
+        /// Auto-generated field.
+        /// To modify move field declaration from designer file to code-behind file.
+        /// </remarks>
+        protected global::umbraco.uicontrols.Pane Pane7;
+
+        protected global::System.Web.UI.WebControls.HiddenField OriginalName;
+
+        /// <summary>
+        /// NameTxt control.
+        /// </summary>
+        /// <remarks>
+        /// Auto-generated field.
+        /// To modify move field declaration from designer file to code-behind file.
+        /// </remarks>
+        protected global::System.Web.UI.WebControls.TextBox NameTxt;
+
+        /// <summary>
+        /// AliasTxt control.
+        /// </summary>
+        /// <remarks>
+        /// Auto-generated field.
+        /// To modify move field declaration from designer file to code-behind file.
+        /// </remarks>
+        protected global::System.Web.UI.WebControls.TextBox AliasTxt;
+
+        /// <summary>
+        /// Content control.
+        /// </summary>
+        /// <remarks>
+        /// Auto-generated field.
+        /// To modify move field declaration from designer file to code-behind file.
+        /// </remarks>
+        protected global::System.Web.UI.WebControls.TextBox Content;
+
+        /// <summary>
+        /// prStyles control.
+        /// </summary>
+        /// <remarks>
+        /// Auto-generated field.
+        /// To modify move field declaration from designer file to code-behind file.
+        /// </remarks>
+        protected global::System.Web.UI.HtmlControls.HtmlGenericControl prStyles;
+    }
+}