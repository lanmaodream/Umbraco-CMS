--- conflicted
+++ resolved
@@ -1,71 +1,67 @@
-using System;
-using System.Collections;
-using System.ComponentModel;
-using System.Data;
-using System.Drawing;
-using System.Linq;
-using System.Web;
-using System.Web.SessionState;
-using System.Web.UI;
-using System.Web.UI.WebControls;
-using System.Web.UI.HtmlControls;
-using Umbraco.Core.Configuration;
-using umbraco.cms.businesslogic.propertytype;
-using Umbraco.Core;
-
-namespace umbraco.developer
-{
-	/// <summary>
-	/// Summary description for xsltInsertValueOf.
-	/// </summary>
-	public partial class xsltInsertValueOf : BasePages.UmbracoEnsuredPage
-	{
-
-	    public xsltInsertValueOf()
-	    {
-            CurrentApp = BusinessLogic.DefaultApps.developer.ToString();
-
-	    }
-		protected void Page_Load(object sender, System.EventArgs e)
-		{
-		    ArrayList preValuesSource = new ArrayList();
-
-            // Attributes
-            string[] attributes = {"@id", "@parentID", "@level", "@writerID", "@nodeType", "@template", "@sortOrder", "@createDate", "@creatorName", "@updateDate", "@nodeName", "@urlName", "@writerName", "@nodeTypeAlias", "@path"};
-            foreach (string att in attributes)
-                preValuesSource.Add(att);
-
-            // generic properties
-            string existingGenProps = ",";
-		    var exclude = Constants.Conventions.Member.GetStandardPropertyTypeStubs().Select(x => x.Key).ToArray();
-            foreach (PropertyType pt in PropertyType.GetAll().Where(x => exclude.Contains(x.Alias) == false))
-		    {
-                if (!existingGenProps.Contains("," + pt.Alias + ","))
-                {
-<<<<<<< HEAD
-                    if(UmbracoConfig.For.UmbracoSettings().Content.UseLegacyXmlSchema)
-=======
-                    if (UmbracoSettings.UseLegacyXmlSchema)
->>>>>>> 27cb1d52
-                        preValuesSource.Add(string.Format("data [@alias = '{0}']", pt.Alias));
-                    else
-                        preValuesSource.Add(pt.Alias);
-
-                    existingGenProps += pt.Alias + ",";
-                }
-		    }
-                
-
-            preValuesSource.Sort();
-		    preValues.DataSource = preValuesSource;
-			preValues.DataBind();
-			preValues.Items.Insert(0, new ListItem("Prevalues...", ""));
-
-			preValues.Attributes.Add("onChange", "if (this.value != '') document.getElementById('" + valueOf.ClientID + "').value = this.value");
-
-            if(!String.IsNullOrEmpty(Request.QueryString["value"]))
-                valueOf.Text = Request.QueryString["value"];
-		}
-
-	}
-}
+using System;
+using System.Collections;
+using System.ComponentModel;
+using System.Data;
+using System.Drawing;
+using System.Linq;
+using System.Web;
+using System.Web.SessionState;
+using System.Web.UI;
+using System.Web.UI.WebControls;
+using System.Web.UI.HtmlControls;
+using Umbraco.Core.Configuration;
+using umbraco.cms.businesslogic.propertytype;
+using Umbraco.Core;
+
+namespace umbraco.developer
+{
+	/// <summary>
+	/// Summary description for xsltInsertValueOf.
+	/// </summary>
+	public partial class xsltInsertValueOf : BasePages.UmbracoEnsuredPage
+	{
+
+	    public xsltInsertValueOf()
+	    {
+            CurrentApp = BusinessLogic.DefaultApps.developer.ToString();
+
+	    }
+		protected void Page_Load(object sender, System.EventArgs e)
+		{
+		    ArrayList preValuesSource = new ArrayList();
+
+            // Attributes
+            string[] attributes = {"@id", "@parentID", "@level", "@writerID", "@nodeType", "@template", "@sortOrder", "@createDate", "@creatorName", "@updateDate", "@nodeName", "@urlName", "@writerName", "@nodeTypeAlias", "@path"};
+            foreach (string att in attributes)
+                preValuesSource.Add(att);
+
+            // generic properties
+            string existingGenProps = ",";
+		    var exclude = Constants.Conventions.Member.GetStandardPropertyTypeStubs().Select(x => x.Key).ToArray();
+            foreach (PropertyType pt in PropertyType.GetAll().Where(x => exclude.Contains(x.Alias) == false))
+		    {
+                if (!existingGenProps.Contains("," + pt.Alias + ","))
+                {
+                    if(UmbracoConfig.For.UmbracoSettings().Content.UseLegacyXmlSchema)
+                        preValuesSource.Add(string.Format("data [@alias = '{0}']", pt.Alias));
+                    else
+                        preValuesSource.Add(pt.Alias);
+
+                    existingGenProps += pt.Alias + ",";
+                }
+		    }
+                
+
+            preValuesSource.Sort();
+		    preValues.DataSource = preValuesSource;
+			preValues.DataBind();
+			preValues.Items.Insert(0, new ListItem("Prevalues...", ""));
+
+			preValues.Attributes.Add("onChange", "if (this.value != '') document.getElementById('" + valueOf.ClientID + "').value = this.value");
+
+            if(!String.IsNullOrEmpty(Request.QueryString["value"]))
+                valueOf.Text = Request.QueryString["value"];
+		}
+
+	}
+}