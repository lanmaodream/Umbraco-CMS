using System;
using System.Globalization;
using System.IO;
using System.Linq;
using System.Net;
using System.Net.Mail;
using System.Text;
using System.Text.RegularExpressions;
using System.Web;
using System.Web.UI;
using System.Xml;
using System.Xml.Linq;
using System.Xml.XPath;
using Newtonsoft.Json;
using Umbraco.Core;
using Umbraco.Core.Cache;
using Umbraco.Core.Configuration;
using Umbraco.Core.Configuration.UmbracoSettings;
using Umbraco.Core.Logging;
using Umbraco.Core.Models;
using Umbraco.Core.Services;
using Umbraco.Web;
using Umbraco.Web.Cache;
using Umbraco.Web.PublishedCache;
using Umbraco.Web.Templates;
using umbraco.BusinessLogic;
using umbraco.cms.businesslogic;
using umbraco.cms.businesslogic.web;
using umbraco.cms.helpers;
using umbraco.scripting;
using umbraco.DataLayer;
using Umbraco.Core.IO;
using Language = umbraco.cms.businesslogic.language.Language;
using Media = umbraco.cms.businesslogic.media.Media;
using Member = umbraco.cms.businesslogic.member.Member;
using PropertyType = umbraco.cms.businesslogic.propertytype.PropertyType;
using Relation = umbraco.cms.businesslogic.relation.Relation;
using UmbracoContext = umbraco.presentation.UmbracoContext;

namespace umbraco
{
    /// <summary>
    /// Function library for umbraco. Includes various helper-methods and methods to
    /// save and load data from umbraco. 
    /// 
    /// Especially usefull in XSLT where any of these methods can be accesed using the umbraco.library name-space. Example:
    /// &lt;xsl:value-of select="umbraco.library:NiceUrl(@id)"/&gt;
    /// </summary>
    public class library
    {
		/// <summary>
		/// Returns a new UmbracoHelper so that we can start moving the logic from some of these methods to it
		/// </summary>
		/// <returns></returns>
		private static UmbracoHelper GetUmbracoHelper()
		{
			return new UmbracoHelper(Umbraco.Web.UmbracoContext.Current);
		}

        #region Declarations

        /// <summary>
        /// Used by umbraco's publishing enginge, to determine if publishing is currently active
        /// </summary>
        public static bool IsPublishing = false;
        /// <summary>
        /// Used by umbraco's publishing enginge, to how many nodes is publish in the current publishing cycle
        /// </summary>
        public static int NodesPublished = 0;
        /// <summary>
        /// Used by umbraco's publishing enginge, to determine the start time of the current publishing cycle.
        /// </summary>
        public static DateTime PublishStart;
        private page _page;
        private static readonly object libraryCacheLock = new object();

        #endregion

        #region Properties

        protected static ISqlHelper SqlHelper
        {
            get { return umbraco.BusinessLogic.Application.SqlHelper; }
        }

        #endregion

        #region Constructors

        /// <summary>
        /// Empty constructor
        /// </summary>
        public library()
        {
        }

        public library(int id)
        {
            var content = GetSafeContentCache().GetById(id);
            _page = new page(content);
        }

        /// <summary>
        /// Initializes a new instance of the <see cref="library"/> class.
        /// </summary>
        /// <param name="Page">The page.</param>
        public library(page page)
        {
            _page = page;
        }

        #endregion

        #region Python Helper functions

        /// <summary>
        /// Executes the given python script and returns the standardoutput.
        /// The Globals known from python macros are not accessible in this context.
        /// Neither macro or page nor the globals known from python macros are 
        /// accessible in this context. Only stuff we initialized in site.py
        /// can be used.
        /// </summary>
        /// <param name="file">The filename of the python script including the extension .py</param>
        /// <returns>Returns the StandardOutput</returns>
        public static string PythonExecuteFile(string file)
        {
            try
            {
                string path = IOHelper.MapPath(SystemDirectories.MacroScripts + "/" + file);
                object res = python.executeFile(path);
                return res.ToString();
            }
            catch (Exception e)
            {
                return e.Message;
            }
        }

        /// <summary>
        /// Executes the given python expression and returns the standardoutput.
        /// The Globals known from python macros are not accessible in this context.
        /// Neighter macro or page nor the globals known from python macros are 
        /// accessible in this context. Only stuff we initialized in site.py
        /// can be used.
        /// </summary>
        /// <param name="expression">Python expression to execute</param>
        /// <returns>Returns the StandardOutput</returns>
        public static string PythonExecute(string expression)
        {
            try
            {
                object res = python.execute(expression);
                return res.ToString();
            }
            catch (Exception e)
            {
                return e.Message;
            }
        }

        #endregion

        #region Publish Helper Methods

        // these methods are not used in core
        
        /// <summary>
        /// Obsolete, does nothing.
        /// </summary>
        /// <param name="DocumentId"></param>
        [Obsolete("Do not use: use the IContentService to un-publish contents.")]
        public static void UnPublishSingleNode(int DocumentId)
        {
            // do nothing
        }

        /// <summary>
        /// Obsolete, does nothing.
        /// </summary>
        /// <param name="documentId"></param>
        [Obsolete("Do not use: use the IContentService to publish contents.")]
        public static void UpdateDocumentCache(int documentId)
        {
            // do nothing
        }

        /// <summary>
        /// Obsolete, does nothing.
        /// </summary>
        /// <param name="DocumentId"></param>
        [Obsolete("Do not use: use the IContentService to publish contents.")]
        public static void PublishSingleNode(int DocumentId)
        {
            // do nothing
        }
        
        /// <summary>
        /// Obsolete, does nothing.
        /// </summary>
        [Obsolete("Do not use: use the IContentService to publish contents.")]
        public static void RefreshContent()
        {
            // do nothing
        }

        /// <summary>
        /// Obsolete, does nothing.
        /// </summary>
        /// <param name="nodeID"></param>
        [Obsolete("Do not use: use the IContentService to publish contents.")]
        public static string RePublishNodes(int nodeID)
        {
            // do nothing
            return string.Empty;
        }

        /// <summary>
        /// Obsolete, does nothing.
        /// </summary>
        /// <param name="nodeID"></param>
        [Obsolete("Do not use: use the IContentService to publish contents.")]
        public static void RePublishNodesDotNet(int nodeID)
        {
            // do nothing
        }

        /// <summary>
        /// Obsolete, does nothing.
        /// </summary>
        /// <param name="nodeID"></param>
        /// <param name="SaveToDisk"></param>
        [Obsolete("Do not use: use the IContentService to publish contents.")]
        public static void RePublishNodesDotNet(int nodeID, bool SaveToDisk)
        {
            // do nothing
        }

        #endregion

        #region Xslt Helper functions

        /// <summary>
        /// This will convert a json structure to xml for use in xslt
        /// </summary>
        /// <param name="json"></param>
        /// <returns></returns>
        public static XPathNodeIterator JsonToXml(string json)
        {
            try
            {
                if (json.StartsWith("["))
                {
                    //we'll assume it's an array, in which case we need to add a root
                    json = "{\"arrayitem\":" + json + "}";
                }
                var xml = JsonConvert.DeserializeXmlNode(json, "json", false);
                return xml.CreateNavigator().Select("/json");
            }
            catch (Exception ex)
            {
                var xd = new XmlDocument();
                xd.LoadXml(string.Format("<error>Could not convert JSON to XML. Error: {0}</error>", ex));
                return xd.CreateNavigator().Select("/error");
            }
        }

        /// <summary>
        /// Add a session variable to the current user
        /// </summary>
        /// <param name="key">The Key of the variable</param>
        /// <param name="value">The Value</param>
        public static void setSession(string key, string value)
        {
            if (HttpContext.Current.Session != null)
                HttpContext.Current.Session[key] = value;
        }

        /// <summary>
        /// Add a cookie variable to the current user
        /// </summary>
        /// <param name="key">The Key of the variable</param>
        /// <param name="value">The Value of the variable</param>
        public static void setCookie(string key, string value)
        {
            StateHelper.SetCookieValue(key, value);
        }

        /// <summary>
        /// Returns a string with a friendly url from a node.
        /// IE.: Instead of having /482 (id) as an url, you can have
        /// /screenshots/developer/macros (spoken url)
        /// </summary>
        /// <param name="nodeID">Identifier for the node that should be returned</param>
        /// <returns>String with a friendly url from a node</returns>
        public static string NiceUrl(int nodeID)
        {
        	return GetUmbracoHelper().NiceUrl(nodeID);            
        }

        /// <summary>
        /// This method will always add the root node to the path. You should always use NiceUrl, as that is the
        /// only one who checks for toplevel node settings in the web.config
        /// </summary>
        /// <param name="nodeID">Identifier for the node that should be returned</param>
        /// <returns>String with a friendly url from a node</returns>
        [Obsolete]
        public static string NiceUrlFullPath(int nodeID)
        {
            throw new NotImplementedException("It was broken anyway...");
        }

        /// <summary>
        /// This method will always add the domain to the path if the hostnames are set up correctly. 
        /// </summary>
        /// <param name="nodeID">Identifier for the node that should be returned</param>
        /// <returns>String with a friendly url with full domain from a node</returns>
        public static string NiceUrlWithDomain(int nodeID)
        {
        	return GetUmbracoHelper().NiceUrlWithDomain(nodeID);
        }

        /// <summary>
        /// This method will always add the domain to the path. 
        /// </summary>
        /// <param name="nodeID">Identifier for the node that should be returned</param>
        /// <param name="ignoreUmbracoHostNames">Ignores the umbraco hostnames and returns the url prefixed with the requested host (including scheme and port number)</param>
        /// <returns>String with a friendly url with full domain from a node</returns>
        internal static string NiceUrlWithDomain(int nodeID, bool ignoreUmbracoHostNames)
        {
            if (ignoreUmbracoHostNames)
                return HttpContext.Current.Request.Url.GetLeftPart(UriPartial.Authority) + NiceUrl(nodeID);

            return NiceUrlWithDomain(nodeID);
        }

        public static string ResolveVirtualPath(string path)
        {
			return Umbraco.Core.IO.IOHelper.ResolveUrl(path);
        }


        /// <summary>
        /// Returns a string with the data from the given element of a node. Both elements (data-fields)
        /// and properties can be used - ie:
        /// getItem(1, nodeName) will return a string with the name of the node with id=1 even though
        /// nodeName is a property and not an element (data-field).
        /// </summary>
        /// <param name="nodeID">Identifier for the node that should be returned</param>
        /// <param name="alias">The element that should be returned</param>
        /// <returns>Returns a string with the data from the given element of a node</returns>
        public static string GetItem(int nodeID, String alias)
        {
	        var doc = Umbraco.Web.UmbracoContext.Current.ContentCache.GetById(nodeID);

			if (doc == null)
				return string.Empty;

	        switch (alias)
	        {
				case "id":
			        return doc.Id.ToString();
				case "version":
			        return doc.Version.ToString();
				case "parentID":
			        return doc.Parent.Id.ToString();
				case "level":
			        return doc.Level.ToString();
				case "writerID":
			        return doc.WriterId.ToString();
				case "template":
			        return doc.TemplateId.ToString();
				case "sortOrder":
			        return doc.SortOrder.ToString();
				case "createDate":
					return doc.CreateDate.ToString("yyyy-MM-dd'T'HH:mm:ss");
				case "updateDate":
					return doc.UpdateDate.ToString("yyyy-MM-dd'T'HH:mm:ss");
				case "nodeName":
			        return doc.Name;
				case "writerName":
			        return doc.WriterName;
				case "path":
			        return doc.Path;
				case "creatorName":
			        return doc.CreatorName;
	        }

            // in 4.9.0 the method returned the raw XML from the cache, unparsed
            // starting with 5c20f4f (4.10?) the method returns prop.Value.ToString()
            //   where prop.Value is parsed for internal links + resolve urls - but not for macros
            //   comments say "fixing U4-917 and U4-821" which are not related
            // if we return DataValue.ToString() we're back to the original situation
            // if we return Value.ToString() we'll have macros parsed and that's nice
            //
            // so, use Value.ToString() here.
	        var prop = doc.GetProperty(alias);
	        return prop == null ? string.Empty : prop.Value.ToString();
        }

        /// <summary>
        /// Checks with the Assigned domains settings and retuns an array the the Domains matching the node
        /// </summary>
        /// <param name="NodeId">Identifier for the node that should be returned</param>
        /// <returns>A Domain array with all the Domains that matches the nodeId</returns>
        public static Domain[] GetCurrentDomains(int NodeId)
        {
            string[] pathIds = GetItem(NodeId, "path").Split(',');
            for (int i = pathIds.Length - 1; i > 0; i--)
            {
                Domain[] retVal = Domain.GetDomainsById(int.Parse(pathIds[i]));
                if (retVal.Length > 0)
                {
                    return retVal;
                }
            }
            return null;
        }

        /// <summary>
        /// Returns a string with the data from the given element of the current node. Both elements (data-fields)
        /// and properties can be used - ie:
        /// getItem(nodeName) will return a string with the name of the current node/page even though
        /// nodeName is a property and not an element (data-field).
        /// </summary>
        /// <param name="alias"></param>
        /// <returns></returns>
        public static string GetItem(String alias)
        {
            try
            {
                int currentID = int.Parse(HttpContext.Current.Items["pageID"].ToString());
                return GetItem(currentID, alias);
            }
            catch (Exception ItemException)
            {
                HttpContext.Current.Trace.Warn("library.GetItem", "Error reading '" + alias + "'", ItemException);
                return string.Empty;
            }
        }

        /// <summary>
        /// Returns that name of a generic property
        /// </summary>
        /// <param name="ContentTypeAlias">The Alias of the content type (ie. Document Type, Member Type or Media Type)</param>
        /// <param name="PropertyTypeAlias">The Alias of the Generic property (ie. bodyText or umbracoNaviHide)</param>
        /// <returns>A string with the name. If nothing matches the alias, an empty string is returned</returns>
        public static string GetPropertyTypeName(string ContentTypeAlias, string PropertyTypeAlias)
        {
            try
            {
                umbraco.cms.businesslogic.ContentType ct = umbraco.cms.businesslogic.ContentType.GetByAlias(ContentTypeAlias);
                PropertyType pt = ct.getPropertyType(PropertyTypeAlias);
                return pt.Name;
            }
            catch
            {
                return string.Empty;
            }
        }

        /// <summary>
        /// Returns the Member Name from an umbraco member object
        /// </summary>
        /// <param name="MemberId">The identifier of the Member</param>
        /// <returns>The Member name matching the MemberId, an empty string is member isn't found</returns>
        public static string GetMemberName(int MemberId)
        {
            if (MemberId != 0)
            {
                try
                {
                    Member m = new Member(MemberId);
                    return m.Text;
                }
                catch
                {
                    return string.Empty;
                }
            }
            else
                return string.Empty;
        }

        /// <summary>
        /// Get a media object as an xml object
        /// </summary>
        /// <param name="MediaId">The identifier of the media object to be returned</param>
        /// <param name="Deep">If true, children of the media object is returned</param>
        /// <returns>An umbraco xml node of the media (same format as a document node)</returns>
        public static XPathNodeIterator GetMedia(int MediaId, bool Deep)
        {
            try
            {
                if (UmbracoConfig.For.UmbracoSettings().Content.UmbracoLibraryCacheDuration > 0)
                {
                    var xml = ApplicationContext.Current.ApplicationCache.GetCacheItem(
                        string.Format(
                            "{0}_{1}_{2}", CacheKeys.MediaCacheKey, MediaId, Deep),
                        TimeSpan.FromSeconds(UmbracoConfig.For.UmbracoSettings().Content.UmbracoLibraryCacheDuration),
                        () => GetMediaDo(MediaId, Deep)).Item1;

                    if (xml != null)
                    {                   
                        //returning the root element of the Media item fixes the problem
                        return xml.CreateNavigator().Select("/");
                    }
                        
                }
                else
                {
                    var xml = GetMediaDo(MediaId, Deep).Item1;
                    
                    //returning the root element of the Media item fixes the problem
                    return xml.CreateNavigator().Select("/");
                }
            }
            catch(Exception ex)
            {
                LogHelper.Error<library>("An error occurred looking up media", ex);
            }

            LogHelper.Debug<library>("No media result for id {0}", () => MediaId);

            var errorXml = new XElement("error", string.Format("No media is maching '{0}'", MediaId));
            return errorXml.CreateNavigator().Select("/");
        }

        private static System.Tuple<XElement, string> GetMediaDo(int mediaId, bool deep)
        {
            var media = ApplicationContext.Current.Services.MediaService.GetById(mediaId);
            if (media == null) return null;
            var serializer = new EntityXmlSerializer();
            var serialized = serializer.Serialize(
                ApplicationContext.Current.Services.MediaService, 
                ApplicationContext.Current.Services.DataTypeService,
                ApplicationContext.Current.Services.UserService,                
                media, 
                deep);
            return Tuple.Create(serialized, media.Path);
        }

        /// <summary>
        /// Get a member as an xml object
        /// </summary>
        /// <param name="MemberId">The identifier of the member object to be returned</param>
        /// <returns>An umbraco xml node of the member (same format as a document node), but with two additional attributes on the "node" element:
        /// "email" and "loginName".
        /// </returns>
        public static XPathNodeIterator GetMember(int MemberId)
        {
            try
            {
                if (UmbracoConfig.For.UmbracoSettings().Content.UmbracoLibraryCacheDuration > 0)
                {
                    var xml = ApplicationContext.Current.ApplicationCache.GetCacheItem(
                        string.Format(
                            "{0}_{1}", CacheKeys.MemberLibraryCacheKey, MemberId),
                        TimeSpan.FromSeconds(UmbracoConfig.For.UmbracoSettings().Content.UmbracoLibraryCacheDuration),
                        () => GetMemberDo(MemberId));

                    if (xml != null)
                    {
                        return xml.CreateNavigator().Select("/");
                    }
                }
                else
                {
                    return GetMemberDo(MemberId).CreateNavigator().Select("/");
                }
            }
            catch (Exception ex)
            {
                LogHelper.Error<library>("An error occurred looking up member", ex);
            }

            LogHelper.Debug<library>("No member result for id {0}", () => MemberId);

            var xd = new XmlDocument();
            xd.LoadXml(string.Format("<error>No member is maching '{0}'</error>", MemberId));
            return xd.CreateNavigator().Select("/");
        }

        private static XElement GetMemberDo(int MemberId)
        {
            var member = ApplicationContext.Current.Services.MemberService.GetById(MemberId);
            if (member == null) return null;
            var serializer = new EntityXmlSerializer();
            var serialized = serializer.Serialize(
                ApplicationContext.Current.Services.DataTypeService, member);
            return serialized;
        }

        /// <summary>
        /// Get the current member as an xml node
        /// </summary>
        /// <returns>Look in documentation for umbraco.library.GetMember(MemberId) for more information</returns>
        public static XPathNodeIterator GetCurrentMember()
        {
            Member m = Member.GetCurrentMember();
            if (m != null)
            {
<<<<<<< HEAD
                var n = global::Umbraco.Web.UmbracoContext.Current.Facade.MemberCache.CreateNodeNavigator(m.Id, false);
                if (n != null)
                    return n.Select(".");
=======
                XmlDocument mXml = new XmlDocument();
                mXml.LoadXml(m.ToXml(mXml, false).OuterXml);
                XPathNavigator xp = mXml.CreateNavigator();
                return xp.Select("/node()");
>>>>>>> c11b09d2
            }

            XmlDocument xd = new XmlDocument();
            xd.LoadXml(
                "<error>No current member exists (best practice is to validate with 'isloggedon()' prior to this call)</error>");
            return xd.CreateNavigator().Select("/");
        }

        /// <summary>
        /// Whether or not the current user is logged in (as a member)
        /// </summary>
        /// <returns>True is the current user is logged in</returns>
        public static bool IsLoggedOn()
        {
        	return GetUmbracoHelper().MemberIsLoggedOn();
        }

        public static XPathNodeIterator AllowedGroups(int documentId, string path)
        {
            XmlDocument xd = new XmlDocument();
            xd.LoadXml("<roles/>");
            foreach (string role in Access.GetAccessingMembershipRoles(documentId, path))
                xd.DocumentElement.AppendChild(xmlHelper.addTextNode(xd, "role", role));
            return xd.CreateNavigator().Select(".");
        }

        /// <summary>
        /// Check if a document object is protected by the "Protect Pages" functionality in umbraco
        /// </summary>
        /// <param name="DocumentId">The identifier of the document object to check</param>
        /// <param name="Path">The full path of the document object to check</param>
        /// <returns>True if the document object is protected</returns>
        public static bool IsProtected(int DocumentId, string Path)
        {
        	return GetUmbracoHelper().IsProtected(DocumentId, Path);
        }

        /// <summary>
        /// Check if the current user has access to a document
        /// </summary>
        /// <param name="NodeId">The identifier of the document object to check</param>
        /// <param name="Path">The full path of the document object to check</param>
        /// <returns>True if the current user has access or if the current document isn't protected</returns>
        public static bool HasAccess(int NodeId, string Path)
        {
        	return GetUmbracoHelper().MemberHasAccess(NodeId, Path);
        }


        /// <summary>
        /// Returns an MD5 hash of the string specified
        /// </summary>
        /// <param name="text">The text to create a hash from</param>
        /// <returns>Md5 has of the string</returns>
        public static string md5(string text)
        {
			return text.ToMd5();
        }

        /// <summary>
        /// Compare two dates
        /// </summary>
        /// <param name="firstDate">The first date to compare</param>
        /// <param name="secondDate">The second date to compare</param>
        /// <returns>True if the first date is greater than the second date</returns>
        public static bool DateGreaterThan(string firstDate, string secondDate)
        {
            if (DateTime.Parse(firstDate) > DateTime.Parse(secondDate))
                return true;
            else
                return false;
        }

        /// <summary>
        /// Compare two dates
        /// </summary>
        /// <param name="firstDate">The first date to compare</param>
        /// <param name="secondDate">The second date to compare</param>
        /// <returns>True if the first date is greater than or equal the second date</returns>
        public static bool DateGreaterThanOrEqual(string firstDate, string secondDate)
        {
            if (DateTime.Parse(firstDate) >= DateTime.Parse(secondDate))
                return true;
            else
                return false;
        }

        /// <summary>
        /// Check if a date is greater than today
        /// </summary>
        /// <param name="firstDate">The date to check</param>
        /// <returns>True if the date is greater that today (ie. at least the day of tomorrow)</returns>
        public static bool DateGreaterThanToday(string firstDate)
        {
            DateTime first = DateTime.Parse(firstDate);
            first = new DateTime(first.Year, first.Month, first.Day);
            DateTime today = new DateTime(DateTime.Now.Year, DateTime.Now.Month, DateTime.Now.Day);
            TimeSpan TS = new TimeSpan(first.Ticks - today.Ticks);
            if (TS.Days > 0)
                return true;
            else
                return false;
        }

        /// <summary>
        /// Check if a date is greater than or equal today
        /// </summary>
        /// <param name="firstDate">The date to check</param>
        /// <returns>True if the date is greater that or equal today (ie. at least today or the day of tomorrow)</returns>
        public static bool DateGreaterThanOrEqualToday(string firstDate)
        {
            DateTime first = DateTime.Parse(firstDate);
            first = new DateTime(first.Year, first.Month, first.Day);
            DateTime today = new DateTime(DateTime.Now.Year, DateTime.Now.Month, DateTime.Now.Day);
            TimeSpan TS = new TimeSpan(first.Ticks - today.Ticks);
            if (TS.Days >= 0)
                return true;
            else
                return false;
        }

        /// <summary>
        /// Get the current date
        /// </summary>
        /// <returns>Current date i xml format (ToString("s"))</returns>
        public static string CurrentDate()
        {
            return DateTime.Now.ToString("s");
        }

        /// <summary>
        /// Add a value to a date
        /// </summary>
        /// <param name="Date">The Date to user</param>
        /// <param name="AddType">The type to add: "y": year, "m": month, "d": day, "h": hour, "min": minutes, "s": seconds</param>
        /// <param name="add">An integer value to add</param>
        /// <returns>A date in xml format (ToString("s"))</returns>
        public static string DateAdd(string Date, string AddType, int add)
        {
            return DateAddWithDateTimeObject(DateTime.Parse(Date), AddType, add);
        }

        /// <summary>
        /// Get the day of week from a date matching the current culture settings
        /// </summary>
        /// <param name="Date">The date to use</param>
        /// <returns>A string with the DayOfWeek matching the current contexts culture settings</returns>
        public static string GetWeekDay(string Date)
        {
            return DateTime.Parse(Date).ToString("dddd");
        }

        /// <summary>
        /// Add a value to a date. Similar to the other overload, but uses a datetime object instead of a string
        /// </summary>
        /// <param name="Date">The Date to user</param>
        /// <param name="AddType">The type to add: "y": year, "m": month, "d": day, "h": hour, "min": minutes, "s": seconds</param>
        /// <param name="add">An integer value to add</param>
        /// <returns>A date in xml format (ToString("s"))</returns>
        public static string DateAddWithDateTimeObject(DateTime Date, string AddType, int add)
        {
            switch (AddType.ToLower())
            {
                case "y":
                    Date = Date.AddYears(add);
                    break;
                case "m":
                    Date = Date.AddMonths(add);
                    break;
                case "d":
                    Date = Date.AddDays(add);
                    break;
                case "h":
                    Date = Date.AddHours(add);
                    break;
                case "min":
                    Date = Date.AddMinutes(add);
                    break;
                case "s":
                    Date = Date.AddSeconds(add);
                    break;
            }

            return Date.ToString("s");
        }

        /// <summary>
        /// Return the difference between 2 dates, in either minutes, seconds or years.
        /// </summary>
        /// <param name="firstDate">The first date.</param>
        /// <param name="secondDate">The second date.</param>
        /// <param name="diffType">format to return, can only be: s,m or y:  s = seconds, m = minutes, y = years.</param>
        /// <returns>A timespan as a integer</returns>
        public static int DateDiff(string firstDate, string secondDate, string diffType)
        {
            TimeSpan TS = DateTime.Parse(firstDate).Subtract(DateTime.Parse(secondDate));

            switch (diffType.ToLower())
            {
                case "m":
                    return Convert.ToInt32(TS.TotalMinutes);
                case "s":
                    return Convert.ToInt32(TS.TotalSeconds);
                case "y":
                    return Convert.ToInt32(TS.TotalDays / 365);
            }
            // return default
            return 0;
        }

        /// <summary>
        /// Formats a string to the specified formate.
        /// </summary>
        /// <param name="Date">The date.</param>
        /// <param name="Format">The format, compatible with regular .net date formats</param>
        /// <returns>A date in the new format as a string</returns>
        public static string FormatDateTime(string Date, string Format)
        {
            DateTime result;
            if (DateTime.TryParse(Date, out result))
                return result.ToString(Format);
            return string.Empty;
        }

        /// <summary>
        /// Converts a string to Long Date and returns it as a string
        /// </summary>
        /// <param name="Date">The date.</param>
        /// <param name="WithTime">if set to <c>true</c> the date will include time.</param>
        /// <param name="TimeSplitter">The splitter between date and time.</param>
        /// <returns>A Long Date as a string.</returns>
        public static string LongDate(string Date, bool WithTime, string TimeSplitter)
        {
            DateTime result;
            if (DateTime.TryParse(Date, out result))
            {
                if (WithTime)
                    return result.ToLongDateString() + TimeSplitter + result.ToLongTimeString();
                return result.ToLongDateString();
            }
            return string.Empty;
        }

        /// <summary>
        /// Checks whether the Culture with the specified name exixts in the standard .net cultureInfo.
        /// </summary>
        /// <param name="cultureName">Name of the culture.</param>
        /// <returns></returns>
        public static bool CultureExists(string cultureName)
        {
            CultureInfo[] ci = CultureInfo.GetCultures(CultureTypes.AllCultures);
            CultureInfo c = Array.Find(ci, delegate(CultureInfo culture) { return culture.Name == cultureName; });
            return c != null;
        }

        /// <summary>
        /// Converts a string to datetime in the longdate with day name format.
        /// </summary>
        /// <param name="Date">The date.</param>
        /// <param name="DaySplitter">String between day name and date</param>
        /// <param name="WithTime">if set to <c>true</c> the datetiem will include time.</param>
        /// <param name="TimeSplitter">String between date and time.</param>
        /// <param name="GlobalAlias">Culture name.</param>
        /// <returns>A datetime in the longdate formate with day name, as a string</returns>
        public static string LongDateWithDayName(string Date, string DaySplitter, bool WithTime, string TimeSplitter,
                                                 string GlobalAlias)
        {
            if (!CultureExists(GlobalAlias))
                return string.Empty;

            DateTime result;
            CultureInfo.GetCultureInfo(GlobalAlias);
            DateTimeFormatInfo dtInfo = CultureInfo.GetCultureInfo(GlobalAlias).DateTimeFormat;
            if (DateTime.TryParse(Date, dtInfo, DateTimeStyles.None, out result))
            {
                if (WithTime)
                    return
                        result.ToString(dtInfo.LongDatePattern) + TimeSplitter + result.ToString(dtInfo.LongTimePattern);
                return result.ToString(dtInfo.LongDatePattern);
            }
            return string.Empty;
        }

        /// <summary>
        /// Converts a string to a Long Date and returns it as a string
        /// </summary>
        /// <param name="Date">The date.</param>
        /// <returns>A Long Date as a string.</returns>
        public static string LongDate(string Date)
        {
            DateTime result;
            if (DateTime.TryParse(Date, out result))
                return result.ToLongDateString();
            return string.Empty;
        }

        /// <summary>
        /// Converts a string to a Short Date and returns it as a string
        /// </summary>
        /// <param name="Date">The date.</param>
        /// <returns>A Short Date as a string.</returns>
        public static string ShortDate(string Date)
        {
            DateTime result;
            if (DateTime.TryParse(Date, out result))
                return result.ToShortDateString();
            return string.Empty;
        }

        /// <summary>
        /// Converts a string to a Short Date, with a specific culture, and returns it as a string
        /// </summary>
        /// <param name="Date">The date.</param>
        /// <param name="GlobalAlias">Culture name</param>
        /// <returns>A short date with a specific culture, as a string</returns>
        public static string ShortDateWithGlobal(string Date, string GlobalAlias)
        {
            if (!CultureExists(GlobalAlias))
                return string.Empty;

            DateTime result;
            if (DateTime.TryParse(Date, out result))
            {
                DateTimeFormatInfo dtInfo = CultureInfo.GetCultureInfo(GlobalAlias).DateTimeFormat;
                return result.ToString(dtInfo.ShortDatePattern);
            }
            return string.Empty;
        }

        /// <summary>
        /// Converts a string to a Short Date with time, with a specific culture, and returns it as a string
        /// </summary>
        /// <param name="Date">The date.</param>
        /// <param name="GlobalAlias">Culture name</param>
        /// <returns>A short date withi time, with a specific culture, as a string</returns>
        public static string ShortDateWithTimeAndGlobal(string Date, string GlobalAlias)
        {
            if (!CultureExists(GlobalAlias))
                return string.Empty;

            DateTime result;
            if (DateTime.TryParse(Date, out result))
            {
                DateTimeFormatInfo dtInfo = CultureInfo.GetCultureInfo(GlobalAlias).DateTimeFormat;
                return result.ToString(dtInfo.ShortDatePattern) + " " +
                       result.ToString(dtInfo.ShortTimePattern);
            }
            return string.Empty;
        }

        /// <summary>
        /// Converts a datetime string to the ShortTime format.
        /// </summary>
        /// <param name="Date">The date.</param>
        /// <returns></returns>
        public static string ShortTime(string Date)
        {
            DateTime result;
            if (DateTime.TryParse(Date, out result))
                return result.ToShortTimeString();
            return string.Empty;
        }

        /// <summary>
        /// Converts a datetime string to the ShortDate format.
        /// </summary>
        /// <param name="Date">The date.</param>
        /// <param name="WithTime">if set to <c>true</c> the date will include time.</param>
        /// <param name="TimeSplitter">String dividing date and time</param>
        /// <returns></returns>
        public static string ShortDate(string Date, bool WithTime, string TimeSplitter)
        {
            DateTime result;
            if (DateTime.TryParse(Date, out result))
            {
                if (WithTime)
                    return result.ToShortDateString() + TimeSplitter + result.ToLongTimeString();
                return result.ToShortDateString();
            }
            return string.Empty;
        }

        /// <summary>
        /// Replaces text line breaks with html line breaks
        /// </summary>
        /// <param name="text">The text.</param>
        /// <returns>The text with text line breaks replaced with html linebreaks (<br/>)</returns>
        public static string ReplaceLineBreaks(string text)
        {
        	return GetUmbracoHelper().ReplaceLineBreaksForHtml(text);
        }

        /// <summary>
        /// Renders the content of a macro. Uses the normal template umbraco macro markup as input.
        /// This only works properly with xslt macros. 
        /// Python and .ascx based macros will not render properly, as viewstate is not included.
        /// </summary>
        /// <param name="Text">The macro markup to be rendered.</param>
        /// <param name="PageId">The page id.</param>
        /// <returns>The rendered macro as a string</returns>
        public static string RenderMacroContent(string Text, int PageId)
        {
            try
            {
                var p = new page(GetSafeContentCache().GetById(PageId));
                template t = new template(p.Template);
                Control c = t.parseStringBuilder(new StringBuilder(Text), p);

                StringWriter sw = new StringWriter();
                HtmlTextWriter hw = new HtmlTextWriter(sw);
                c.RenderControl(hw);

                return sw.ToString();
            }
            catch (Exception ee)
            {
                return string.Format("<!-- Error generating macroContent: '{0}' -->", ee);
            }
        }

        /// <summary>
        /// Renders a template.
        /// </summary>
        /// <param name="PageId">The page id.</param>
        /// <param name="TemplateId">The template id.</param>
        /// <returns>The rendered template as a string</returns>
        public static string RenderTemplate(int PageId, int TemplateId)
        {
            if (UmbracoConfig.For.UmbracoSettings().Templates.UseAspNetMasterPages)
            {
                using (var sw = new StringWriter())
                {
                    try
                    {
                        var altTemplate = TemplateId == -1 ? null : (int?)TemplateId;
                        var templateRenderer = new TemplateRenderer(Umbraco.Web.UmbracoContext.Current, PageId, altTemplate);
                        templateRenderer.Render(sw);
                    }
                    catch (Exception ee)
                    {
                        sw.Write("<!-- Error rendering template with id {0}: '{1}' -->", PageId, ee);
                    }

                    return sw.ToString();
                }
            }
            else
            {
                var p = new page(GetSafeContentCache().GetById(PageId));
                p.RenderPage(TemplateId);
                var c = p.PageContentControl;
                
				using (var sw = new StringWriter())
                using(var hw = new HtmlTextWriter(sw))
                {
					c.RenderControl(hw);
					return sw.ToString();    
                }
                
            }
        }

        /// <summary>
        /// Renders the default template for a specific page.
        /// </summary>
        /// <param name="PageId">The page id.</param>
        /// <returns>The rendered template as a string.</returns>
        public static string RenderTemplate(int PageId)
        {
	        return RenderTemplate(PageId, -1);
        }

        /// <summary>
        /// Registers the client script block.
        /// </summary>
        /// <param name="key">The key.</param>
        /// <param name="script">The script.</param>
        /// <param name="addScriptTags">if set to <c>true</c> [add script tags].</param>
        public static void RegisterClientScriptBlock(string key, string script, bool addScriptTags)
        {
            Page p = HttpContext.Current.CurrentHandler as Page;

            if (p != null)
                p.ClientScript.RegisterClientScriptBlock(p.GetType(), key, script, addScriptTags);
        }

        /// <summary>
        /// Registers the client script include.
        /// </summary>
        /// <param name="key">The key.</param>
        /// <param name="url">The URL.</param>
        public static void RegisterStyleSheetFile(string key, string url)
        {
            Page p = HttpContext.Current.CurrentHandler as Page;

            if (p != null)
            {
                System.Web.UI.HtmlControls.HtmlGenericControl include = new System.Web.UI.HtmlControls.HtmlGenericControl("link");
                include.ID = key;
                include.Attributes.Add("rel", "stylesheet");
                include.Attributes.Add("type", "text/css");
                include.Attributes.Add("href", url);

                if (p.Header != null)
                {
                    if (p.Header.FindControl(key) == null)
                    {
                        p.Header.Controls.Add(include);
                    }
                }
                else
                {
                    //This is a fallback in case there is no header
                    p.ClientScript.RegisterClientScriptBlock(p.GetType(), key, "<link rel='stylesheet' href='" + url + "' />");
                }
            }
        }

        /// <summary>
        /// Registers the client script include.
        /// </summary>
        /// <param name="key">The key.</param>
        /// <param name="url">The URL.</param>
        public static void RegisterJavaScriptFile(string key, string url)
        {
            Page p = HttpContext.Current.CurrentHandler as Page;

            if (p != null)
            {

                if (ClientDependency.Core.Controls.ClientDependencyLoader.Instance == null)
                {
                    System.Web.UI.HtmlControls.HtmlGenericControl include = new System.Web.UI.HtmlControls.HtmlGenericControl("script");
                    include.ID = key;
                    include.Attributes.Add("type", "text/javascript");
                    include.Attributes.Add("src", url);

                    if (p.Header != null)
                    {
                        if (p.Header.FindControl(key) == null)
                        {
                            p.Header.Controls.Add(include);
                        }
                    }
                    else
                    {
                        //This is a fallback in case there is no header
                        p.ClientScript.RegisterClientScriptInclude(p.GetType(), key, url);
                    }
                }
                else
                {
                    ClientDependency.Core.Controls.ClientDependencyLoader.Instance.RegisterDependency(url, ClientDependency.Core.ClientDependencyType.Javascript);
                }
            }
        }

        /// <summary>
        /// Adds a reference to the jQuery javascript file from the client/ui folder using "jQuery" as a key
        /// Recommended to use instead of RegisterJavaScriptFile for all nitros/packages that uses jQuery
        /// </summary>
        public static void AddJquery()
        {
            RegisterJavaScriptFile("jQuery", String.Format("{0}/ui/jquery.js", IOHelper.ResolveUrl(SystemDirectories.UmbracoClient)));
        }


        /// <summary>
        /// Strips all html from a string.
        /// </summary>
        /// <param name="text">The text.</param>
        /// <returns>Returns the string without any html tags.</returns>
        public static string StripHtml(string text)
        {
            string pattern = @"<(.|\n)*?>";
            return Regex.Replace(text, pattern, string.Empty);
        }

        /// <summary>
        /// Truncates a string if it's too long
        /// </summary>
        /// <param name="Text">The text to eventually truncate</param>
        /// <param name="MaxLength">The maximum number of characters (length)</param>
        /// <param name="AddString">String to append if text is truncated (ie "...")</param>
        /// <returns>A truncated string if text if longer than MaxLength appended with the addString parameters. If text is shorter
        /// then MaxLength then the full - non-truncated - string is returned</returns>
        public static string TruncateString(string Text, int MaxLength, string AddString)
        {
            if (Text.Length > MaxLength)
                return Text.Substring(0, MaxLength - AddString.Length) + AddString;
            else
                return Text;
        }

        /// <summary>
        /// Split a string into xml elements
        /// </summary>
        /// <param name="StringToSplit">The full text to spil</param>
        /// <param name="Separator">The separator</param>
        /// <returns>An XPathNodeIterator containing the substrings in the format of <values><value></value></values></returns>
        public static XPathNodeIterator Split(string StringToSplit, string Separator)
        {
            string[] values = StringToSplit.Split(Convert.ToChar(Separator));
            XmlDocument xd = new XmlDocument();
            xd.LoadXml("<values/>");
            foreach (string id in values)
            {
                XmlNode node = xmlHelper.addTextNode(xd, "value", id);
                xd.DocumentElement.AppendChild(node);
            }
            XPathNavigator xp = xd.CreateNavigator();
            return xp.Select("/values");
        }

        /// <summary>
        /// Removes the starting and ending paragraph tags in a string.
        /// </summary>
        /// <param name="text">The text.</param>
        /// <returns>Returns the string without starting and endning paragraph tags</returns>
        public static string RemoveFirstParagraphTag(string text)
        {
            if (String.IsNullOrEmpty(text))
                return "";

            if (text.Length > 5)
            {
                if (text.ToUpper().Substring(0, 3) == "<P>")
                    text = text.Substring(3, text.Length - 3);
                if (text.ToUpper().Substring(text.Length - 4, 4) == "</P>")
                    text = text.Substring(0, text.Length - 4);
            }
            return text;
        }

        /// <summary>
        /// Replaces a specified value with a new one.
        /// </summary>
        /// <param name="text">The text.</param>
        /// <param name="oldValue">The old value.</param>
        /// <param name="newValue">The new value.</param>
        /// <returns></returns>
        public static string Replace(string text, string oldValue, string newValue)
        {
            return text.Replace(oldValue, newValue);
        }

        /// <summary>
        /// Returns the Last index of the specified value
        /// </summary>
        /// <param name="Text">The text.</param>
        /// <param name="Value">The value.</param>
        /// <returns>Return the last index of a value as a integer </returns>
        public static int LastIndexOf(string Text, string Value)
        {
            return Text.LastIndexOf(Value);
        }

        /// <summary>
        /// Gets the prevalues from a umbraco DataType with the specified data type id.
        /// </summary>
        /// <param name="DataTypeId">The data type id.</param>
        /// <returns>Returns the prevalues as a XPathNodeIterator in the format:
        ///     <preValues>
        ///         <prevalue id="[id]">[value]</prevalue>
        ///     </preValues> 
        ///</returns>
        public static XPathNodeIterator GetPreValues(int DataTypeId)
        {
            XmlDocument xd = new XmlDocument();
            xd.LoadXml("<preValues/>");

            using (IRecordsReader dr = SqlHelper.ExecuteReader("Select id, [value] from cmsDataTypeprevalues where DataTypeNodeId = @dataTypeId order by sortorder",
                SqlHelper.CreateParameter("@dataTypeId", DataTypeId)))
            {
                while (dr.Read())
                {
                    XmlNode n = xmlHelper.addTextNode(xd, "preValue", dr.GetString("value"));
                    n.Attributes.Append(xmlHelper.addAttribute(xd, "id", dr.GetInt("id").ToString()));
                    xd.DocumentElement.AppendChild(n);
                }
            }
            XPathNavigator xp = xd.CreateNavigator();
            return xp.Select("/preValues");
        }

        /// <summary>
        /// Gets the umbraco data type prevalue with the specified Id as string.
        /// </summary>
        /// <param name="Id">The id.</param>
        /// <returns>Returns the prevalue as a string</returns>
        public static string GetPreValueAsString(int Id)
        {
            try
            {
                return SqlHelper.ExecuteScalar<string>("select [value] from cmsDataTypePreValues where id = @id",
                                                       SqlHelper.CreateParameter("@id", Id));
            }
            catch
            {
                return string.Empty;
            }
        }

        /// <summary>
        /// Gets the dictionary item with the specified key and it's child dictionary items.
        /// The language version is based on the culture of the current Url.
        /// </summary>
        /// <param name="Key">The key.</param>
        /// <returns>A XpathNodeIterator in the format:
        /// <DictionaryItems>
        ///     <DictionaryItem key="[dictionaryItemKey]">[dictionaryItemValue]</DictionaryItem>
        /// </DictionaryItems>
        /// </returns>
        public static XPathNodeIterator GetDictionaryItems(string Key)
        {
            XmlDocument xd = new XmlDocument();
            xd.LoadXml("<DictionaryItems/>");

            try
            {
                //int languageId = GetCurrentLanguageId();
                int languageId = Language.GetByCultureCode(System.Threading.Thread.CurrentThread.CurrentUICulture.Name).id;

                Dictionary.DictionaryItem di = new Dictionary.DictionaryItem(Key);

                foreach (Dictionary.DictionaryItem item in di.Children)
                {
                    XmlNode xe;
                    try
                    {
                        if (languageId != 0)
                            xe = xmlHelper.addTextNode(xd, "DictionaryItem", item.Value(languageId));
                        else
                            xe = xmlHelper.addTextNode(xd, "DictionaryItem", item.Value());
                    }
                    catch
                    {
                        xe = xmlHelper.addTextNode(xd, "DictionaryItem", string.Empty);
                    }
                    xe.Attributes.Append(xmlHelper.addAttribute(xd, "key", item.key));
                    xd.DocumentElement.AppendChild(xe);
                }
            }
            catch (Exception ee)
            {
                xd.DocumentElement.AppendChild(
                    xmlHelper.addTextNode(xd, "Error", ee.ToString()));
            }

            XPathNavigator xp = xd.CreateNavigator();
            return xp.Select("/");
        }

        /// <summary>
        /// Gets the dictionary item with the specified key.
        /// </summary>
        /// <param name="Key">The key.</param>
        /// <returns>A dictionary items value as a string.</returns>
        public static string GetDictionaryItem(string Key)
        {
	        return GetUmbracoHelper().GetDictionaryValue(Key);			
        }

        /// <summary>
        /// Gets the current page.
        /// </summary>
        /// <returns>An XpathNodeIterator containing the current page as Xml.</returns>
        public static XPathNodeIterator GetXmlNodeCurrent()
        {
            try
            {
                var nav = Umbraco.Web.UmbracoContext.Current.ContentCache.CreateNavigator();
                nav.MoveToId(HttpContext.Current.Items["pageID"].ToString());
                return nav.Select(".");
            }
            catch (Exception ex)
            {
                LogHelper.Error<library>("Could not retrieve current xml node", ex);
            }

            XmlDocument xd = new XmlDocument();
            xd.LoadXml("<error>No current node exists</error>");
            return xd.CreateNavigator().Select("/");
        }

        /// <summary>
        /// Gets the page with the specified id.
        /// </summary>
        /// <param name="id">The id.</param>
        /// <returns>Returns the node with the specified id as xml in the form of a XPathNodeIterator</returns>
        public static XPathNodeIterator GetXmlNodeById(string id)
        {
            var nav = GetSafeContentCache().CreateNavigator();

            if (nav.MoveToId(id))
                return nav.Select(".");

            var xd = new XmlDocument();
            xd.LoadXml(string.Format("<error>No published item exist with id {0}</error>", id));
            return xd.CreateNavigator().Select(".");
        }

        // legacy would access the raw XML from content.Instance ie a static thing
        // now that we use a PublishedCachesService, and a contextual cache, we need
        // to have a "context" to handle a cache. UmbracoContext does it for most
        // cases but in some cases we might not have an UmbracoContext. For backward
        // compatibility, try to do something here...
        internal static IPublishedContentCache GetSafeContentCache()
        {
            var caches = FacadeServiceResolver.Current.Service.GetFacade()
                ?? FacadeServiceResolver.Current.Service.CreateFacade(null);
            return caches.ContentCache;
        }

        /// <summary>
        /// Queries the umbraco Xml cache with the specified Xpath query
        /// </summary>
        /// <param name="xpathQuery">The XPath query</param>
        /// <returns>Returns nodes matching the xpath query as a XpathNodeIterator</returns>
        public static XPathNodeIterator GetXmlNodeByXPath(string xpathQuery)
        {
            return GetSafeContentCache().CreateNavigator().Select(xpathQuery);
        }

        /// <summary>
        /// Gets the entire umbraco xml cache.
        /// </summary>
        /// <returns>Returns the entire umbraco Xml cache as a XPathNodeIterator</returns>
        public static XPathNodeIterator GetXmlAll()
        {
            return GetSafeContentCache().CreateNavigator().Select("/root");
        }

        /// <summary>
        /// Fetches a xml file from the specified path on the server.
        /// The path can be relative ("/path/to/file.xml") or absolute ("c:\folder\file.xml")
        /// </summary>
        /// <param name="Path">The path.</param>
        /// <param name="Relative">if set to <c>true</c> the path is relative.</param>
        /// <returns>The xml file as a XpathNodeIterator</returns>
        public static XPathNodeIterator GetXmlDocument(string Path, bool Relative)
        {
            XmlDocument xmlDoc = new XmlDocument();
            try
            {
                if (Relative)
                    xmlDoc.Load(IOHelper.MapPath(Path));
                else
                    xmlDoc.Load(Path);
            }
            catch (Exception err)
            {
                xmlDoc.LoadXml(string.Format("<error path=\"{0}\" relative=\"{1}\">{2}</error>",
                                             HttpContext.Current.Server.HtmlEncode(Path), Relative, err));
            }
            XPathNavigator xp = xmlDoc.CreateNavigator();
            return xp.Select("/");
        }

        /// <summary>
        /// Fetches a xml file from the specified url.
        /// the Url can be a local url or even from a remote server.
        /// </summary>
        /// <param name="Url">The URL.</param>
        /// <returns>The xml file as a XpathNodeIterator</returns>
        public static XPathNodeIterator GetXmlDocumentByUrl(string Url)
        {
            XmlDocument xmlDoc = new XmlDocument();
            WebRequest request = WebRequest.Create(Url);
            try
            {
                WebResponse response = request.GetResponse();
                Stream responseStream = response.GetResponseStream();
                XmlTextReader reader = new XmlTextReader(responseStream);

                xmlDoc.Load(reader);

                response.Close();
                responseStream.Close();
            }
            catch (Exception err)
            {
                xmlDoc.LoadXml(string.Format("<error url=\"{0}\">{1}</error>",
                                             HttpContext.Current.Server.HtmlEncode(Url), err));
            }
            XPathNavigator xp = xmlDoc.CreateNavigator();
            return xp.Select("/");
        }

        /// <summary>
        /// Gets the XML document by URL Cached.
        /// </summary>
        /// <param name="Url">The URL.</param>
        /// <param name="CacheInSeconds">The cache in seconds (so 900 would be 15 minutes). This is independent of the global cache refreshing, as it doesn't gets flushed on publishing (like the macros do)</param>
        /// <returns></returns>
        public static XPathNodeIterator GetXmlDocumentByUrl(string Url, int CacheInSeconds)
        {

            object urlCache =
                            HttpContext.Current.Cache.Get("GetXmlDoc_" + Url);
            if (urlCache != null)
                return (XPathNodeIterator)urlCache;
            else
            {
                XPathNodeIterator result =
                    GetXmlDocumentByUrl(Url);

                HttpContext.Current.Cache.Insert("GetXmlDoc_" + Url,
                    result, null, DateTime.Now.Add(new TimeSpan(0, 0, CacheInSeconds)), TimeSpan.Zero, System.Web.Caching.CacheItemPriority.Low, null);
                return result;
            }

        }

        /// <summary>
        /// Returns the Xpath query for a node with the specified id
        /// </summary>
        /// <param name="id">The id.</param>
        /// <returns>The Xpath query for the node with the specified id as a string</returns>
        public static string QueryForNode(string id)
        {
            string XPathQuery = string.Empty;
            if (UmbracoContext.Current.GetXml().GetElementById(id) != null)
            {
                string[] path =
                    UmbracoContext.Current.GetXml().GetElementById(id).Attributes["path"].Value.Split((",").ToCharArray());
                for (int i = 1; i < path.Length; i++)
                {
                    if (i > 1)
                        XPathQuery += "/node [@id = " + path[i] + "]";
                    else
                        XPathQuery += " [@id = " + path[i] + "]";
                }
            }

            return XPathQuery;
        }

        /// <summary>
        /// Helper function to get a value from a comma separated string. Usefull to get
        /// a node identifier from a Page's path string
        /// </summary>
        /// <param name="path">The comma separated string</param>
        /// <param name="level">The index to be returned</param>
        /// <returns>A string with the value of the index</returns>
        public static string GetNodeFromLevel(string path, int level)
        {
            try
            {
                string[] newPath = path.Split(',');
                if (newPath.Length >= level)
                    return newPath[level].ToString();
                else
                    return string.Empty;
            }
            catch
            {
                return "<!-- error in GetNodeFromLevel -->";
            }
        }

        /// <summary>
        /// Sends an e-mail using the System.Net.Mail.MailMessage object
        /// </summary>
        /// <param name="FromMail">The sender of the e-mail</param>
        /// <param name="ToMail">The recipient of the e-mail</param>
        /// <param name="Subject">E-mail subject</param>
        /// <param name="Body">The complete content of the e-mail</param>
        /// <param name="IsHtml">Set to true when using Html formatted mails</param>
        public static void SendMail(string FromMail, string ToMail, string Subject, string Body, bool IsHtml)
        {
            try
            {
                // create the mail message 
                MailMessage mail = new MailMessage(FromMail.Trim(), ToMail.Trim());

                // populate the message
                mail.Subject = Subject;
                if (IsHtml)
                    mail.IsBodyHtml = true;
                else
                    mail.IsBodyHtml = false;

                mail.Body = Body;

                // send it
                SmtpClient smtpClient = new SmtpClient();
                smtpClient.Send(mail);
            }
            catch (Exception ee)
            {
                LogHelper.Error<library>("umbraco.library.SendMail: Error sending mail.", ee);
            }
        }

        /// <summary> 
        /// These random methods are from Eli Robillards blog - kudos for the work :-)
        /// http://weblogs.asp.net/erobillard/archive/2004/05/06/127374.aspx
        /// 
        /// Get a Random object which is cached between requests. 
        /// The advantage over creating the object locally is that the .Next 
        /// call will always return a new value. If creating several times locally 
        /// with a generated seed (like millisecond ticks), the same number can be 
        /// returned. 
        /// </summary> 
        /// <returns>A Random object which is cached between calls.</returns> 
        public static Random GetRandom(int seed)
        {
            Random r = (Random)HttpContext.Current.Cache.Get("RandomNumber");
            if (r == null)
            {
                if (seed == 0)
                    r = new Random();
                else
                    r = new Random(seed);
                HttpContext.Current.Cache.Insert("RandomNumber", r);
            }
            return r;
        }

        /// <summary> 
        /// GetRandom with no parameters. 
        /// </summary> 
        /// <returns>A Random object which is cached between calls.</returns> 
        public static Random GetRandom()
        {
            return GetRandom(0);
        }

        /// <summary>
        /// Get any value from the current Request collection. Please note that there also specialized methods for
        /// Querystring, Form, Servervariables and Cookie collections
        /// </summary>
        /// <param name="key">Name of the Request element to be returned</param>
        /// <returns>A string with the value of the Requested element</returns>
        public static string Request(string key)
        {
            if (HttpContext.Current.Request[key] != null)
                return HttpContext.Current.Request[key];
            else
                return string.Empty;
        }

        /// <summary>
        /// Changes the mime type of the current page.
        /// </summary>
        /// <param name="MimeType">The mime type (like text/xml)</param>
        public static void ChangeContentType(string MimeType)
        {
            if (!String.IsNullOrEmpty(MimeType))
            {
                HttpContext.Current.Response.ContentType = MimeType;
            }
        }

        /// <summary>
        /// Get any value from the current Items collection.
        /// </summary>
        /// <param name="key">Name of the Items element to be returned</param>
        /// <returns>A string with the value of the Items element</returns>
        public static string ContextKey(string key)
        {
            if (HttpContext.Current.Items[key] != null)
                return HttpContext.Current.Items[key].ToString();
            else
                return string.Empty;
        }

        /// <summary>
        /// Get any value from the current Http Items collection
        /// </summary>
        /// <param name="key">Name of the Item element to be returned</param>
        /// <returns>A string with the value of the Requested element</returns>
        public static string GetHttpItem(string key)
        {
            if (HttpContext.Current.Items[key] != null)
                return HttpContext.Current.Items[key].ToString();
            else
                return string.Empty;
        }

        /// <summary>
        /// Get any value from the current Form collection
        /// </summary>
        /// <param name="key">Name of the Form element to be returned</param>
        /// <returns>A string with the value of the form element</returns>
        public static string RequestForm(string key)
        {
            if (HttpContext.Current.Request.Form[key] != null)
                return HttpContext.Current.Request.Form[key];
            else
                return string.Empty;
        }

        /// <summary>
        /// Get any value from the current Querystring collection
        /// </summary>
        /// <param name="key">Name of the querystring element to be returned</param>
        /// <returns>A string with the value of the querystring element</returns>
        public static string RequestQueryString(string key)
        {
            if (HttpContext.Current.Request.QueryString[key] != null)
                return HttpContext.Current.Request.QueryString[key];
            else
                return string.Empty;
        }

        /// <summary>
        /// Get any value from the users cookie collection
        /// </summary>
        /// <param name="key">Name of the cookie to return</param>
        /// <returns>A string with the value of the cookie</returns>
        public static string RequestCookies(string key)
        {
            // zb-00004 #29956 : refactor cookies handling
            var value = StateHelper.GetCookieValue(key);
            return value ?? "";
        }

        /// <summary>
        /// Get any element from the server variables collection
        /// </summary>
        /// <param name="key">The key for the element to be returned</param>
        /// <returns>A string with the value of the requested element</returns>
        public static string RequestServerVariables(string key)
        {
            if (HttpContext.Current.Request.ServerVariables[key] != null)
                return HttpContext.Current.Request.ServerVariables[key];
            else
                return string.Empty;
        }

        /// <summary>
        /// Get any element from current user session
        /// </summary>
        /// <param name="key">The key for the element to be returned</param>
        /// <returns>A string with the value of the requested element</returns>
        public static string Session(string key)
        {
            if (HttpContext.Current.Session != null && HttpContext.Current.Session[key] != null)
                return HttpContext.Current.Session[key].ToString();
            else
                return string.Empty;
        }

        /// <summary>
        /// Returns the current ASP.NET session identifier
        /// </summary>
        /// <returns>The current ASP.NET session identifier</returns>
        public static string SessionId()
        {
            if (HttpContext.Current.Session != null)
                return HttpContext.Current.Session.SessionID;
            else
                return string.Empty;
        }

        /// <summary>
        /// URL-encodes a string 
        /// </summary>
        /// <param name="Text">The string to be encoded</param>
        /// <returns>A URL-encoded string</returns>
        public static string UrlEncode(string Text)
        {
            return HttpUtility.UrlEncode(Text);
        }

        /// <summary>
        /// HTML-encodes a string 
        /// </summary>
        /// <param name="Text">The string to be encoded</param>
        /// <returns>A HTML-encoded string</returns>
        public static string HtmlEncode(string Text)
        {
            return HttpUtility.HtmlEncode(Text);
        }

        public static Relation[] GetRelatedNodes(int NodeId)
        {
            return new CMSNode(NodeId).Relations;
        }

        [Obsolete("Use DistributedCache.Instance.RefreshMemberCache instead")]
        public static void ClearLibraryCacheForMember(int mediaId)
        {
            DistributedCache.Instance.RefreshMemberCache(mediaId);
        }

        [Obsolete("Use DistributedCache.Instance.RefreshMemberCache instead")]
        public static void ClearLibraryCacheForMemberDo(int memberId)
        {
            DistributedCache.Instance.RefreshMemberCache(memberId);
        }

        /// <summary>
        /// Gets the related nodes, of the node with the specified Id, as XML.
        /// </summary>
        /// <param name="NodeId">The node id.</param>
        /// <returns>The related nodes as a XpathNodeIterator in the format:
        ///     <code>
        ///         <relations>
        ///             <relation typeId="[typeId]" typeName="[typeName]" createDate="[createDate]" parentId="[parentId]" childId="[childId]"><node>[standard umbraco node Xml]</node></relation>
        ///         </relations>
        ///     </code>
        /// </returns>
        public static XPathNodeIterator GetRelatedNodesAsXml(int NodeId)
        {
            XmlDocument xd = new XmlDocument();
            xd.LoadXml("<relations/>");
            var rels = new CMSNode(NodeId).Relations;
            foreach (Relation r in rels)
            {
                XmlElement n = xd.CreateElement("relation");
                n.AppendChild(xmlHelper.addCDataNode(xd, "comment", r.Comment));
                n.Attributes.Append(xmlHelper.addAttribute(xd, "typeId", r.RelType.Id.ToString()));
                n.Attributes.Append(xmlHelper.addAttribute(xd, "typeName", r.RelType.Name));
                n.Attributes.Append(xmlHelper.addAttribute(xd, "createDate", r.CreateDate.ToString()));
                n.Attributes.Append(xmlHelper.addAttribute(xd, "parentId", r.Parent.Id.ToString()));
                n.Attributes.Append(xmlHelper.addAttribute(xd, "childId", r.Child.Id.ToString()));

                // Append the node that isn't the one we're getting the related nodes from
                if (NodeId == r.Child.Id)
                    n.AppendChild(r.Parent.ToXml(xd, false)); // CMSNode.ToXml
                else
                    n.AppendChild(r.Child.ToXml(xd, false)); // CMSNode.ToXml
                xd.DocumentElement.AppendChild(n);
            }
            XPathNavigator xp = xd.CreateNavigator();
            return xp.Select(".");
        }

        /// <summary>
        /// Returns the identifier of the current page
        /// </summary>
        /// <returns>The identifier of the current page</returns>
        public int PageId()
        {
            if (_page != null)
                return _page.PageID;
            else
                return -1;
        }

        /// <summary>
        /// Returns the title of the current page
        /// </summary>
        /// <returns>The title of the current page</returns>
        public string PageName()
        {
            if (_page != null)
                return _page.PageName;
            else
                return string.Empty;
        }

        /// <summary>
        /// Returns any element from the currentpage including generic properties
        /// </summary>
        /// <param name="key">The name of the page element to return</param>
        /// <returns>A string with the element value</returns>
        public string PageElement(string key)
        {
            if (_page != null)
            {
                if (_page.Elements[key] != null)
                    return _page.Elements[key].ToString();
                else
                    return string.Empty;
            }
            else
                return string.Empty;
        }



        /// <summary>
        /// Cleans the spified string with tidy
        /// </summary>
        /// <param name="StringToTidy">The string to tidy.</param>
        /// <param name="LiveEditing">if set to <c>true</c> [Live Editing].</param>
        /// <returns></returns>
        public static string Tidy(string StringToTidy, bool LiveEditing)
        {
            return cms.helpers.xhtml.TidyHtml(StringToTidy);
        }

        

        #endregion

        #region Template Control Mapping Functions

        /// <summary>
        /// Creates an Umbraco item for the specified field of the specified node.
        /// This brings the <c>umbraco:Item</c> element functionality to XSLT documents,
        /// which enables Live Editing of XSLT generated content.
        /// </summary>
        /// <param name="nodeId">The ID of the node to create.</param>
        /// <param name="fieldName">Name of the field to create.</param>
        /// <returns>An Umbraco item.</returns>
        public string Item(int nodeId, string fieldName)
        {
            return Item(nodeId, fieldName, null);
        }

        /// <summary>
        /// Creates an Umbraco item for the specified field of the specified node.
        /// This brings the <c>umbraco:Item</c> element functionality to XSLT documents,
        /// which enables Live Editing of XSLT generated content.
        /// </summary>
        /// <param name="nodeId">The ID of the node to create.</param>
        /// <param name="fieldName">Name of the field to create.</param>
        /// <param name="displayValue">
        ///     Value that is displayed to the user, which can be different from the field value.
        ///     Ignored if <c>null</c>.
        ///     Inside an XSLT document, an XPath expression might be useful to generate this value,
        ///     analogous to the functionality of the <c>Xslt</c> property of an <c>umbraco:Item</c> element.
        /// </param>
        /// <returns>An Umbraco item.</returns>
        public string Item(int nodeId, string fieldName, string displayValue)
        {
            // require a field name
            if (String.IsNullOrEmpty(fieldName))
                throw new ArgumentNullException("fieldName");

            // encode the display value, if present, as an inline XSLT expression
            // escaping is disabled, since the user can choose to set
            // disable-output-escaping="yes" on the value-of element calling this function.
            string xslt = displayValue == null
                          ? String.Empty
                          : string.Format("xslt=\"'{0}'\" xsltdisableescaping=\"true\"",
                                          HttpUtility.HtmlEncode(displayValue).Replace("'", "&amp;apos;"));

            // return a placeholder, the actual item will be created later on
            // in the CreateControlsFromText method of macro
            return string.Format("[[[[umbraco:Item nodeId=\"{0}\" field=\"{1}\" {2}]]]]", nodeId, fieldName, xslt);
        }

        #endregion
    }
}
<|MERGE_RESOLUTION|>--- conflicted
+++ resolved
@@ -1,1952 +1,1945 @@
-using System;
-using System.Globalization;
-using System.IO;
-using System.Linq;
-using System.Net;
-using System.Net.Mail;
-using System.Text;
-using System.Text.RegularExpressions;
-using System.Web;
-using System.Web.UI;
-using System.Xml;
-using System.Xml.Linq;
-using System.Xml.XPath;
-using Newtonsoft.Json;
-using Umbraco.Core;
-using Umbraco.Core.Cache;
-using Umbraco.Core.Configuration;
-using Umbraco.Core.Configuration.UmbracoSettings;
-using Umbraco.Core.Logging;
-using Umbraco.Core.Models;
-using Umbraco.Core.Services;
-using Umbraco.Web;
-using Umbraco.Web.Cache;
-using Umbraco.Web.PublishedCache;
-using Umbraco.Web.Templates;
-using umbraco.BusinessLogic;
-using umbraco.cms.businesslogic;
-using umbraco.cms.businesslogic.web;
-using umbraco.cms.helpers;
-using umbraco.scripting;
-using umbraco.DataLayer;
-using Umbraco.Core.IO;
-using Language = umbraco.cms.businesslogic.language.Language;
-using Media = umbraco.cms.businesslogic.media.Media;
-using Member = umbraco.cms.businesslogic.member.Member;
-using PropertyType = umbraco.cms.businesslogic.propertytype.PropertyType;
-using Relation = umbraco.cms.businesslogic.relation.Relation;
-using UmbracoContext = umbraco.presentation.UmbracoContext;
-
-namespace umbraco
-{
-    /// <summary>
-    /// Function library for umbraco. Includes various helper-methods and methods to
-    /// save and load data from umbraco. 
-    /// 
-    /// Especially usefull in XSLT where any of these methods can be accesed using the umbraco.library name-space. Example:
-    /// &lt;xsl:value-of select="umbraco.library:NiceUrl(@id)"/&gt;
-    /// </summary>
-    public class library
-    {
-		/// <summary>
-		/// Returns a new UmbracoHelper so that we can start moving the logic from some of these methods to it
-		/// </summary>
-		/// <returns></returns>
-		private static UmbracoHelper GetUmbracoHelper()
-		{
-			return new UmbracoHelper(Umbraco.Web.UmbracoContext.Current);
-		}
-
-        #region Declarations
-
-        /// <summary>
-        /// Used by umbraco's publishing enginge, to determine if publishing is currently active
-        /// </summary>
-        public static bool IsPublishing = false;
-        /// <summary>
-        /// Used by umbraco's publishing enginge, to how many nodes is publish in the current publishing cycle
-        /// </summary>
-        public static int NodesPublished = 0;
-        /// <summary>
-        /// Used by umbraco's publishing enginge, to determine the start time of the current publishing cycle.
-        /// </summary>
-        public static DateTime PublishStart;
-        private page _page;
-        private static readonly object libraryCacheLock = new object();
-
-        #endregion
-
-        #region Properties
-
-        protected static ISqlHelper SqlHelper
-        {
-            get { return umbraco.BusinessLogic.Application.SqlHelper; }
-        }
-
-        #endregion
-
-        #region Constructors
-
-        /// <summary>
-        /// Empty constructor
-        /// </summary>
-        public library()
-        {
-        }
-
-        public library(int id)
-        {
-            var content = GetSafeContentCache().GetById(id);
-            _page = new page(content);
-        }
-
-        /// <summary>
-        /// Initializes a new instance of the <see cref="library"/> class.
-        /// </summary>
-        /// <param name="Page">The page.</param>
-        public library(page page)
-        {
-            _page = page;
-        }
-
-        #endregion
-
-        #region Python Helper functions
-
-        /// <summary>
-        /// Executes the given python script and returns the standardoutput.
-        /// The Globals known from python macros are not accessible in this context.
-        /// Neither macro or page nor the globals known from python macros are 
-        /// accessible in this context. Only stuff we initialized in site.py
-        /// can be used.
-        /// </summary>
-        /// <param name="file">The filename of the python script including the extension .py</param>
-        /// <returns>Returns the StandardOutput</returns>
-        public static string PythonExecuteFile(string file)
-        {
-            try
-            {
-                string path = IOHelper.MapPath(SystemDirectories.MacroScripts + "/" + file);
-                object res = python.executeFile(path);
-                return res.ToString();
-            }
-            catch (Exception e)
-            {
-                return e.Message;
-            }
-        }
-
-        /// <summary>
-        /// Executes the given python expression and returns the standardoutput.
-        /// The Globals known from python macros are not accessible in this context.
-        /// Neighter macro or page nor the globals known from python macros are 
-        /// accessible in this context. Only stuff we initialized in site.py
-        /// can be used.
-        /// </summary>
-        /// <param name="expression">Python expression to execute</param>
-        /// <returns>Returns the StandardOutput</returns>
-        public static string PythonExecute(string expression)
-        {
-            try
-            {
-                object res = python.execute(expression);
-                return res.ToString();
-            }
-            catch (Exception e)
-            {
-                return e.Message;
-            }
-        }
-
-        #endregion
-
-        #region Publish Helper Methods
-
-        // these methods are not used in core
-        
-        /// <summary>
-        /// Obsolete, does nothing.
-        /// </summary>
-        /// <param name="DocumentId"></param>
-        [Obsolete("Do not use: use the IContentService to un-publish contents.")]
-        public static void UnPublishSingleNode(int DocumentId)
-        {
-            // do nothing
-        }
-
-        /// <summary>
-        /// Obsolete, does nothing.
-        /// </summary>
-        /// <param name="documentId"></param>
-        [Obsolete("Do not use: use the IContentService to publish contents.")]
-        public static void UpdateDocumentCache(int documentId)
-        {
-            // do nothing
-        }
-
-        /// <summary>
-        /// Obsolete, does nothing.
-        /// </summary>
-        /// <param name="DocumentId"></param>
-        [Obsolete("Do not use: use the IContentService to publish contents.")]
-        public static void PublishSingleNode(int DocumentId)
-        {
-            // do nothing
-        }
-        
-        /// <summary>
-        /// Obsolete, does nothing.
-        /// </summary>
-        [Obsolete("Do not use: use the IContentService to publish contents.")]
-        public static void RefreshContent()
-        {
-            // do nothing
-        }
-
-        /// <summary>
-        /// Obsolete, does nothing.
-        /// </summary>
-        /// <param name="nodeID"></param>
-        [Obsolete("Do not use: use the IContentService to publish contents.")]
-        public static string RePublishNodes(int nodeID)
-        {
-            // do nothing
-            return string.Empty;
-        }
-
-        /// <summary>
-        /// Obsolete, does nothing.
-        /// </summary>
-        /// <param name="nodeID"></param>
-        [Obsolete("Do not use: use the IContentService to publish contents.")]
-        public static void RePublishNodesDotNet(int nodeID)
-        {
-            // do nothing
-        }
-
-        /// <summary>
-        /// Obsolete, does nothing.
-        /// </summary>
-        /// <param name="nodeID"></param>
-        /// <param name="SaveToDisk"></param>
-        [Obsolete("Do not use: use the IContentService to publish contents.")]
-        public static void RePublishNodesDotNet(int nodeID, bool SaveToDisk)
-        {
-            // do nothing
-        }
-
-        #endregion
-
-        #region Xslt Helper functions
-
-        /// <summary>
-        /// This will convert a json structure to xml for use in xslt
-        /// </summary>
-        /// <param name="json"></param>
-        /// <returns></returns>
-        public static XPathNodeIterator JsonToXml(string json)
-        {
-            try
-            {
-                if (json.StartsWith("["))
-                {
-                    //we'll assume it's an array, in which case we need to add a root
-                    json = "{\"arrayitem\":" + json + "}";
-                }
-                var xml = JsonConvert.DeserializeXmlNode(json, "json", false);
-                return xml.CreateNavigator().Select("/json");
-            }
-            catch (Exception ex)
-            {
-                var xd = new XmlDocument();
-                xd.LoadXml(string.Format("<error>Could not convert JSON to XML. Error: {0}</error>", ex));
-                return xd.CreateNavigator().Select("/error");
-            }
-        }
-
-        /// <summary>
-        /// Add a session variable to the current user
-        /// </summary>
-        /// <param name="key">The Key of the variable</param>
-        /// <param name="value">The Value</param>
-        public static void setSession(string key, string value)
-        {
-            if (HttpContext.Current.Session != null)
-                HttpContext.Current.Session[key] = value;
-        }
-
-        /// <summary>
-        /// Add a cookie variable to the current user
-        /// </summary>
-        /// <param name="key">The Key of the variable</param>
-        /// <param name="value">The Value of the variable</param>
-        public static void setCookie(string key, string value)
-        {
-            StateHelper.SetCookieValue(key, value);
-        }
-
-        /// <summary>
-        /// Returns a string with a friendly url from a node.
-        /// IE.: Instead of having /482 (id) as an url, you can have
-        /// /screenshots/developer/macros (spoken url)
-        /// </summary>
-        /// <param name="nodeID">Identifier for the node that should be returned</param>
-        /// <returns>String with a friendly url from a node</returns>
-        public static string NiceUrl(int nodeID)
-        {
-        	return GetUmbracoHelper().NiceUrl(nodeID);            
-        }
-
-        /// <summary>
-        /// This method will always add the root node to the path. You should always use NiceUrl, as that is the
-        /// only one who checks for toplevel node settings in the web.config
-        /// </summary>
-        /// <param name="nodeID">Identifier for the node that should be returned</param>
-        /// <returns>String with a friendly url from a node</returns>
-        [Obsolete]
-        public static string NiceUrlFullPath(int nodeID)
-        {
-            throw new NotImplementedException("It was broken anyway...");
-        }
-
-        /// <summary>
-        /// This method will always add the domain to the path if the hostnames are set up correctly. 
-        /// </summary>
-        /// <param name="nodeID">Identifier for the node that should be returned</param>
-        /// <returns>String with a friendly url with full domain from a node</returns>
-        public static string NiceUrlWithDomain(int nodeID)
-        {
-        	return GetUmbracoHelper().NiceUrlWithDomain(nodeID);
-        }
-
-        /// <summary>
-        /// This method will always add the domain to the path. 
-        /// </summary>
-        /// <param name="nodeID">Identifier for the node that should be returned</param>
-        /// <param name="ignoreUmbracoHostNames">Ignores the umbraco hostnames and returns the url prefixed with the requested host (including scheme and port number)</param>
-        /// <returns>String with a friendly url with full domain from a node</returns>
-        internal static string NiceUrlWithDomain(int nodeID, bool ignoreUmbracoHostNames)
-        {
-            if (ignoreUmbracoHostNames)
-                return HttpContext.Current.Request.Url.GetLeftPart(UriPartial.Authority) + NiceUrl(nodeID);
-
-            return NiceUrlWithDomain(nodeID);
-        }
-
-        public static string ResolveVirtualPath(string path)
-        {
-			return Umbraco.Core.IO.IOHelper.ResolveUrl(path);
-        }
-
-
-        /// <summary>
-        /// Returns a string with the data from the given element of a node. Both elements (data-fields)
-        /// and properties can be used - ie:
-        /// getItem(1, nodeName) will return a string with the name of the node with id=1 even though
-        /// nodeName is a property and not an element (data-field).
-        /// </summary>
-        /// <param name="nodeID">Identifier for the node that should be returned</param>
-        /// <param name="alias">The element that should be returned</param>
-        /// <returns>Returns a string with the data from the given element of a node</returns>
-        public static string GetItem(int nodeID, String alias)
-        {
-	        var doc = Umbraco.Web.UmbracoContext.Current.ContentCache.GetById(nodeID);
-
-			if (doc == null)
-				return string.Empty;
-
-	        switch (alias)
-	        {
-				case "id":
-			        return doc.Id.ToString();
-				case "version":
-			        return doc.Version.ToString();
-				case "parentID":
-			        return doc.Parent.Id.ToString();
-				case "level":
-			        return doc.Level.ToString();
-				case "writerID":
-			        return doc.WriterId.ToString();
-				case "template":
-			        return doc.TemplateId.ToString();
-				case "sortOrder":
-			        return doc.SortOrder.ToString();
-				case "createDate":
-					return doc.CreateDate.ToString("yyyy-MM-dd'T'HH:mm:ss");
-				case "updateDate":
-					return doc.UpdateDate.ToString("yyyy-MM-dd'T'HH:mm:ss");
-				case "nodeName":
-			        return doc.Name;
-				case "writerName":
-			        return doc.WriterName;
-				case "path":
-			        return doc.Path;
-				case "creatorName":
-			        return doc.CreatorName;
-	        }
-
-            // in 4.9.0 the method returned the raw XML from the cache, unparsed
-            // starting with 5c20f4f (4.10?) the method returns prop.Value.ToString()
-            //   where prop.Value is parsed for internal links + resolve urls - but not for macros
-            //   comments say "fixing U4-917 and U4-821" which are not related
-            // if we return DataValue.ToString() we're back to the original situation
-            // if we return Value.ToString() we'll have macros parsed and that's nice
-            //
-            // so, use Value.ToString() here.
-	        var prop = doc.GetProperty(alias);
-	        return prop == null ? string.Empty : prop.Value.ToString();
-        }
-
-        /// <summary>
-        /// Checks with the Assigned domains settings and retuns an array the the Domains matching the node
-        /// </summary>
-        /// <param name="NodeId">Identifier for the node that should be returned</param>
-        /// <returns>A Domain array with all the Domains that matches the nodeId</returns>
-        public static Domain[] GetCurrentDomains(int NodeId)
-        {
-            string[] pathIds = GetItem(NodeId, "path").Split(',');
-            for (int i = pathIds.Length - 1; i > 0; i--)
-            {
-                Domain[] retVal = Domain.GetDomainsById(int.Parse(pathIds[i]));
-                if (retVal.Length > 0)
-                {
-                    return retVal;
-                }
-            }
-            return null;
-        }
-
-        /// <summary>
-        /// Returns a string with the data from the given element of the current node. Both elements (data-fields)
-        /// and properties can be used - ie:
-        /// getItem(nodeName) will return a string with the name of the current node/page even though
-        /// nodeName is a property and not an element (data-field).
-        /// </summary>
-        /// <param name="alias"></param>
-        /// <returns></returns>
-        public static string GetItem(String alias)
-        {
-            try
-            {
-                int currentID = int.Parse(HttpContext.Current.Items["pageID"].ToString());
-                return GetItem(currentID, alias);
-            }
-            catch (Exception ItemException)
-            {
-                HttpContext.Current.Trace.Warn("library.GetItem", "Error reading '" + alias + "'", ItemException);
-                return string.Empty;
-            }
-        }
-
-        /// <summary>
-        /// Returns that name of a generic property
-        /// </summary>
-        /// <param name="ContentTypeAlias">The Alias of the content type (ie. Document Type, Member Type or Media Type)</param>
-        /// <param name="PropertyTypeAlias">The Alias of the Generic property (ie. bodyText or umbracoNaviHide)</param>
-        /// <returns>A string with the name. If nothing matches the alias, an empty string is returned</returns>
-        public static string GetPropertyTypeName(string ContentTypeAlias, string PropertyTypeAlias)
-        {
-            try
-            {
-                umbraco.cms.businesslogic.ContentType ct = umbraco.cms.businesslogic.ContentType.GetByAlias(ContentTypeAlias);
-                PropertyType pt = ct.getPropertyType(PropertyTypeAlias);
-                return pt.Name;
-            }
-            catch
-            {
-                return string.Empty;
-            }
-        }
-
-        /// <summary>
-        /// Returns the Member Name from an umbraco member object
-        /// </summary>
-        /// <param name="MemberId">The identifier of the Member</param>
-        /// <returns>The Member name matching the MemberId, an empty string is member isn't found</returns>
-        public static string GetMemberName(int MemberId)
-        {
-            if (MemberId != 0)
-            {
-                try
-                {
-                    Member m = new Member(MemberId);
-                    return m.Text;
-                }
-                catch
-                {
-                    return string.Empty;
-                }
-            }
-            else
-                return string.Empty;
-        }
-
-        /// <summary>
-        /// Get a media object as an xml object
-        /// </summary>
-        /// <param name="MediaId">The identifier of the media object to be returned</param>
-        /// <param name="Deep">If true, children of the media object is returned</param>
-        /// <returns>An umbraco xml node of the media (same format as a document node)</returns>
-        public static XPathNodeIterator GetMedia(int MediaId, bool Deep)
-        {
-            try
-            {
-                if (UmbracoConfig.For.UmbracoSettings().Content.UmbracoLibraryCacheDuration > 0)
-                {
-                    var xml = ApplicationContext.Current.ApplicationCache.GetCacheItem(
-                        string.Format(
-                            "{0}_{1}_{2}", CacheKeys.MediaCacheKey, MediaId, Deep),
-                        TimeSpan.FromSeconds(UmbracoConfig.For.UmbracoSettings().Content.UmbracoLibraryCacheDuration),
-                        () => GetMediaDo(MediaId, Deep)).Item1;
-
-                    if (xml != null)
-                    {                   
-                        //returning the root element of the Media item fixes the problem
-                        return xml.CreateNavigator().Select("/");
-                    }
-                        
-                }
-                else
-                {
-                    var xml = GetMediaDo(MediaId, Deep).Item1;
-                    
-                    //returning the root element of the Media item fixes the problem
-                    return xml.CreateNavigator().Select("/");
-                }
-            }
-            catch(Exception ex)
-            {
-                LogHelper.Error<library>("An error occurred looking up media", ex);
-            }
-
-            LogHelper.Debug<library>("No media result for id {0}", () => MediaId);
-
-            var errorXml = new XElement("error", string.Format("No media is maching '{0}'", MediaId));
-            return errorXml.CreateNavigator().Select("/");
-        }
-
-        private static System.Tuple<XElement, string> GetMediaDo(int mediaId, bool deep)
-        {
-            var media = ApplicationContext.Current.Services.MediaService.GetById(mediaId);
-            if (media == null) return null;
-            var serializer = new EntityXmlSerializer();
-            var serialized = serializer.Serialize(
-                ApplicationContext.Current.Services.MediaService, 
-                ApplicationContext.Current.Services.DataTypeService,
-                ApplicationContext.Current.Services.UserService,                
-                media, 
-                deep);
-            return Tuple.Create(serialized, media.Path);
-        }
-
-        /// <summary>
-        /// Get a member as an xml object
-        /// </summary>
-        /// <param name="MemberId">The identifier of the member object to be returned</param>
-        /// <returns>An umbraco xml node of the member (same format as a document node), but with two additional attributes on the "node" element:
-        /// "email" and "loginName".
-        /// </returns>
-        public static XPathNodeIterator GetMember(int MemberId)
-        {
-            try
-            {
-                if (UmbracoConfig.For.UmbracoSettings().Content.UmbracoLibraryCacheDuration > 0)
-                {
-                    var xml = ApplicationContext.Current.ApplicationCache.GetCacheItem(
-                        string.Format(
-                            "{0}_{1}", CacheKeys.MemberLibraryCacheKey, MemberId),
-                        TimeSpan.FromSeconds(UmbracoConfig.For.UmbracoSettings().Content.UmbracoLibraryCacheDuration),
-                        () => GetMemberDo(MemberId));
-
-                    if (xml != null)
-                    {
-                        return xml.CreateNavigator().Select("/");
-                    }
-                }
-                else
-                {
-                    return GetMemberDo(MemberId).CreateNavigator().Select("/");
-                }
-            }
-            catch (Exception ex)
-            {
-                LogHelper.Error<library>("An error occurred looking up member", ex);
-            }
-
-            LogHelper.Debug<library>("No member result for id {0}", () => MemberId);
-
-            var xd = new XmlDocument();
-            xd.LoadXml(string.Format("<error>No member is maching '{0}'</error>", MemberId));
-            return xd.CreateNavigator().Select("/");
-        }
-
-        private static XElement GetMemberDo(int MemberId)
-        {
-            var member = ApplicationContext.Current.Services.MemberService.GetById(MemberId);
-            if (member == null) return null;
-            var serializer = new EntityXmlSerializer();
-            var serialized = serializer.Serialize(
-                ApplicationContext.Current.Services.DataTypeService, member);
-            return serialized;
-        }
-
-        /// <summary>
-        /// Get the current member as an xml node
-        /// </summary>
-        /// <returns>Look in documentation for umbraco.library.GetMember(MemberId) for more information</returns>
-        public static XPathNodeIterator GetCurrentMember()
-        {
-            Member m = Member.GetCurrentMember();
-            if (m != null)
-            {
-<<<<<<< HEAD
-                var n = global::Umbraco.Web.UmbracoContext.Current.Facade.MemberCache.CreateNodeNavigator(m.Id, false);
-                if (n != null)
-                    return n.Select(".");
-=======
-                XmlDocument mXml = new XmlDocument();
-                mXml.LoadXml(m.ToXml(mXml, false).OuterXml);
-                XPathNavigator xp = mXml.CreateNavigator();
-                return xp.Select("/node()");
->>>>>>> c11b09d2
-            }
-
-            XmlDocument xd = new XmlDocument();
-            xd.LoadXml(
-                "<error>No current member exists (best practice is to validate with 'isloggedon()' prior to this call)</error>");
-            return xd.CreateNavigator().Select("/");
-        }
-
-        /// <summary>
-        /// Whether or not the current user is logged in (as a member)
-        /// </summary>
-        /// <returns>True is the current user is logged in</returns>
-        public static bool IsLoggedOn()
-        {
-        	return GetUmbracoHelper().MemberIsLoggedOn();
-        }
-
-        public static XPathNodeIterator AllowedGroups(int documentId, string path)
-        {
-            XmlDocument xd = new XmlDocument();
-            xd.LoadXml("<roles/>");
-            foreach (string role in Access.GetAccessingMembershipRoles(documentId, path))
-                xd.DocumentElement.AppendChild(xmlHelper.addTextNode(xd, "role", role));
-            return xd.CreateNavigator().Select(".");
-        }
-
-        /// <summary>
-        /// Check if a document object is protected by the "Protect Pages" functionality in umbraco
-        /// </summary>
-        /// <param name="DocumentId">The identifier of the document object to check</param>
-        /// <param name="Path">The full path of the document object to check</param>
-        /// <returns>True if the document object is protected</returns>
-        public static bool IsProtected(int DocumentId, string Path)
-        {
-        	return GetUmbracoHelper().IsProtected(DocumentId, Path);
-        }
-
-        /// <summary>
-        /// Check if the current user has access to a document
-        /// </summary>
-        /// <param name="NodeId">The identifier of the document object to check</param>
-        /// <param name="Path">The full path of the document object to check</param>
-        /// <returns>True if the current user has access or if the current document isn't protected</returns>
-        public static bool HasAccess(int NodeId, string Path)
-        {
-        	return GetUmbracoHelper().MemberHasAccess(NodeId, Path);
-        }
-
-
-        /// <summary>
-        /// Returns an MD5 hash of the string specified
-        /// </summary>
-        /// <param name="text">The text to create a hash from</param>
-        /// <returns>Md5 has of the string</returns>
-        public static string md5(string text)
-        {
-			return text.ToMd5();
-        }
-
-        /// <summary>
-        /// Compare two dates
-        /// </summary>
-        /// <param name="firstDate">The first date to compare</param>
-        /// <param name="secondDate">The second date to compare</param>
-        /// <returns>True if the first date is greater than the second date</returns>
-        public static bool DateGreaterThan(string firstDate, string secondDate)
-        {
-            if (DateTime.Parse(firstDate) > DateTime.Parse(secondDate))
-                return true;
-            else
-                return false;
-        }
-
-        /// <summary>
-        /// Compare two dates
-        /// </summary>
-        /// <param name="firstDate">The first date to compare</param>
-        /// <param name="secondDate">The second date to compare</param>
-        /// <returns>True if the first date is greater than or equal the second date</returns>
-        public static bool DateGreaterThanOrEqual(string firstDate, string secondDate)
-        {
-            if (DateTime.Parse(firstDate) >= DateTime.Parse(secondDate))
-                return true;
-            else
-                return false;
-        }
-
-        /// <summary>
-        /// Check if a date is greater than today
-        /// </summary>
-        /// <param name="firstDate">The date to check</param>
-        /// <returns>True if the date is greater that today (ie. at least the day of tomorrow)</returns>
-        public static bool DateGreaterThanToday(string firstDate)
-        {
-            DateTime first = DateTime.Parse(firstDate);
-            first = new DateTime(first.Year, first.Month, first.Day);
-            DateTime today = new DateTime(DateTime.Now.Year, DateTime.Now.Month, DateTime.Now.Day);
-            TimeSpan TS = new TimeSpan(first.Ticks - today.Ticks);
-            if (TS.Days > 0)
-                return true;
-            else
-                return false;
-        }
-
-        /// <summary>
-        /// Check if a date is greater than or equal today
-        /// </summary>
-        /// <param name="firstDate">The date to check</param>
-        /// <returns>True if the date is greater that or equal today (ie. at least today or the day of tomorrow)</returns>
-        public static bool DateGreaterThanOrEqualToday(string firstDate)
-        {
-            DateTime first = DateTime.Parse(firstDate);
-            first = new DateTime(first.Year, first.Month, first.Day);
-            DateTime today = new DateTime(DateTime.Now.Year, DateTime.Now.Month, DateTime.Now.Day);
-            TimeSpan TS = new TimeSpan(first.Ticks - today.Ticks);
-            if (TS.Days >= 0)
-                return true;
-            else
-                return false;
-        }
-
-        /// <summary>
-        /// Get the current date
-        /// </summary>
-        /// <returns>Current date i xml format (ToString("s"))</returns>
-        public static string CurrentDate()
-        {
-            return DateTime.Now.ToString("s");
-        }
-
-        /// <summary>
-        /// Add a value to a date
-        /// </summary>
-        /// <param name="Date">The Date to user</param>
-        /// <param name="AddType">The type to add: "y": year, "m": month, "d": day, "h": hour, "min": minutes, "s": seconds</param>
-        /// <param name="add">An integer value to add</param>
-        /// <returns>A date in xml format (ToString("s"))</returns>
-        public static string DateAdd(string Date, string AddType, int add)
-        {
-            return DateAddWithDateTimeObject(DateTime.Parse(Date), AddType, add);
-        }
-
-        /// <summary>
-        /// Get the day of week from a date matching the current culture settings
-        /// </summary>
-        /// <param name="Date">The date to use</param>
-        /// <returns>A string with the DayOfWeek matching the current contexts culture settings</returns>
-        public static string GetWeekDay(string Date)
-        {
-            return DateTime.Parse(Date).ToString("dddd");
-        }
-
-        /// <summary>
-        /// Add a value to a date. Similar to the other overload, but uses a datetime object instead of a string
-        /// </summary>
-        /// <param name="Date">The Date to user</param>
-        /// <param name="AddType">The type to add: "y": year, "m": month, "d": day, "h": hour, "min": minutes, "s": seconds</param>
-        /// <param name="add">An integer value to add</param>
-        /// <returns>A date in xml format (ToString("s"))</returns>
-        public static string DateAddWithDateTimeObject(DateTime Date, string AddType, int add)
-        {
-            switch (AddType.ToLower())
-            {
-                case "y":
-                    Date = Date.AddYears(add);
-                    break;
-                case "m":
-                    Date = Date.AddMonths(add);
-                    break;
-                case "d":
-                    Date = Date.AddDays(add);
-                    break;
-                case "h":
-                    Date = Date.AddHours(add);
-                    break;
-                case "min":
-                    Date = Date.AddMinutes(add);
-                    break;
-                case "s":
-                    Date = Date.AddSeconds(add);
-                    break;
-            }
-
-            return Date.ToString("s");
-        }
-
-        /// <summary>
-        /// Return the difference between 2 dates, in either minutes, seconds or years.
-        /// </summary>
-        /// <param name="firstDate">The first date.</param>
-        /// <param name="secondDate">The second date.</param>
-        /// <param name="diffType">format to return, can only be: s,m or y:  s = seconds, m = minutes, y = years.</param>
-        /// <returns>A timespan as a integer</returns>
-        public static int DateDiff(string firstDate, string secondDate, string diffType)
-        {
-            TimeSpan TS = DateTime.Parse(firstDate).Subtract(DateTime.Parse(secondDate));
-
-            switch (diffType.ToLower())
-            {
-                case "m":
-                    return Convert.ToInt32(TS.TotalMinutes);
-                case "s":
-                    return Convert.ToInt32(TS.TotalSeconds);
-                case "y":
-                    return Convert.ToInt32(TS.TotalDays / 365);
-            }
-            // return default
-            return 0;
-        }
-
-        /// <summary>
-        /// Formats a string to the specified formate.
-        /// </summary>
-        /// <param name="Date">The date.</param>
-        /// <param name="Format">The format, compatible with regular .net date formats</param>
-        /// <returns>A date in the new format as a string</returns>
-        public static string FormatDateTime(string Date, string Format)
-        {
-            DateTime result;
-            if (DateTime.TryParse(Date, out result))
-                return result.ToString(Format);
-            return string.Empty;
-        }
-
-        /// <summary>
-        /// Converts a string to Long Date and returns it as a string
-        /// </summary>
-        /// <param name="Date">The date.</param>
-        /// <param name="WithTime">if set to <c>true</c> the date will include time.</param>
-        /// <param name="TimeSplitter">The splitter between date and time.</param>
-        /// <returns>A Long Date as a string.</returns>
-        public static string LongDate(string Date, bool WithTime, string TimeSplitter)
-        {
-            DateTime result;
-            if (DateTime.TryParse(Date, out result))
-            {
-                if (WithTime)
-                    return result.ToLongDateString() + TimeSplitter + result.ToLongTimeString();
-                return result.ToLongDateString();
-            }
-            return string.Empty;
-        }
-
-        /// <summary>
-        /// Checks whether the Culture with the specified name exixts in the standard .net cultureInfo.
-        /// </summary>
-        /// <param name="cultureName">Name of the culture.</param>
-        /// <returns></returns>
-        public static bool CultureExists(string cultureName)
-        {
-            CultureInfo[] ci = CultureInfo.GetCultures(CultureTypes.AllCultures);
-            CultureInfo c = Array.Find(ci, delegate(CultureInfo culture) { return culture.Name == cultureName; });
-            return c != null;
-        }
-
-        /// <summary>
-        /// Converts a string to datetime in the longdate with day name format.
-        /// </summary>
-        /// <param name="Date">The date.</param>
-        /// <param name="DaySplitter">String between day name and date</param>
-        /// <param name="WithTime">if set to <c>true</c> the datetiem will include time.</param>
-        /// <param name="TimeSplitter">String between date and time.</param>
-        /// <param name="GlobalAlias">Culture name.</param>
-        /// <returns>A datetime in the longdate formate with day name, as a string</returns>
-        public static string LongDateWithDayName(string Date, string DaySplitter, bool WithTime, string TimeSplitter,
-                                                 string GlobalAlias)
-        {
-            if (!CultureExists(GlobalAlias))
-                return string.Empty;
-
-            DateTime result;
-            CultureInfo.GetCultureInfo(GlobalAlias);
-            DateTimeFormatInfo dtInfo = CultureInfo.GetCultureInfo(GlobalAlias).DateTimeFormat;
-            if (DateTime.TryParse(Date, dtInfo, DateTimeStyles.None, out result))
-            {
-                if (WithTime)
-                    return
-                        result.ToString(dtInfo.LongDatePattern) + TimeSplitter + result.ToString(dtInfo.LongTimePattern);
-                return result.ToString(dtInfo.LongDatePattern);
-            }
-            return string.Empty;
-        }
-
-        /// <summary>
-        /// Converts a string to a Long Date and returns it as a string
-        /// </summary>
-        /// <param name="Date">The date.</param>
-        /// <returns>A Long Date as a string.</returns>
-        public static string LongDate(string Date)
-        {
-            DateTime result;
-            if (DateTime.TryParse(Date, out result))
-                return result.ToLongDateString();
-            return string.Empty;
-        }
-
-        /// <summary>
-        /// Converts a string to a Short Date and returns it as a string
-        /// </summary>
-        /// <param name="Date">The date.</param>
-        /// <returns>A Short Date as a string.</returns>
-        public static string ShortDate(string Date)
-        {
-            DateTime result;
-            if (DateTime.TryParse(Date, out result))
-                return result.ToShortDateString();
-            return string.Empty;
-        }
-
-        /// <summary>
-        /// Converts a string to a Short Date, with a specific culture, and returns it as a string
-        /// </summary>
-        /// <param name="Date">The date.</param>
-        /// <param name="GlobalAlias">Culture name</param>
-        /// <returns>A short date with a specific culture, as a string</returns>
-        public static string ShortDateWithGlobal(string Date, string GlobalAlias)
-        {
-            if (!CultureExists(GlobalAlias))
-                return string.Empty;
-
-            DateTime result;
-            if (DateTime.TryParse(Date, out result))
-            {
-                DateTimeFormatInfo dtInfo = CultureInfo.GetCultureInfo(GlobalAlias).DateTimeFormat;
-                return result.ToString(dtInfo.ShortDatePattern);
-            }
-            return string.Empty;
-        }
-
-        /// <summary>
-        /// Converts a string to a Short Date with time, with a specific culture, and returns it as a string
-        /// </summary>
-        /// <param name="Date">The date.</param>
-        /// <param name="GlobalAlias">Culture name</param>
-        /// <returns>A short date withi time, with a specific culture, as a string</returns>
-        public static string ShortDateWithTimeAndGlobal(string Date, string GlobalAlias)
-        {
-            if (!CultureExists(GlobalAlias))
-                return string.Empty;
-
-            DateTime result;
-            if (DateTime.TryParse(Date, out result))
-            {
-                DateTimeFormatInfo dtInfo = CultureInfo.GetCultureInfo(GlobalAlias).DateTimeFormat;
-                return result.ToString(dtInfo.ShortDatePattern) + " " +
-                       result.ToString(dtInfo.ShortTimePattern);
-            }
-            return string.Empty;
-        }
-
-        /// <summary>
-        /// Converts a datetime string to the ShortTime format.
-        /// </summary>
-        /// <param name="Date">The date.</param>
-        /// <returns></returns>
-        public static string ShortTime(string Date)
-        {
-            DateTime result;
-            if (DateTime.TryParse(Date, out result))
-                return result.ToShortTimeString();
-            return string.Empty;
-        }
-
-        /// <summary>
-        /// Converts a datetime string to the ShortDate format.
-        /// </summary>
-        /// <param name="Date">The date.</param>
-        /// <param name="WithTime">if set to <c>true</c> the date will include time.</param>
-        /// <param name="TimeSplitter">String dividing date and time</param>
-        /// <returns></returns>
-        public static string ShortDate(string Date, bool WithTime, string TimeSplitter)
-        {
-            DateTime result;
-            if (DateTime.TryParse(Date, out result))
-            {
-                if (WithTime)
-                    return result.ToShortDateString() + TimeSplitter + result.ToLongTimeString();
-                return result.ToShortDateString();
-            }
-            return string.Empty;
-        }
-
-        /// <summary>
-        /// Replaces text line breaks with html line breaks
-        /// </summary>
-        /// <param name="text">The text.</param>
-        /// <returns>The text with text line breaks replaced with html linebreaks (<br/>)</returns>
-        public static string ReplaceLineBreaks(string text)
-        {
-        	return GetUmbracoHelper().ReplaceLineBreaksForHtml(text);
-        }
-
-        /// <summary>
-        /// Renders the content of a macro. Uses the normal template umbraco macro markup as input.
-        /// This only works properly with xslt macros. 
-        /// Python and .ascx based macros will not render properly, as viewstate is not included.
-        /// </summary>
-        /// <param name="Text">The macro markup to be rendered.</param>
-        /// <param name="PageId">The page id.</param>
-        /// <returns>The rendered macro as a string</returns>
-        public static string RenderMacroContent(string Text, int PageId)
-        {
-            try
-            {
-                var p = new page(GetSafeContentCache().GetById(PageId));
-                template t = new template(p.Template);
-                Control c = t.parseStringBuilder(new StringBuilder(Text), p);
-
-                StringWriter sw = new StringWriter();
-                HtmlTextWriter hw = new HtmlTextWriter(sw);
-                c.RenderControl(hw);
-
-                return sw.ToString();
-            }
-            catch (Exception ee)
-            {
-                return string.Format("<!-- Error generating macroContent: '{0}' -->", ee);
-            }
-        }
-
-        /// <summary>
-        /// Renders a template.
-        /// </summary>
-        /// <param name="PageId">The page id.</param>
-        /// <param name="TemplateId">The template id.</param>
-        /// <returns>The rendered template as a string</returns>
-        public static string RenderTemplate(int PageId, int TemplateId)
-        {
-            if (UmbracoConfig.For.UmbracoSettings().Templates.UseAspNetMasterPages)
-            {
-                using (var sw = new StringWriter())
-                {
-                    try
-                    {
-                        var altTemplate = TemplateId == -1 ? null : (int?)TemplateId;
-                        var templateRenderer = new TemplateRenderer(Umbraco.Web.UmbracoContext.Current, PageId, altTemplate);
-                        templateRenderer.Render(sw);
-                    }
-                    catch (Exception ee)
-                    {
-                        sw.Write("<!-- Error rendering template with id {0}: '{1}' -->", PageId, ee);
-                    }
-
-                    return sw.ToString();
-                }
-            }
-            else
-            {
-                var p = new page(GetSafeContentCache().GetById(PageId));
-                p.RenderPage(TemplateId);
-                var c = p.PageContentControl;
-                
-				using (var sw = new StringWriter())
-                using(var hw = new HtmlTextWriter(sw))
-                {
-					c.RenderControl(hw);
-					return sw.ToString();    
-                }
-                
-            }
-        }
-
-        /// <summary>
-        /// Renders the default template for a specific page.
-        /// </summary>
-        /// <param name="PageId">The page id.</param>
-        /// <returns>The rendered template as a string.</returns>
-        public static string RenderTemplate(int PageId)
-        {
-	        return RenderTemplate(PageId, -1);
-        }
-
-        /// <summary>
-        /// Registers the client script block.
-        /// </summary>
-        /// <param name="key">The key.</param>
-        /// <param name="script">The script.</param>
-        /// <param name="addScriptTags">if set to <c>true</c> [add script tags].</param>
-        public static void RegisterClientScriptBlock(string key, string script, bool addScriptTags)
-        {
-            Page p = HttpContext.Current.CurrentHandler as Page;
-
-            if (p != null)
-                p.ClientScript.RegisterClientScriptBlock(p.GetType(), key, script, addScriptTags);
-        }
-
-        /// <summary>
-        /// Registers the client script include.
-        /// </summary>
-        /// <param name="key">The key.</param>
-        /// <param name="url">The URL.</param>
-        public static void RegisterStyleSheetFile(string key, string url)
-        {
-            Page p = HttpContext.Current.CurrentHandler as Page;
-
-            if (p != null)
-            {
-                System.Web.UI.HtmlControls.HtmlGenericControl include = new System.Web.UI.HtmlControls.HtmlGenericControl("link");
-                include.ID = key;
-                include.Attributes.Add("rel", "stylesheet");
-                include.Attributes.Add("type", "text/css");
-                include.Attributes.Add("href", url);
-
-                if (p.Header != null)
-                {
-                    if (p.Header.FindControl(key) == null)
-                    {
-                        p.Header.Controls.Add(include);
-                    }
-                }
-                else
-                {
-                    //This is a fallback in case there is no header
-                    p.ClientScript.RegisterClientScriptBlock(p.GetType(), key, "<link rel='stylesheet' href='" + url + "' />");
-                }
-            }
-        }
-
-        /// <summary>
-        /// Registers the client script include.
-        /// </summary>
-        /// <param name="key">The key.</param>
-        /// <param name="url">The URL.</param>
-        public static void RegisterJavaScriptFile(string key, string url)
-        {
-            Page p = HttpContext.Current.CurrentHandler as Page;
-
-            if (p != null)
-            {
-
-                if (ClientDependency.Core.Controls.ClientDependencyLoader.Instance == null)
-                {
-                    System.Web.UI.HtmlControls.HtmlGenericControl include = new System.Web.UI.HtmlControls.HtmlGenericControl("script");
-                    include.ID = key;
-                    include.Attributes.Add("type", "text/javascript");
-                    include.Attributes.Add("src", url);
-
-                    if (p.Header != null)
-                    {
-                        if (p.Header.FindControl(key) == null)
-                        {
-                            p.Header.Controls.Add(include);
-                        }
-                    }
-                    else
-                    {
-                        //This is a fallback in case there is no header
-                        p.ClientScript.RegisterClientScriptInclude(p.GetType(), key, url);
-                    }
-                }
-                else
-                {
-                    ClientDependency.Core.Controls.ClientDependencyLoader.Instance.RegisterDependency(url, ClientDependency.Core.ClientDependencyType.Javascript);
-                }
-            }
-        }
-
-        /// <summary>
-        /// Adds a reference to the jQuery javascript file from the client/ui folder using "jQuery" as a key
-        /// Recommended to use instead of RegisterJavaScriptFile for all nitros/packages that uses jQuery
-        /// </summary>
-        public static void AddJquery()
-        {
-            RegisterJavaScriptFile("jQuery", String.Format("{0}/ui/jquery.js", IOHelper.ResolveUrl(SystemDirectories.UmbracoClient)));
-        }
-
-
-        /// <summary>
-        /// Strips all html from a string.
-        /// </summary>
-        /// <param name="text">The text.</param>
-        /// <returns>Returns the string without any html tags.</returns>
-        public static string StripHtml(string text)
-        {
-            string pattern = @"<(.|\n)*?>";
-            return Regex.Replace(text, pattern, string.Empty);
-        }
-
-        /// <summary>
-        /// Truncates a string if it's too long
-        /// </summary>
-        /// <param name="Text">The text to eventually truncate</param>
-        /// <param name="MaxLength">The maximum number of characters (length)</param>
-        /// <param name="AddString">String to append if text is truncated (ie "...")</param>
-        /// <returns>A truncated string if text if longer than MaxLength appended with the addString parameters. If text is shorter
-        /// then MaxLength then the full - non-truncated - string is returned</returns>
-        public static string TruncateString(string Text, int MaxLength, string AddString)
-        {
-            if (Text.Length > MaxLength)
-                return Text.Substring(0, MaxLength - AddString.Length) + AddString;
-            else
-                return Text;
-        }
-
-        /// <summary>
-        /// Split a string into xml elements
-        /// </summary>
-        /// <param name="StringToSplit">The full text to spil</param>
-        /// <param name="Separator">The separator</param>
-        /// <returns>An XPathNodeIterator containing the substrings in the format of <values><value></value></values></returns>
-        public static XPathNodeIterator Split(string StringToSplit, string Separator)
-        {
-            string[] values = StringToSplit.Split(Convert.ToChar(Separator));
-            XmlDocument xd = new XmlDocument();
-            xd.LoadXml("<values/>");
-            foreach (string id in values)
-            {
-                XmlNode node = xmlHelper.addTextNode(xd, "value", id);
-                xd.DocumentElement.AppendChild(node);
-            }
-            XPathNavigator xp = xd.CreateNavigator();
-            return xp.Select("/values");
-        }
-
-        /// <summary>
-        /// Removes the starting and ending paragraph tags in a string.
-        /// </summary>
-        /// <param name="text">The text.</param>
-        /// <returns>Returns the string without starting and endning paragraph tags</returns>
-        public static string RemoveFirstParagraphTag(string text)
-        {
-            if (String.IsNullOrEmpty(text))
-                return "";
-
-            if (text.Length > 5)
-            {
-                if (text.ToUpper().Substring(0, 3) == "<P>")
-                    text = text.Substring(3, text.Length - 3);
-                if (text.ToUpper().Substring(text.Length - 4, 4) == "</P>")
-                    text = text.Substring(0, text.Length - 4);
-            }
-            return text;
-        }
-
-        /// <summary>
-        /// Replaces a specified value with a new one.
-        /// </summary>
-        /// <param name="text">The text.</param>
-        /// <param name="oldValue">The old value.</param>
-        /// <param name="newValue">The new value.</param>
-        /// <returns></returns>
-        public static string Replace(string text, string oldValue, string newValue)
-        {
-            return text.Replace(oldValue, newValue);
-        }
-
-        /// <summary>
-        /// Returns the Last index of the specified value
-        /// </summary>
-        /// <param name="Text">The text.</param>
-        /// <param name="Value">The value.</param>
-        /// <returns>Return the last index of a value as a integer </returns>
-        public static int LastIndexOf(string Text, string Value)
-        {
-            return Text.LastIndexOf(Value);
-        }
-
-        /// <summary>
-        /// Gets the prevalues from a umbraco DataType with the specified data type id.
-        /// </summary>
-        /// <param name="DataTypeId">The data type id.</param>
-        /// <returns>Returns the prevalues as a XPathNodeIterator in the format:
-        ///     <preValues>
-        ///         <prevalue id="[id]">[value]</prevalue>
-        ///     </preValues> 
-        ///</returns>
-        public static XPathNodeIterator GetPreValues(int DataTypeId)
-        {
-            XmlDocument xd = new XmlDocument();
-            xd.LoadXml("<preValues/>");
-
-            using (IRecordsReader dr = SqlHelper.ExecuteReader("Select id, [value] from cmsDataTypeprevalues where DataTypeNodeId = @dataTypeId order by sortorder",
-                SqlHelper.CreateParameter("@dataTypeId", DataTypeId)))
-            {
-                while (dr.Read())
-                {
-                    XmlNode n = xmlHelper.addTextNode(xd, "preValue", dr.GetString("value"));
-                    n.Attributes.Append(xmlHelper.addAttribute(xd, "id", dr.GetInt("id").ToString()));
-                    xd.DocumentElement.AppendChild(n);
-                }
-            }
-            XPathNavigator xp = xd.CreateNavigator();
-            return xp.Select("/preValues");
-        }
-
-        /// <summary>
-        /// Gets the umbraco data type prevalue with the specified Id as string.
-        /// </summary>
-        /// <param name="Id">The id.</param>
-        /// <returns>Returns the prevalue as a string</returns>
-        public static string GetPreValueAsString(int Id)
-        {
-            try
-            {
-                return SqlHelper.ExecuteScalar<string>("select [value] from cmsDataTypePreValues where id = @id",
-                                                       SqlHelper.CreateParameter("@id", Id));
-            }
-            catch
-            {
-                return string.Empty;
-            }
-        }
-
-        /// <summary>
-        /// Gets the dictionary item with the specified key and it's child dictionary items.
-        /// The language version is based on the culture of the current Url.
-        /// </summary>
-        /// <param name="Key">The key.</param>
-        /// <returns>A XpathNodeIterator in the format:
-        /// <DictionaryItems>
-        ///     <DictionaryItem key="[dictionaryItemKey]">[dictionaryItemValue]</DictionaryItem>
-        /// </DictionaryItems>
-        /// </returns>
-        public static XPathNodeIterator GetDictionaryItems(string Key)
-        {
-            XmlDocument xd = new XmlDocument();
-            xd.LoadXml("<DictionaryItems/>");
-
-            try
-            {
-                //int languageId = GetCurrentLanguageId();
-                int languageId = Language.GetByCultureCode(System.Threading.Thread.CurrentThread.CurrentUICulture.Name).id;
-
-                Dictionary.DictionaryItem di = new Dictionary.DictionaryItem(Key);
-
-                foreach (Dictionary.DictionaryItem item in di.Children)
-                {
-                    XmlNode xe;
-                    try
-                    {
-                        if (languageId != 0)
-                            xe = xmlHelper.addTextNode(xd, "DictionaryItem", item.Value(languageId));
-                        else
-                            xe = xmlHelper.addTextNode(xd, "DictionaryItem", item.Value());
-                    }
-                    catch
-                    {
-                        xe = xmlHelper.addTextNode(xd, "DictionaryItem", string.Empty);
-                    }
-                    xe.Attributes.Append(xmlHelper.addAttribute(xd, "key", item.key));
-                    xd.DocumentElement.AppendChild(xe);
-                }
-            }
-            catch (Exception ee)
-            {
-                xd.DocumentElement.AppendChild(
-                    xmlHelper.addTextNode(xd, "Error", ee.ToString()));
-            }
-
-            XPathNavigator xp = xd.CreateNavigator();
-            return xp.Select("/");
-        }
-
-        /// <summary>
-        /// Gets the dictionary item with the specified key.
-        /// </summary>
-        /// <param name="Key">The key.</param>
-        /// <returns>A dictionary items value as a string.</returns>
-        public static string GetDictionaryItem(string Key)
-        {
-	        return GetUmbracoHelper().GetDictionaryValue(Key);			
-        }
-
-        /// <summary>
-        /// Gets the current page.
-        /// </summary>
-        /// <returns>An XpathNodeIterator containing the current page as Xml.</returns>
-        public static XPathNodeIterator GetXmlNodeCurrent()
-        {
-            try
-            {
-                var nav = Umbraco.Web.UmbracoContext.Current.ContentCache.CreateNavigator();
-                nav.MoveToId(HttpContext.Current.Items["pageID"].ToString());
-                return nav.Select(".");
-            }
-            catch (Exception ex)
-            {
-                LogHelper.Error<library>("Could not retrieve current xml node", ex);
-            }
-
-            XmlDocument xd = new XmlDocument();
-            xd.LoadXml("<error>No current node exists</error>");
-            return xd.CreateNavigator().Select("/");
-        }
-
-        /// <summary>
-        /// Gets the page with the specified id.
-        /// </summary>
-        /// <param name="id">The id.</param>
-        /// <returns>Returns the node with the specified id as xml in the form of a XPathNodeIterator</returns>
-        public static XPathNodeIterator GetXmlNodeById(string id)
-        {
-            var nav = GetSafeContentCache().CreateNavigator();
-
-            if (nav.MoveToId(id))
-                return nav.Select(".");
-
-            var xd = new XmlDocument();
-            xd.LoadXml(string.Format("<error>No published item exist with id {0}</error>", id));
-            return xd.CreateNavigator().Select(".");
-        }
-
-        // legacy would access the raw XML from content.Instance ie a static thing
-        // now that we use a PublishedCachesService, and a contextual cache, we need
-        // to have a "context" to handle a cache. UmbracoContext does it for most
-        // cases but in some cases we might not have an UmbracoContext. For backward
-        // compatibility, try to do something here...
-        internal static IPublishedContentCache GetSafeContentCache()
-        {
-            var caches = FacadeServiceResolver.Current.Service.GetFacade()
-                ?? FacadeServiceResolver.Current.Service.CreateFacade(null);
-            return caches.ContentCache;
-        }
-
-        /// <summary>
-        /// Queries the umbraco Xml cache with the specified Xpath query
-        /// </summary>
-        /// <param name="xpathQuery">The XPath query</param>
-        /// <returns>Returns nodes matching the xpath query as a XpathNodeIterator</returns>
-        public static XPathNodeIterator GetXmlNodeByXPath(string xpathQuery)
-        {
-            return GetSafeContentCache().CreateNavigator().Select(xpathQuery);
-        }
-
-        /// <summary>
-        /// Gets the entire umbraco xml cache.
-        /// </summary>
-        /// <returns>Returns the entire umbraco Xml cache as a XPathNodeIterator</returns>
-        public static XPathNodeIterator GetXmlAll()
-        {
-            return GetSafeContentCache().CreateNavigator().Select("/root");
-        }
-
-        /// <summary>
-        /// Fetches a xml file from the specified path on the server.
-        /// The path can be relative ("/path/to/file.xml") or absolute ("c:\folder\file.xml")
-        /// </summary>
-        /// <param name="Path">The path.</param>
-        /// <param name="Relative">if set to <c>true</c> the path is relative.</param>
-        /// <returns>The xml file as a XpathNodeIterator</returns>
-        public static XPathNodeIterator GetXmlDocument(string Path, bool Relative)
-        {
-            XmlDocument xmlDoc = new XmlDocument();
-            try
-            {
-                if (Relative)
-                    xmlDoc.Load(IOHelper.MapPath(Path));
-                else
-                    xmlDoc.Load(Path);
-            }
-            catch (Exception err)
-            {
-                xmlDoc.LoadXml(string.Format("<error path=\"{0}\" relative=\"{1}\">{2}</error>",
-                                             HttpContext.Current.Server.HtmlEncode(Path), Relative, err));
-            }
-            XPathNavigator xp = xmlDoc.CreateNavigator();
-            return xp.Select("/");
-        }
-
-        /// <summary>
-        /// Fetches a xml file from the specified url.
-        /// the Url can be a local url or even from a remote server.
-        /// </summary>
-        /// <param name="Url">The URL.</param>
-        /// <returns>The xml file as a XpathNodeIterator</returns>
-        public static XPathNodeIterator GetXmlDocumentByUrl(string Url)
-        {
-            XmlDocument xmlDoc = new XmlDocument();
-            WebRequest request = WebRequest.Create(Url);
-            try
-            {
-                WebResponse response = request.GetResponse();
-                Stream responseStream = response.GetResponseStream();
-                XmlTextReader reader = new XmlTextReader(responseStream);
-
-                xmlDoc.Load(reader);
-
-                response.Close();
-                responseStream.Close();
-            }
-            catch (Exception err)
-            {
-                xmlDoc.LoadXml(string.Format("<error url=\"{0}\">{1}</error>",
-                                             HttpContext.Current.Server.HtmlEncode(Url), err));
-            }
-            XPathNavigator xp = xmlDoc.CreateNavigator();
-            return xp.Select("/");
-        }
-
-        /// <summary>
-        /// Gets the XML document by URL Cached.
-        /// </summary>
-        /// <param name="Url">The URL.</param>
-        /// <param name="CacheInSeconds">The cache in seconds (so 900 would be 15 minutes). This is independent of the global cache refreshing, as it doesn't gets flushed on publishing (like the macros do)</param>
-        /// <returns></returns>
-        public static XPathNodeIterator GetXmlDocumentByUrl(string Url, int CacheInSeconds)
-        {
-
-            object urlCache =
-                            HttpContext.Current.Cache.Get("GetXmlDoc_" + Url);
-            if (urlCache != null)
-                return (XPathNodeIterator)urlCache;
-            else
-            {
-                XPathNodeIterator result =
-                    GetXmlDocumentByUrl(Url);
-
-                HttpContext.Current.Cache.Insert("GetXmlDoc_" + Url,
-                    result, null, DateTime.Now.Add(new TimeSpan(0, 0, CacheInSeconds)), TimeSpan.Zero, System.Web.Caching.CacheItemPriority.Low, null);
-                return result;
-            }
-
-        }
-
-        /// <summary>
-        /// Returns the Xpath query for a node with the specified id
-        /// </summary>
-        /// <param name="id">The id.</param>
-        /// <returns>The Xpath query for the node with the specified id as a string</returns>
-        public static string QueryForNode(string id)
-        {
-            string XPathQuery = string.Empty;
-            if (UmbracoContext.Current.GetXml().GetElementById(id) != null)
-            {
-                string[] path =
-                    UmbracoContext.Current.GetXml().GetElementById(id).Attributes["path"].Value.Split((",").ToCharArray());
-                for (int i = 1; i < path.Length; i++)
-                {
-                    if (i > 1)
-                        XPathQuery += "/node [@id = " + path[i] + "]";
-                    else
-                        XPathQuery += " [@id = " + path[i] + "]";
-                }
-            }
-
-            return XPathQuery;
-        }
-
-        /// <summary>
-        /// Helper function to get a value from a comma separated string. Usefull to get
-        /// a node identifier from a Page's path string
-        /// </summary>
-        /// <param name="path">The comma separated string</param>
-        /// <param name="level">The index to be returned</param>
-        /// <returns>A string with the value of the index</returns>
-        public static string GetNodeFromLevel(string path, int level)
-        {
-            try
-            {
-                string[] newPath = path.Split(',');
-                if (newPath.Length >= level)
-                    return newPath[level].ToString();
-                else
-                    return string.Empty;
-            }
-            catch
-            {
-                return "<!-- error in GetNodeFromLevel -->";
-            }
-        }
-
-        /// <summary>
-        /// Sends an e-mail using the System.Net.Mail.MailMessage object
-        /// </summary>
-        /// <param name="FromMail">The sender of the e-mail</param>
-        /// <param name="ToMail">The recipient of the e-mail</param>
-        /// <param name="Subject">E-mail subject</param>
-        /// <param name="Body">The complete content of the e-mail</param>
-        /// <param name="IsHtml">Set to true when using Html formatted mails</param>
-        public static void SendMail(string FromMail, string ToMail, string Subject, string Body, bool IsHtml)
-        {
-            try
-            {
-                // create the mail message 
-                MailMessage mail = new MailMessage(FromMail.Trim(), ToMail.Trim());
-
-                // populate the message
-                mail.Subject = Subject;
-                if (IsHtml)
-                    mail.IsBodyHtml = true;
-                else
-                    mail.IsBodyHtml = false;
-
-                mail.Body = Body;
-
-                // send it
-                SmtpClient smtpClient = new SmtpClient();
-                smtpClient.Send(mail);
-            }
-            catch (Exception ee)
-            {
-                LogHelper.Error<library>("umbraco.library.SendMail: Error sending mail.", ee);
-            }
-        }
-
-        /// <summary> 
-        /// These random methods are from Eli Robillards blog - kudos for the work :-)
-        /// http://weblogs.asp.net/erobillard/archive/2004/05/06/127374.aspx
-        /// 
-        /// Get a Random object which is cached between requests. 
-        /// The advantage over creating the object locally is that the .Next 
-        /// call will always return a new value. If creating several times locally 
-        /// with a generated seed (like millisecond ticks), the same number can be 
-        /// returned. 
-        /// </summary> 
-        /// <returns>A Random object which is cached between calls.</returns> 
-        public static Random GetRandom(int seed)
-        {
-            Random r = (Random)HttpContext.Current.Cache.Get("RandomNumber");
-            if (r == null)
-            {
-                if (seed == 0)
-                    r = new Random();
-                else
-                    r = new Random(seed);
-                HttpContext.Current.Cache.Insert("RandomNumber", r);
-            }
-            return r;
-        }
-
-        /// <summary> 
-        /// GetRandom with no parameters. 
-        /// </summary> 
-        /// <returns>A Random object which is cached between calls.</returns> 
-        public static Random GetRandom()
-        {
-            return GetRandom(0);
-        }
-
-        /// <summary>
-        /// Get any value from the current Request collection. Please note that there also specialized methods for
-        /// Querystring, Form, Servervariables and Cookie collections
-        /// </summary>
-        /// <param name="key">Name of the Request element to be returned</param>
-        /// <returns>A string with the value of the Requested element</returns>
-        public static string Request(string key)
-        {
-            if (HttpContext.Current.Request[key] != null)
-                return HttpContext.Current.Request[key];
-            else
-                return string.Empty;
-        }
-
-        /// <summary>
-        /// Changes the mime type of the current page.
-        /// </summary>
-        /// <param name="MimeType">The mime type (like text/xml)</param>
-        public static void ChangeContentType(string MimeType)
-        {
-            if (!String.IsNullOrEmpty(MimeType))
-            {
-                HttpContext.Current.Response.ContentType = MimeType;
-            }
-        }
-
-        /// <summary>
-        /// Get any value from the current Items collection.
-        /// </summary>
-        /// <param name="key">Name of the Items element to be returned</param>
-        /// <returns>A string with the value of the Items element</returns>
-        public static string ContextKey(string key)
-        {
-            if (HttpContext.Current.Items[key] != null)
-                return HttpContext.Current.Items[key].ToString();
-            else
-                return string.Empty;
-        }
-
-        /// <summary>
-        /// Get any value from the current Http Items collection
-        /// </summary>
-        /// <param name="key">Name of the Item element to be returned</param>
-        /// <returns>A string with the value of the Requested element</returns>
-        public static string GetHttpItem(string key)
-        {
-            if (HttpContext.Current.Items[key] != null)
-                return HttpContext.Current.Items[key].ToString();
-            else
-                return string.Empty;
-        }
-
-        /// <summary>
-        /// Get any value from the current Form collection
-        /// </summary>
-        /// <param name="key">Name of the Form element to be returned</param>
-        /// <returns>A string with the value of the form element</returns>
-        public static string RequestForm(string key)
-        {
-            if (HttpContext.Current.Request.Form[key] != null)
-                return HttpContext.Current.Request.Form[key];
-            else
-                return string.Empty;
-        }
-
-        /// <summary>
-        /// Get any value from the current Querystring collection
-        /// </summary>
-        /// <param name="key">Name of the querystring element to be returned</param>
-        /// <returns>A string with the value of the querystring element</returns>
-        public static string RequestQueryString(string key)
-        {
-            if (HttpContext.Current.Request.QueryString[key] != null)
-                return HttpContext.Current.Request.QueryString[key];
-            else
-                return string.Empty;
-        }
-
-        /// <summary>
-        /// Get any value from the users cookie collection
-        /// </summary>
-        /// <param name="key">Name of the cookie to return</param>
-        /// <returns>A string with the value of the cookie</returns>
-        public static string RequestCookies(string key)
-        {
-            // zb-00004 #29956 : refactor cookies handling
-            var value = StateHelper.GetCookieValue(key);
-            return value ?? "";
-        }
-
-        /// <summary>
-        /// Get any element from the server variables collection
-        /// </summary>
-        /// <param name="key">The key for the element to be returned</param>
-        /// <returns>A string with the value of the requested element</returns>
-        public static string RequestServerVariables(string key)
-        {
-            if (HttpContext.Current.Request.ServerVariables[key] != null)
-                return HttpContext.Current.Request.ServerVariables[key];
-            else
-                return string.Empty;
-        }
-
-        /// <summary>
-        /// Get any element from current user session
-        /// </summary>
-        /// <param name="key">The key for the element to be returned</param>
-        /// <returns>A string with the value of the requested element</returns>
-        public static string Session(string key)
-        {
-            if (HttpContext.Current.Session != null && HttpContext.Current.Session[key] != null)
-                return HttpContext.Current.Session[key].ToString();
-            else
-                return string.Empty;
-        }
-
-        /// <summary>
-        /// Returns the current ASP.NET session identifier
-        /// </summary>
-        /// <returns>The current ASP.NET session identifier</returns>
-        public static string SessionId()
-        {
-            if (HttpContext.Current.Session != null)
-                return HttpContext.Current.Session.SessionID;
-            else
-                return string.Empty;
-        }
-
-        /// <summary>
-        /// URL-encodes a string 
-        /// </summary>
-        /// <param name="Text">The string to be encoded</param>
-        /// <returns>A URL-encoded string</returns>
-        public static string UrlEncode(string Text)
-        {
-            return HttpUtility.UrlEncode(Text);
-        }
-
-        /// <summary>
-        /// HTML-encodes a string 
-        /// </summary>
-        /// <param name="Text">The string to be encoded</param>
-        /// <returns>A HTML-encoded string</returns>
-        public static string HtmlEncode(string Text)
-        {
-            return HttpUtility.HtmlEncode(Text);
-        }
-
-        public static Relation[] GetRelatedNodes(int NodeId)
-        {
-            return new CMSNode(NodeId).Relations;
-        }
-
-        [Obsolete("Use DistributedCache.Instance.RefreshMemberCache instead")]
-        public static void ClearLibraryCacheForMember(int mediaId)
-        {
-            DistributedCache.Instance.RefreshMemberCache(mediaId);
-        }
-
-        [Obsolete("Use DistributedCache.Instance.RefreshMemberCache instead")]
-        public static void ClearLibraryCacheForMemberDo(int memberId)
-        {
-            DistributedCache.Instance.RefreshMemberCache(memberId);
-        }
-
-        /// <summary>
-        /// Gets the related nodes, of the node with the specified Id, as XML.
-        /// </summary>
-        /// <param name="NodeId">The node id.</param>
-        /// <returns>The related nodes as a XpathNodeIterator in the format:
-        ///     <code>
-        ///         <relations>
-        ///             <relation typeId="[typeId]" typeName="[typeName]" createDate="[createDate]" parentId="[parentId]" childId="[childId]"><node>[standard umbraco node Xml]</node></relation>
-        ///         </relations>
-        ///     </code>
-        /// </returns>
-        public static XPathNodeIterator GetRelatedNodesAsXml(int NodeId)
-        {
-            XmlDocument xd = new XmlDocument();
-            xd.LoadXml("<relations/>");
-            var rels = new CMSNode(NodeId).Relations;
-            foreach (Relation r in rels)
-            {
-                XmlElement n = xd.CreateElement("relation");
-                n.AppendChild(xmlHelper.addCDataNode(xd, "comment", r.Comment));
-                n.Attributes.Append(xmlHelper.addAttribute(xd, "typeId", r.RelType.Id.ToString()));
-                n.Attributes.Append(xmlHelper.addAttribute(xd, "typeName", r.RelType.Name));
-                n.Attributes.Append(xmlHelper.addAttribute(xd, "createDate", r.CreateDate.ToString()));
-                n.Attributes.Append(xmlHelper.addAttribute(xd, "parentId", r.Parent.Id.ToString()));
-                n.Attributes.Append(xmlHelper.addAttribute(xd, "childId", r.Child.Id.ToString()));
-
-                // Append the node that isn't the one we're getting the related nodes from
-                if (NodeId == r.Child.Id)
-                    n.AppendChild(r.Parent.ToXml(xd, false)); // CMSNode.ToXml
-                else
-                    n.AppendChild(r.Child.ToXml(xd, false)); // CMSNode.ToXml
-                xd.DocumentElement.AppendChild(n);
-            }
-            XPathNavigator xp = xd.CreateNavigator();
-            return xp.Select(".");
-        }
-
-        /// <summary>
-        /// Returns the identifier of the current page
-        /// </summary>
-        /// <returns>The identifier of the current page</returns>
-        public int PageId()
-        {
-            if (_page != null)
-                return _page.PageID;
-            else
-                return -1;
-        }
-
-        /// <summary>
-        /// Returns the title of the current page
-        /// </summary>
-        /// <returns>The title of the current page</returns>
-        public string PageName()
-        {
-            if (_page != null)
-                return _page.PageName;
-            else
-                return string.Empty;
-        }
-
-        /// <summary>
-        /// Returns any element from the currentpage including generic properties
-        /// </summary>
-        /// <param name="key">The name of the page element to return</param>
-        /// <returns>A string with the element value</returns>
-        public string PageElement(string key)
-        {
-            if (_page != null)
-            {
-                if (_page.Elements[key] != null)
-                    return _page.Elements[key].ToString();
-                else
-                    return string.Empty;
-            }
-            else
-                return string.Empty;
-        }
-
-
-
-        /// <summary>
-        /// Cleans the spified string with tidy
-        /// </summary>
-        /// <param name="StringToTidy">The string to tidy.</param>
-        /// <param name="LiveEditing">if set to <c>true</c> [Live Editing].</param>
-        /// <returns></returns>
-        public static string Tidy(string StringToTidy, bool LiveEditing)
-        {
-            return cms.helpers.xhtml.TidyHtml(StringToTidy);
-        }
-
-        
-
-        #endregion
-
-        #region Template Control Mapping Functions
-
-        /// <summary>
-        /// Creates an Umbraco item for the specified field of the specified node.
-        /// This brings the <c>umbraco:Item</c> element functionality to XSLT documents,
-        /// which enables Live Editing of XSLT generated content.
-        /// </summary>
-        /// <param name="nodeId">The ID of the node to create.</param>
-        /// <param name="fieldName">Name of the field to create.</param>
-        /// <returns>An Umbraco item.</returns>
-        public string Item(int nodeId, string fieldName)
-        {
-            return Item(nodeId, fieldName, null);
-        }
-
-        /// <summary>
-        /// Creates an Umbraco item for the specified field of the specified node.
-        /// This brings the <c>umbraco:Item</c> element functionality to XSLT documents,
-        /// which enables Live Editing of XSLT generated content.
-        /// </summary>
-        /// <param name="nodeId">The ID of the node to create.</param>
-        /// <param name="fieldName">Name of the field to create.</param>
-        /// <param name="displayValue">
-        ///     Value that is displayed to the user, which can be different from the field value.
-        ///     Ignored if <c>null</c>.
-        ///     Inside an XSLT document, an XPath expression might be useful to generate this value,
-        ///     analogous to the functionality of the <c>Xslt</c> property of an <c>umbraco:Item</c> element.
-        /// </param>
-        /// <returns>An Umbraco item.</returns>
-        public string Item(int nodeId, string fieldName, string displayValue)
-        {
-            // require a field name
-            if (String.IsNullOrEmpty(fieldName))
-                throw new ArgumentNullException("fieldName");
-
-            // encode the display value, if present, as an inline XSLT expression
-            // escaping is disabled, since the user can choose to set
-            // disable-output-escaping="yes" on the value-of element calling this function.
-            string xslt = displayValue == null
-                          ? String.Empty
-                          : string.Format("xslt=\"'{0}'\" xsltdisableescaping=\"true\"",
-                                          HttpUtility.HtmlEncode(displayValue).Replace("'", "&amp;apos;"));
-
-            // return a placeholder, the actual item will be created later on
-            // in the CreateControlsFromText method of macro
-            return string.Format("[[[[umbraco:Item nodeId=\"{0}\" field=\"{1}\" {2}]]]]", nodeId, fieldName, xslt);
-        }
-
-        #endregion
-    }
-}
+using System;
+using System.Globalization;
+using System.IO;
+using System.Linq;
+using System.Net;
+using System.Net.Mail;
+using System.Text;
+using System.Text.RegularExpressions;
+using System.Web;
+using System.Web.UI;
+using System.Xml;
+using System.Xml.Linq;
+using System.Xml.XPath;
+using Newtonsoft.Json;
+using Umbraco.Core;
+using Umbraco.Core.Cache;
+using Umbraco.Core.Configuration;
+using Umbraco.Core.Configuration.UmbracoSettings;
+using Umbraco.Core.Logging;
+using Umbraco.Core.Models;
+using Umbraco.Core.Services;
+using Umbraco.Web;
+using Umbraco.Web.Cache;
+using Umbraco.Web.PublishedCache;
+using Umbraco.Web.Templates;
+using umbraco.BusinessLogic;
+using umbraco.cms.businesslogic;
+using umbraco.cms.businesslogic.web;
+using umbraco.cms.helpers;
+using umbraco.scripting;
+using umbraco.DataLayer;
+using Umbraco.Core.IO;
+using Language = umbraco.cms.businesslogic.language.Language;
+using Media = umbraco.cms.businesslogic.media.Media;
+using Member = umbraco.cms.businesslogic.member.Member;
+using PropertyType = umbraco.cms.businesslogic.propertytype.PropertyType;
+using Relation = umbraco.cms.businesslogic.relation.Relation;
+using UmbracoContext = umbraco.presentation.UmbracoContext;
+
+namespace umbraco
+{
+    /// <summary>
+    /// Function library for umbraco. Includes various helper-methods and methods to
+    /// save and load data from umbraco. 
+    /// 
+    /// Especially usefull in XSLT where any of these methods can be accesed using the umbraco.library name-space. Example:
+    /// &lt;xsl:value-of select="umbraco.library:NiceUrl(@id)"/&gt;
+    /// </summary>
+    public class library
+    {
+		/// <summary>
+		/// Returns a new UmbracoHelper so that we can start moving the logic from some of these methods to it
+		/// </summary>
+		/// <returns></returns>
+		private static UmbracoHelper GetUmbracoHelper()
+		{
+			return new UmbracoHelper(Umbraco.Web.UmbracoContext.Current);
+		}
+
+        #region Declarations
+
+        /// <summary>
+        /// Used by umbraco's publishing enginge, to determine if publishing is currently active
+        /// </summary>
+        public static bool IsPublishing = false;
+        /// <summary>
+        /// Used by umbraco's publishing enginge, to how many nodes is publish in the current publishing cycle
+        /// </summary>
+        public static int NodesPublished = 0;
+        /// <summary>
+        /// Used by umbraco's publishing enginge, to determine the start time of the current publishing cycle.
+        /// </summary>
+        public static DateTime PublishStart;
+        private page _page;
+        private static readonly object libraryCacheLock = new object();
+
+        #endregion
+
+        #region Properties
+
+        protected static ISqlHelper SqlHelper
+        {
+            get { return umbraco.BusinessLogic.Application.SqlHelper; }
+        }
+
+        #endregion
+
+        #region Constructors
+
+        /// <summary>
+        /// Empty constructor
+        /// </summary>
+        public library()
+        {
+        }
+
+        public library(int id)
+        {
+            var content = GetSafeContentCache().GetById(id);
+            _page = new page(content);
+        }
+
+        /// <summary>
+        /// Initializes a new instance of the <see cref="library"/> class.
+        /// </summary>
+        /// <param name="Page">The page.</param>
+        public library(page page)
+        {
+            _page = page;
+        }
+
+        #endregion
+
+        #region Python Helper functions
+
+        /// <summary>
+        /// Executes the given python script and returns the standardoutput.
+        /// The Globals known from python macros are not accessible in this context.
+        /// Neither macro or page nor the globals known from python macros are 
+        /// accessible in this context. Only stuff we initialized in site.py
+        /// can be used.
+        /// </summary>
+        /// <param name="file">The filename of the python script including the extension .py</param>
+        /// <returns>Returns the StandardOutput</returns>
+        public static string PythonExecuteFile(string file)
+        {
+            try
+            {
+                string path = IOHelper.MapPath(SystemDirectories.MacroScripts + "/" + file);
+                object res = python.executeFile(path);
+                return res.ToString();
+            }
+            catch (Exception e)
+            {
+                return e.Message;
+            }
+        }
+
+        /// <summary>
+        /// Executes the given python expression and returns the standardoutput.
+        /// The Globals known from python macros are not accessible in this context.
+        /// Neighter macro or page nor the globals known from python macros are 
+        /// accessible in this context. Only stuff we initialized in site.py
+        /// can be used.
+        /// </summary>
+        /// <param name="expression">Python expression to execute</param>
+        /// <returns>Returns the StandardOutput</returns>
+        public static string PythonExecute(string expression)
+        {
+            try
+            {
+                object res = python.execute(expression);
+                return res.ToString();
+            }
+            catch (Exception e)
+            {
+                return e.Message;
+            }
+        }
+
+        #endregion
+
+        #region Publish Helper Methods
+
+        // these methods are not used in core
+        
+        /// <summary>
+        /// Obsolete, does nothing.
+        /// </summary>
+        /// <param name="DocumentId"></param>
+        [Obsolete("Do not use: use the IContentService to un-publish contents.")]
+        public static void UnPublishSingleNode(int DocumentId)
+        {
+            // do nothing
+        }
+
+        /// <summary>
+        /// Obsolete, does nothing.
+        /// </summary>
+        /// <param name="documentId"></param>
+        [Obsolete("Do not use: use the IContentService to publish contents.")]
+        public static void UpdateDocumentCache(int documentId)
+        {
+            // do nothing
+        }
+
+        /// <summary>
+        /// Obsolete, does nothing.
+        /// </summary>
+        /// <param name="DocumentId"></param>
+        [Obsolete("Do not use: use the IContentService to publish contents.")]
+        public static void PublishSingleNode(int DocumentId)
+        {
+            // do nothing
+        }
+        
+        /// <summary>
+        /// Obsolete, does nothing.
+        /// </summary>
+        [Obsolete("Do not use: use the IContentService to publish contents.")]
+        public static void RefreshContent()
+        {
+            // do nothing
+        }
+
+        /// <summary>
+        /// Obsolete, does nothing.
+        /// </summary>
+        /// <param name="nodeID"></param>
+        [Obsolete("Do not use: use the IContentService to publish contents.")]
+        public static string RePublishNodes(int nodeID)
+        {
+            // do nothing
+            return string.Empty;
+        }
+
+        /// <summary>
+        /// Obsolete, does nothing.
+        /// </summary>
+        /// <param name="nodeID"></param>
+        [Obsolete("Do not use: use the IContentService to publish contents.")]
+        public static void RePublishNodesDotNet(int nodeID)
+        {
+            // do nothing
+        }
+
+        /// <summary>
+        /// Obsolete, does nothing.
+        /// </summary>
+        /// <param name="nodeID"></param>
+        /// <param name="SaveToDisk"></param>
+        [Obsolete("Do not use: use the IContentService to publish contents.")]
+        public static void RePublishNodesDotNet(int nodeID, bool SaveToDisk)
+        {
+            // do nothing
+        }
+
+        #endregion
+
+        #region Xslt Helper functions
+
+        /// <summary>
+        /// This will convert a json structure to xml for use in xslt
+        /// </summary>
+        /// <param name="json"></param>
+        /// <returns></returns>
+        public static XPathNodeIterator JsonToXml(string json)
+        {
+            try
+            {
+                if (json.StartsWith("["))
+                {
+                    //we'll assume it's an array, in which case we need to add a root
+                    json = "{\"arrayitem\":" + json + "}";
+                }
+                var xml = JsonConvert.DeserializeXmlNode(json, "json", false);
+                return xml.CreateNavigator().Select("/json");
+            }
+            catch (Exception ex)
+            {
+                var xd = new XmlDocument();
+                xd.LoadXml(string.Format("<error>Could not convert JSON to XML. Error: {0}</error>", ex));
+                return xd.CreateNavigator().Select("/error");
+            }
+        }
+
+        /// <summary>
+        /// Add a session variable to the current user
+        /// </summary>
+        /// <param name="key">The Key of the variable</param>
+        /// <param name="value">The Value</param>
+        public static void setSession(string key, string value)
+        {
+            if (HttpContext.Current.Session != null)
+                HttpContext.Current.Session[key] = value;
+        }
+
+        /// <summary>
+        /// Add a cookie variable to the current user
+        /// </summary>
+        /// <param name="key">The Key of the variable</param>
+        /// <param name="value">The Value of the variable</param>
+        public static void setCookie(string key, string value)
+        {
+            StateHelper.SetCookieValue(key, value);
+        }
+
+        /// <summary>
+        /// Returns a string with a friendly url from a node.
+        /// IE.: Instead of having /482 (id) as an url, you can have
+        /// /screenshots/developer/macros (spoken url)
+        /// </summary>
+        /// <param name="nodeID">Identifier for the node that should be returned</param>
+        /// <returns>String with a friendly url from a node</returns>
+        public static string NiceUrl(int nodeID)
+        {
+        	return GetUmbracoHelper().NiceUrl(nodeID);            
+        }
+
+        /// <summary>
+        /// This method will always add the root node to the path. You should always use NiceUrl, as that is the
+        /// only one who checks for toplevel node settings in the web.config
+        /// </summary>
+        /// <param name="nodeID">Identifier for the node that should be returned</param>
+        /// <returns>String with a friendly url from a node</returns>
+        [Obsolete]
+        public static string NiceUrlFullPath(int nodeID)
+        {
+            throw new NotImplementedException("It was broken anyway...");
+        }
+
+        /// <summary>
+        /// This method will always add the domain to the path if the hostnames are set up correctly. 
+        /// </summary>
+        /// <param name="nodeID">Identifier for the node that should be returned</param>
+        /// <returns>String with a friendly url with full domain from a node</returns>
+        public static string NiceUrlWithDomain(int nodeID)
+        {
+        	return GetUmbracoHelper().NiceUrlWithDomain(nodeID);
+        }
+
+        /// <summary>
+        /// This method will always add the domain to the path. 
+        /// </summary>
+        /// <param name="nodeID">Identifier for the node that should be returned</param>
+        /// <param name="ignoreUmbracoHostNames">Ignores the umbraco hostnames and returns the url prefixed with the requested host (including scheme and port number)</param>
+        /// <returns>String with a friendly url with full domain from a node</returns>
+        internal static string NiceUrlWithDomain(int nodeID, bool ignoreUmbracoHostNames)
+        {
+            if (ignoreUmbracoHostNames)
+                return HttpContext.Current.Request.Url.GetLeftPart(UriPartial.Authority) + NiceUrl(nodeID);
+
+            return NiceUrlWithDomain(nodeID);
+        }
+
+        public static string ResolveVirtualPath(string path)
+        {
+			return Umbraco.Core.IO.IOHelper.ResolveUrl(path);
+        }
+
+
+        /// <summary>
+        /// Returns a string with the data from the given element of a node. Both elements (data-fields)
+        /// and properties can be used - ie:
+        /// getItem(1, nodeName) will return a string with the name of the node with id=1 even though
+        /// nodeName is a property and not an element (data-field).
+        /// </summary>
+        /// <param name="nodeID">Identifier for the node that should be returned</param>
+        /// <param name="alias">The element that should be returned</param>
+        /// <returns>Returns a string with the data from the given element of a node</returns>
+        public static string GetItem(int nodeID, String alias)
+        {
+	        var doc = Umbraco.Web.UmbracoContext.Current.ContentCache.GetById(nodeID);
+
+			if (doc == null)
+				return string.Empty;
+
+	        switch (alias)
+	        {
+				case "id":
+			        return doc.Id.ToString();
+				case "version":
+			        return doc.Version.ToString();
+				case "parentID":
+			        return doc.Parent.Id.ToString();
+				case "level":
+			        return doc.Level.ToString();
+				case "writerID":
+			        return doc.WriterId.ToString();
+				case "template":
+			        return doc.TemplateId.ToString();
+				case "sortOrder":
+			        return doc.SortOrder.ToString();
+				case "createDate":
+					return doc.CreateDate.ToString("yyyy-MM-dd'T'HH:mm:ss");
+				case "updateDate":
+					return doc.UpdateDate.ToString("yyyy-MM-dd'T'HH:mm:ss");
+				case "nodeName":
+			        return doc.Name;
+				case "writerName":
+			        return doc.WriterName;
+				case "path":
+			        return doc.Path;
+				case "creatorName":
+			        return doc.CreatorName;
+	        }
+
+            // in 4.9.0 the method returned the raw XML from the cache, unparsed
+            // starting with 5c20f4f (4.10?) the method returns prop.Value.ToString()
+            //   where prop.Value is parsed for internal links + resolve urls - but not for macros
+            //   comments say "fixing U4-917 and U4-821" which are not related
+            // if we return DataValue.ToString() we're back to the original situation
+            // if we return Value.ToString() we'll have macros parsed and that's nice
+            //
+            // so, use Value.ToString() here.
+	        var prop = doc.GetProperty(alias);
+	        return prop == null ? string.Empty : prop.Value.ToString();
+        }
+
+        /// <summary>
+        /// Checks with the Assigned domains settings and retuns an array the the Domains matching the node
+        /// </summary>
+        /// <param name="NodeId">Identifier for the node that should be returned</param>
+        /// <returns>A Domain array with all the Domains that matches the nodeId</returns>
+        public static Domain[] GetCurrentDomains(int NodeId)
+        {
+            string[] pathIds = GetItem(NodeId, "path").Split(',');
+            for (int i = pathIds.Length - 1; i > 0; i--)
+            {
+                Domain[] retVal = Domain.GetDomainsById(int.Parse(pathIds[i]));
+                if (retVal.Length > 0)
+                {
+                    return retVal;
+                }
+            }
+            return null;
+        }
+
+        /// <summary>
+        /// Returns a string with the data from the given element of the current node. Both elements (data-fields)
+        /// and properties can be used - ie:
+        /// getItem(nodeName) will return a string with the name of the current node/page even though
+        /// nodeName is a property and not an element (data-field).
+        /// </summary>
+        /// <param name="alias"></param>
+        /// <returns></returns>
+        public static string GetItem(String alias)
+        {
+            try
+            {
+                int currentID = int.Parse(HttpContext.Current.Items["pageID"].ToString());
+                return GetItem(currentID, alias);
+            }
+            catch (Exception ItemException)
+            {
+                HttpContext.Current.Trace.Warn("library.GetItem", "Error reading '" + alias + "'", ItemException);
+                return string.Empty;
+            }
+        }
+
+        /// <summary>
+        /// Returns that name of a generic property
+        /// </summary>
+        /// <param name="ContentTypeAlias">The Alias of the content type (ie. Document Type, Member Type or Media Type)</param>
+        /// <param name="PropertyTypeAlias">The Alias of the Generic property (ie. bodyText or umbracoNaviHide)</param>
+        /// <returns>A string with the name. If nothing matches the alias, an empty string is returned</returns>
+        public static string GetPropertyTypeName(string ContentTypeAlias, string PropertyTypeAlias)
+        {
+            try
+            {
+                umbraco.cms.businesslogic.ContentType ct = umbraco.cms.businesslogic.ContentType.GetByAlias(ContentTypeAlias);
+                PropertyType pt = ct.getPropertyType(PropertyTypeAlias);
+                return pt.Name;
+            }
+            catch
+            {
+                return string.Empty;
+            }
+        }
+
+        /// <summary>
+        /// Returns the Member Name from an umbraco member object
+        /// </summary>
+        /// <param name="MemberId">The identifier of the Member</param>
+        /// <returns>The Member name matching the MemberId, an empty string is member isn't found</returns>
+        public static string GetMemberName(int MemberId)
+        {
+            if (MemberId != 0)
+            {
+                try
+                {
+                    Member m = new Member(MemberId);
+                    return m.Text;
+                }
+                catch
+                {
+                    return string.Empty;
+                }
+            }
+            else
+                return string.Empty;
+        }
+
+        /// <summary>
+        /// Get a media object as an xml object
+        /// </summary>
+        /// <param name="MediaId">The identifier of the media object to be returned</param>
+        /// <param name="Deep">If true, children of the media object is returned</param>
+        /// <returns>An umbraco xml node of the media (same format as a document node)</returns>
+        public static XPathNodeIterator GetMedia(int MediaId, bool Deep)
+        {
+            try
+            {
+                if (UmbracoConfig.For.UmbracoSettings().Content.UmbracoLibraryCacheDuration > 0)
+                {
+                    var xml = ApplicationContext.Current.ApplicationCache.GetCacheItem(
+                        string.Format(
+                            "{0}_{1}_{2}", CacheKeys.MediaCacheKey, MediaId, Deep),
+                        TimeSpan.FromSeconds(UmbracoConfig.For.UmbracoSettings().Content.UmbracoLibraryCacheDuration),
+                        () => GetMediaDo(MediaId, Deep)).Item1;
+
+                    if (xml != null)
+                    {                   
+                        //returning the root element of the Media item fixes the problem
+                        return xml.CreateNavigator().Select("/");
+                    }
+                        
+                }
+                else
+                {
+                    var xml = GetMediaDo(MediaId, Deep).Item1;
+                    
+                    //returning the root element of the Media item fixes the problem
+                    return xml.CreateNavigator().Select("/");
+                }
+            }
+            catch(Exception ex)
+            {
+                LogHelper.Error<library>("An error occurred looking up media", ex);
+            }
+
+            LogHelper.Debug<library>("No media result for id {0}", () => MediaId);
+
+            var errorXml = new XElement("error", string.Format("No media is maching '{0}'", MediaId));
+            return errorXml.CreateNavigator().Select("/");
+        }
+
+        private static System.Tuple<XElement, string> GetMediaDo(int mediaId, bool deep)
+        {
+            var media = ApplicationContext.Current.Services.MediaService.GetById(mediaId);
+            if (media == null) return null;
+            var serializer = new EntityXmlSerializer();
+            var serialized = serializer.Serialize(
+                ApplicationContext.Current.Services.MediaService, 
+                ApplicationContext.Current.Services.DataTypeService,
+                ApplicationContext.Current.Services.UserService,                
+                media, 
+                deep);
+            return Tuple.Create(serialized, media.Path);
+        }
+
+        /// <summary>
+        /// Get a member as an xml object
+        /// </summary>
+        /// <param name="MemberId">The identifier of the member object to be returned</param>
+        /// <returns>An umbraco xml node of the member (same format as a document node), but with two additional attributes on the "node" element:
+        /// "email" and "loginName".
+        /// </returns>
+        public static XPathNodeIterator GetMember(int MemberId)
+        {
+            try
+            {
+                if (UmbracoConfig.For.UmbracoSettings().Content.UmbracoLibraryCacheDuration > 0)
+                {
+                    var xml = ApplicationContext.Current.ApplicationCache.GetCacheItem(
+                        string.Format(
+                            "{0}_{1}", CacheKeys.MemberLibraryCacheKey, MemberId),
+                        TimeSpan.FromSeconds(UmbracoConfig.For.UmbracoSettings().Content.UmbracoLibraryCacheDuration),
+                        () => GetMemberDo(MemberId));
+
+                    if (xml != null)
+                    {
+                        return xml.CreateNavigator().Select("/");
+                    }
+                }
+                else
+                {
+                    return GetMemberDo(MemberId).CreateNavigator().Select("/");
+                }
+            }
+            catch (Exception ex)
+            {
+                LogHelper.Error<library>("An error occurred looking up member", ex);
+            }
+
+            LogHelper.Debug<library>("No member result for id {0}", () => MemberId);
+
+            var xd = new XmlDocument();
+            xd.LoadXml(string.Format("<error>No member is maching '{0}'</error>", MemberId));
+            return xd.CreateNavigator().Select("/");
+        }
+
+        private static XElement GetMemberDo(int MemberId)
+        {
+            var member = ApplicationContext.Current.Services.MemberService.GetById(MemberId);
+            if (member == null) return null;
+            var serializer = new EntityXmlSerializer();
+            var serialized = serializer.Serialize(
+                ApplicationContext.Current.Services.DataTypeService, member);
+            return serialized;
+        }
+
+        /// <summary>
+        /// Get the current member as an xml node
+        /// </summary>
+        /// <returns>Look in documentation for umbraco.library.GetMember(MemberId) for more information</returns>
+        public static XPathNodeIterator GetCurrentMember()
+        {
+            Member m = Member.GetCurrentMember();
+            if (m != null)
+            {
+                var n = global::Umbraco.Web.UmbracoContext.Current.Facade.MemberCache.CreateNodeNavigator(m.Id, false);
+                if (n != null)
+                    return n.Select("."); // vs "/node" vs "/node()" ?
+            }
+
+            XmlDocument xd = new XmlDocument();
+            xd.LoadXml(
+                "<error>No current member exists (best practice is to validate with 'isloggedon()' prior to this call)</error>");
+            return xd.CreateNavigator().Select("/");
+        }
+
+        /// <summary>
+        /// Whether or not the current user is logged in (as a member)
+        /// </summary>
+        /// <returns>True is the current user is logged in</returns>
+        public static bool IsLoggedOn()
+        {
+        	return GetUmbracoHelper().MemberIsLoggedOn();
+        }
+
+        public static XPathNodeIterator AllowedGroups(int documentId, string path)
+        {
+            XmlDocument xd = new XmlDocument();
+            xd.LoadXml("<roles/>");
+            foreach (string role in Access.GetAccessingMembershipRoles(documentId, path))
+                xd.DocumentElement.AppendChild(xmlHelper.addTextNode(xd, "role", role));
+            return xd.CreateNavigator().Select(".");
+        }
+
+        /// <summary>
+        /// Check if a document object is protected by the "Protect Pages" functionality in umbraco
+        /// </summary>
+        /// <param name="DocumentId">The identifier of the document object to check</param>
+        /// <param name="Path">The full path of the document object to check</param>
+        /// <returns>True if the document object is protected</returns>
+        public static bool IsProtected(int DocumentId, string Path)
+        {
+        	return GetUmbracoHelper().IsProtected(DocumentId, Path);
+        }
+
+        /// <summary>
+        /// Check if the current user has access to a document
+        /// </summary>
+        /// <param name="NodeId">The identifier of the document object to check</param>
+        /// <param name="Path">The full path of the document object to check</param>
+        /// <returns>True if the current user has access or if the current document isn't protected</returns>
+        public static bool HasAccess(int NodeId, string Path)
+        {
+        	return GetUmbracoHelper().MemberHasAccess(NodeId, Path);
+        }
+
+
+        /// <summary>
+        /// Returns an MD5 hash of the string specified
+        /// </summary>
+        /// <param name="text">The text to create a hash from</param>
+        /// <returns>Md5 has of the string</returns>
+        public static string md5(string text)
+        {
+			return text.ToMd5();
+        }
+
+        /// <summary>
+        /// Compare two dates
+        /// </summary>
+        /// <param name="firstDate">The first date to compare</param>
+        /// <param name="secondDate">The second date to compare</param>
+        /// <returns>True if the first date is greater than the second date</returns>
+        public static bool DateGreaterThan(string firstDate, string secondDate)
+        {
+            if (DateTime.Parse(firstDate) > DateTime.Parse(secondDate))
+                return true;
+            else
+                return false;
+        }
+
+        /// <summary>
+        /// Compare two dates
+        /// </summary>
+        /// <param name="firstDate">The first date to compare</param>
+        /// <param name="secondDate">The second date to compare</param>
+        /// <returns>True if the first date is greater than or equal the second date</returns>
+        public static bool DateGreaterThanOrEqual(string firstDate, string secondDate)
+        {
+            if (DateTime.Parse(firstDate) >= DateTime.Parse(secondDate))
+                return true;
+            else
+                return false;
+        }
+
+        /// <summary>
+        /// Check if a date is greater than today
+        /// </summary>
+        /// <param name="firstDate">The date to check</param>
+        /// <returns>True if the date is greater that today (ie. at least the day of tomorrow)</returns>
+        public static bool DateGreaterThanToday(string firstDate)
+        {
+            DateTime first = DateTime.Parse(firstDate);
+            first = new DateTime(first.Year, first.Month, first.Day);
+            DateTime today = new DateTime(DateTime.Now.Year, DateTime.Now.Month, DateTime.Now.Day);
+            TimeSpan TS = new TimeSpan(first.Ticks - today.Ticks);
+            if (TS.Days > 0)
+                return true;
+            else
+                return false;
+        }
+
+        /// <summary>
+        /// Check if a date is greater than or equal today
+        /// </summary>
+        /// <param name="firstDate">The date to check</param>
+        /// <returns>True if the date is greater that or equal today (ie. at least today or the day of tomorrow)</returns>
+        public static bool DateGreaterThanOrEqualToday(string firstDate)
+        {
+            DateTime first = DateTime.Parse(firstDate);
+            first = new DateTime(first.Year, first.Month, first.Day);
+            DateTime today = new DateTime(DateTime.Now.Year, DateTime.Now.Month, DateTime.Now.Day);
+            TimeSpan TS = new TimeSpan(first.Ticks - today.Ticks);
+            if (TS.Days >= 0)
+                return true;
+            else
+                return false;
+        }
+
+        /// <summary>
+        /// Get the current date
+        /// </summary>
+        /// <returns>Current date i xml format (ToString("s"))</returns>
+        public static string CurrentDate()
+        {
+            return DateTime.Now.ToString("s");
+        }
+
+        /// <summary>
+        /// Add a value to a date
+        /// </summary>
+        /// <param name="Date">The Date to user</param>
+        /// <param name="AddType">The type to add: "y": year, "m": month, "d": day, "h": hour, "min": minutes, "s": seconds</param>
+        /// <param name="add">An integer value to add</param>
+        /// <returns>A date in xml format (ToString("s"))</returns>
+        public static string DateAdd(string Date, string AddType, int add)
+        {
+            return DateAddWithDateTimeObject(DateTime.Parse(Date), AddType, add);
+        }
+
+        /// <summary>
+        /// Get the day of week from a date matching the current culture settings
+        /// </summary>
+        /// <param name="Date">The date to use</param>
+        /// <returns>A string with the DayOfWeek matching the current contexts culture settings</returns>
+        public static string GetWeekDay(string Date)
+        {
+            return DateTime.Parse(Date).ToString("dddd");
+        }
+
+        /// <summary>
+        /// Add a value to a date. Similar to the other overload, but uses a datetime object instead of a string
+        /// </summary>
+        /// <param name="Date">The Date to user</param>
+        /// <param name="AddType">The type to add: "y": year, "m": month, "d": day, "h": hour, "min": minutes, "s": seconds</param>
+        /// <param name="add">An integer value to add</param>
+        /// <returns>A date in xml format (ToString("s"))</returns>
+        public static string DateAddWithDateTimeObject(DateTime Date, string AddType, int add)
+        {
+            switch (AddType.ToLower())
+            {
+                case "y":
+                    Date = Date.AddYears(add);
+                    break;
+                case "m":
+                    Date = Date.AddMonths(add);
+                    break;
+                case "d":
+                    Date = Date.AddDays(add);
+                    break;
+                case "h":
+                    Date = Date.AddHours(add);
+                    break;
+                case "min":
+                    Date = Date.AddMinutes(add);
+                    break;
+                case "s":
+                    Date = Date.AddSeconds(add);
+                    break;
+            }
+
+            return Date.ToString("s");
+        }
+
+        /// <summary>
+        /// Return the difference between 2 dates, in either minutes, seconds or years.
+        /// </summary>
+        /// <param name="firstDate">The first date.</param>
+        /// <param name="secondDate">The second date.</param>
+        /// <param name="diffType">format to return, can only be: s,m or y:  s = seconds, m = minutes, y = years.</param>
+        /// <returns>A timespan as a integer</returns>
+        public static int DateDiff(string firstDate, string secondDate, string diffType)
+        {
+            TimeSpan TS = DateTime.Parse(firstDate).Subtract(DateTime.Parse(secondDate));
+
+            switch (diffType.ToLower())
+            {
+                case "m":
+                    return Convert.ToInt32(TS.TotalMinutes);
+                case "s":
+                    return Convert.ToInt32(TS.TotalSeconds);
+                case "y":
+                    return Convert.ToInt32(TS.TotalDays / 365);
+            }
+            // return default
+            return 0;
+        }
+
+        /// <summary>
+        /// Formats a string to the specified formate.
+        /// </summary>
+        /// <param name="Date">The date.</param>
+        /// <param name="Format">The format, compatible with regular .net date formats</param>
+        /// <returns>A date in the new format as a string</returns>
+        public static string FormatDateTime(string Date, string Format)
+        {
+            DateTime result;
+            if (DateTime.TryParse(Date, out result))
+                return result.ToString(Format);
+            return string.Empty;
+        }
+
+        /// <summary>
+        /// Converts a string to Long Date and returns it as a string
+        /// </summary>
+        /// <param name="Date">The date.</param>
+        /// <param name="WithTime">if set to <c>true</c> the date will include time.</param>
+        /// <param name="TimeSplitter">The splitter between date and time.</param>
+        /// <returns>A Long Date as a string.</returns>
+        public static string LongDate(string Date, bool WithTime, string TimeSplitter)
+        {
+            DateTime result;
+            if (DateTime.TryParse(Date, out result))
+            {
+                if (WithTime)
+                    return result.ToLongDateString() + TimeSplitter + result.ToLongTimeString();
+                return result.ToLongDateString();
+            }
+            return string.Empty;
+        }
+
+        /// <summary>
+        /// Checks whether the Culture with the specified name exixts in the standard .net cultureInfo.
+        /// </summary>
+        /// <param name="cultureName">Name of the culture.</param>
+        /// <returns></returns>
+        public static bool CultureExists(string cultureName)
+        {
+            CultureInfo[] ci = CultureInfo.GetCultures(CultureTypes.AllCultures);
+            CultureInfo c = Array.Find(ci, delegate(CultureInfo culture) { return culture.Name == cultureName; });
+            return c != null;
+        }
+
+        /// <summary>
+        /// Converts a string to datetime in the longdate with day name format.
+        /// </summary>
+        /// <param name="Date">The date.</param>
+        /// <param name="DaySplitter">String between day name and date</param>
+        /// <param name="WithTime">if set to <c>true</c> the datetiem will include time.</param>
+        /// <param name="TimeSplitter">String between date and time.</param>
+        /// <param name="GlobalAlias">Culture name.</param>
+        /// <returns>A datetime in the longdate formate with day name, as a string</returns>
+        public static string LongDateWithDayName(string Date, string DaySplitter, bool WithTime, string TimeSplitter,
+                                                 string GlobalAlias)
+        {
+            if (!CultureExists(GlobalAlias))
+                return string.Empty;
+
+            DateTime result;
+            CultureInfo.GetCultureInfo(GlobalAlias);
+            DateTimeFormatInfo dtInfo = CultureInfo.GetCultureInfo(GlobalAlias).DateTimeFormat;
+            if (DateTime.TryParse(Date, dtInfo, DateTimeStyles.None, out result))
+            {
+                if (WithTime)
+                    return
+                        result.ToString(dtInfo.LongDatePattern) + TimeSplitter + result.ToString(dtInfo.LongTimePattern);
+                return result.ToString(dtInfo.LongDatePattern);
+            }
+            return string.Empty;
+        }
+
+        /// <summary>
+        /// Converts a string to a Long Date and returns it as a string
+        /// </summary>
+        /// <param name="Date">The date.</param>
+        /// <returns>A Long Date as a string.</returns>
+        public static string LongDate(string Date)
+        {
+            DateTime result;
+            if (DateTime.TryParse(Date, out result))
+                return result.ToLongDateString();
+            return string.Empty;
+        }
+
+        /// <summary>
+        /// Converts a string to a Short Date and returns it as a string
+        /// </summary>
+        /// <param name="Date">The date.</param>
+        /// <returns>A Short Date as a string.</returns>
+        public static string ShortDate(string Date)
+        {
+            DateTime result;
+            if (DateTime.TryParse(Date, out result))
+                return result.ToShortDateString();
+            return string.Empty;
+        }
+
+        /// <summary>
+        /// Converts a string to a Short Date, with a specific culture, and returns it as a string
+        /// </summary>
+        /// <param name="Date">The date.</param>
+        /// <param name="GlobalAlias">Culture name</param>
+        /// <returns>A short date with a specific culture, as a string</returns>
+        public static string ShortDateWithGlobal(string Date, string GlobalAlias)
+        {
+            if (!CultureExists(GlobalAlias))
+                return string.Empty;
+
+            DateTime result;
+            if (DateTime.TryParse(Date, out result))
+            {
+                DateTimeFormatInfo dtInfo = CultureInfo.GetCultureInfo(GlobalAlias).DateTimeFormat;
+                return result.ToString(dtInfo.ShortDatePattern);
+            }
+            return string.Empty;
+        }
+
+        /// <summary>
+        /// Converts a string to a Short Date with time, with a specific culture, and returns it as a string
+        /// </summary>
+        /// <param name="Date">The date.</param>
+        /// <param name="GlobalAlias">Culture name</param>
+        /// <returns>A short date withi time, with a specific culture, as a string</returns>
+        public static string ShortDateWithTimeAndGlobal(string Date, string GlobalAlias)
+        {
+            if (!CultureExists(GlobalAlias))
+                return string.Empty;
+
+            DateTime result;
+            if (DateTime.TryParse(Date, out result))
+            {
+                DateTimeFormatInfo dtInfo = CultureInfo.GetCultureInfo(GlobalAlias).DateTimeFormat;
+                return result.ToString(dtInfo.ShortDatePattern) + " " +
+                       result.ToString(dtInfo.ShortTimePattern);
+            }
+            return string.Empty;
+        }
+
+        /// <summary>
+        /// Converts a datetime string to the ShortTime format.
+        /// </summary>
+        /// <param name="Date">The date.</param>
+        /// <returns></returns>
+        public static string ShortTime(string Date)
+        {
+            DateTime result;
+            if (DateTime.TryParse(Date, out result))
+                return result.ToShortTimeString();
+            return string.Empty;
+        }
+
+        /// <summary>
+        /// Converts a datetime string to the ShortDate format.
+        /// </summary>
+        /// <param name="Date">The date.</param>
+        /// <param name="WithTime">if set to <c>true</c> the date will include time.</param>
+        /// <param name="TimeSplitter">String dividing date and time</param>
+        /// <returns></returns>
+        public static string ShortDate(string Date, bool WithTime, string TimeSplitter)
+        {
+            DateTime result;
+            if (DateTime.TryParse(Date, out result))
+            {
+                if (WithTime)
+                    return result.ToShortDateString() + TimeSplitter + result.ToLongTimeString();
+                return result.ToShortDateString();
+            }
+            return string.Empty;
+        }
+
+        /// <summary>
+        /// Replaces text line breaks with html line breaks
+        /// </summary>
+        /// <param name="text">The text.</param>
+        /// <returns>The text with text line breaks replaced with html linebreaks (<br/>)</returns>
+        public static string ReplaceLineBreaks(string text)
+        {
+        	return GetUmbracoHelper().ReplaceLineBreaksForHtml(text);
+        }
+
+        /// <summary>
+        /// Renders the content of a macro. Uses the normal template umbraco macro markup as input.
+        /// This only works properly with xslt macros. 
+        /// Python and .ascx based macros will not render properly, as viewstate is not included.
+        /// </summary>
+        /// <param name="Text">The macro markup to be rendered.</param>
+        /// <param name="PageId">The page id.</param>
+        /// <returns>The rendered macro as a string</returns>
+        public static string RenderMacroContent(string Text, int PageId)
+        {
+            try
+            {
+                var p = new page(GetSafeContentCache().GetById(PageId));
+                template t = new template(p.Template);
+                Control c = t.parseStringBuilder(new StringBuilder(Text), p);
+
+                StringWriter sw = new StringWriter();
+                HtmlTextWriter hw = new HtmlTextWriter(sw);
+                c.RenderControl(hw);
+
+                return sw.ToString();
+            }
+            catch (Exception ee)
+            {
+                return string.Format("<!-- Error generating macroContent: '{0}' -->", ee);
+            }
+        }
+
+        /// <summary>
+        /// Renders a template.
+        /// </summary>
+        /// <param name="PageId">The page id.</param>
+        /// <param name="TemplateId">The template id.</param>
+        /// <returns>The rendered template as a string</returns>
+        public static string RenderTemplate(int PageId, int TemplateId)
+        {
+            if (UmbracoConfig.For.UmbracoSettings().Templates.UseAspNetMasterPages)
+            {
+                using (var sw = new StringWriter())
+                {
+                    try
+                    {
+                        var altTemplate = TemplateId == -1 ? null : (int?)TemplateId;
+                        var templateRenderer = new TemplateRenderer(Umbraco.Web.UmbracoContext.Current, PageId, altTemplate);
+                        templateRenderer.Render(sw);
+                    }
+                    catch (Exception ee)
+                    {
+                        sw.Write("<!-- Error rendering template with id {0}: '{1}' -->", PageId, ee);
+                    }
+
+                    return sw.ToString();
+                }
+            }
+            else
+            {
+                var p = new page(GetSafeContentCache().GetById(PageId));
+                p.RenderPage(TemplateId);
+                var c = p.PageContentControl;
+                
+				using (var sw = new StringWriter())
+                using(var hw = new HtmlTextWriter(sw))
+                {
+					c.RenderControl(hw);
+					return sw.ToString();    
+                }
+                
+            }
+        }
+
+        /// <summary>
+        /// Renders the default template for a specific page.
+        /// </summary>
+        /// <param name="PageId">The page id.</param>
+        /// <returns>The rendered template as a string.</returns>
+        public static string RenderTemplate(int PageId)
+        {
+	        return RenderTemplate(PageId, -1);
+        }
+
+        /// <summary>
+        /// Registers the client script block.
+        /// </summary>
+        /// <param name="key">The key.</param>
+        /// <param name="script">The script.</param>
+        /// <param name="addScriptTags">if set to <c>true</c> [add script tags].</param>
+        public static void RegisterClientScriptBlock(string key, string script, bool addScriptTags)
+        {
+            Page p = HttpContext.Current.CurrentHandler as Page;
+
+            if (p != null)
+                p.ClientScript.RegisterClientScriptBlock(p.GetType(), key, script, addScriptTags);
+        }
+
+        /// <summary>
+        /// Registers the client script include.
+        /// </summary>
+        /// <param name="key">The key.</param>
+        /// <param name="url">The URL.</param>
+        public static void RegisterStyleSheetFile(string key, string url)
+        {
+            Page p = HttpContext.Current.CurrentHandler as Page;
+
+            if (p != null)
+            {
+                System.Web.UI.HtmlControls.HtmlGenericControl include = new System.Web.UI.HtmlControls.HtmlGenericControl("link");
+                include.ID = key;
+                include.Attributes.Add("rel", "stylesheet");
+                include.Attributes.Add("type", "text/css");
+                include.Attributes.Add("href", url);
+
+                if (p.Header != null)
+                {
+                    if (p.Header.FindControl(key) == null)
+                    {
+                        p.Header.Controls.Add(include);
+                    }
+                }
+                else
+                {
+                    //This is a fallback in case there is no header
+                    p.ClientScript.RegisterClientScriptBlock(p.GetType(), key, "<link rel='stylesheet' href='" + url + "' />");
+                }
+            }
+        }
+
+        /// <summary>
+        /// Registers the client script include.
+        /// </summary>
+        /// <param name="key">The key.</param>
+        /// <param name="url">The URL.</param>
+        public static void RegisterJavaScriptFile(string key, string url)
+        {
+            Page p = HttpContext.Current.CurrentHandler as Page;
+
+            if (p != null)
+            {
+
+                if (ClientDependency.Core.Controls.ClientDependencyLoader.Instance == null)
+                {
+                    System.Web.UI.HtmlControls.HtmlGenericControl include = new System.Web.UI.HtmlControls.HtmlGenericControl("script");
+                    include.ID = key;
+                    include.Attributes.Add("type", "text/javascript");
+                    include.Attributes.Add("src", url);
+
+                    if (p.Header != null)
+                    {
+                        if (p.Header.FindControl(key) == null)
+                        {
+                            p.Header.Controls.Add(include);
+                        }
+                    }
+                    else
+                    {
+                        //This is a fallback in case there is no header
+                        p.ClientScript.RegisterClientScriptInclude(p.GetType(), key, url);
+                    }
+                }
+                else
+                {
+                    ClientDependency.Core.Controls.ClientDependencyLoader.Instance.RegisterDependency(url, ClientDependency.Core.ClientDependencyType.Javascript);
+                }
+            }
+        }
+
+        /// <summary>
+        /// Adds a reference to the jQuery javascript file from the client/ui folder using "jQuery" as a key
+        /// Recommended to use instead of RegisterJavaScriptFile for all nitros/packages that uses jQuery
+        /// </summary>
+        public static void AddJquery()
+        {
+            RegisterJavaScriptFile("jQuery", String.Format("{0}/ui/jquery.js", IOHelper.ResolveUrl(SystemDirectories.UmbracoClient)));
+        }
+
+
+        /// <summary>
+        /// Strips all html from a string.
+        /// </summary>
+        /// <param name="text">The text.</param>
+        /// <returns>Returns the string without any html tags.</returns>
+        public static string StripHtml(string text)
+        {
+            string pattern = @"<(.|\n)*?>";
+            return Regex.Replace(text, pattern, string.Empty);
+        }
+
+        /// <summary>
+        /// Truncates a string if it's too long
+        /// </summary>
+        /// <param name="Text">The text to eventually truncate</param>
+        /// <param name="MaxLength">The maximum number of characters (length)</param>
+        /// <param name="AddString">String to append if text is truncated (ie "...")</param>
+        /// <returns>A truncated string if text if longer than MaxLength appended with the addString parameters. If text is shorter
+        /// then MaxLength then the full - non-truncated - string is returned</returns>
+        public static string TruncateString(string Text, int MaxLength, string AddString)
+        {
+            if (Text.Length > MaxLength)
+                return Text.Substring(0, MaxLength - AddString.Length) + AddString;
+            else
+                return Text;
+        }
+
+        /// <summary>
+        /// Split a string into xml elements
+        /// </summary>
+        /// <param name="StringToSplit">The full text to spil</param>
+        /// <param name="Separator">The separator</param>
+        /// <returns>An XPathNodeIterator containing the substrings in the format of <values><value></value></values></returns>
+        public static XPathNodeIterator Split(string StringToSplit, string Separator)
+        {
+            string[] values = StringToSplit.Split(Convert.ToChar(Separator));
+            XmlDocument xd = new XmlDocument();
+            xd.LoadXml("<values/>");
+            foreach (string id in values)
+            {
+                XmlNode node = xmlHelper.addTextNode(xd, "value", id);
+                xd.DocumentElement.AppendChild(node);
+            }
+            XPathNavigator xp = xd.CreateNavigator();
+            return xp.Select("/values");
+        }
+
+        /// <summary>
+        /// Removes the starting and ending paragraph tags in a string.
+        /// </summary>
+        /// <param name="text">The text.</param>
+        /// <returns>Returns the string without starting and endning paragraph tags</returns>
+        public static string RemoveFirstParagraphTag(string text)
+        {
+            if (String.IsNullOrEmpty(text))
+                return "";
+
+            if (text.Length > 5)
+            {
+                if (text.ToUpper().Substring(0, 3) == "<P>")
+                    text = text.Substring(3, text.Length - 3);
+                if (text.ToUpper().Substring(text.Length - 4, 4) == "</P>")
+                    text = text.Substring(0, text.Length - 4);
+            }
+            return text;
+        }
+
+        /// <summary>
+        /// Replaces a specified value with a new one.
+        /// </summary>
+        /// <param name="text">The text.</param>
+        /// <param name="oldValue">The old value.</param>
+        /// <param name="newValue">The new value.</param>
+        /// <returns></returns>
+        public static string Replace(string text, string oldValue, string newValue)
+        {
+            return text.Replace(oldValue, newValue);
+        }
+
+        /// <summary>
+        /// Returns the Last index of the specified value
+        /// </summary>
+        /// <param name="Text">The text.</param>
+        /// <param name="Value">The value.</param>
+        /// <returns>Return the last index of a value as a integer </returns>
+        public static int LastIndexOf(string Text, string Value)
+        {
+            return Text.LastIndexOf(Value);
+        }
+
+        /// <summary>
+        /// Gets the prevalues from a umbraco DataType with the specified data type id.
+        /// </summary>
+        /// <param name="DataTypeId">The data type id.</param>
+        /// <returns>Returns the prevalues as a XPathNodeIterator in the format:
+        ///     <preValues>
+        ///         <prevalue id="[id]">[value]</prevalue>
+        ///     </preValues> 
+        ///</returns>
+        public static XPathNodeIterator GetPreValues(int DataTypeId)
+        {
+            XmlDocument xd = new XmlDocument();
+            xd.LoadXml("<preValues/>");
+
+            using (IRecordsReader dr = SqlHelper.ExecuteReader("Select id, [value] from cmsDataTypeprevalues where DataTypeNodeId = @dataTypeId order by sortorder",
+                SqlHelper.CreateParameter("@dataTypeId", DataTypeId)))
+            {
+                while (dr.Read())
+                {
+                    XmlNode n = xmlHelper.addTextNode(xd, "preValue", dr.GetString("value"));
+                    n.Attributes.Append(xmlHelper.addAttribute(xd, "id", dr.GetInt("id").ToString()));
+                    xd.DocumentElement.AppendChild(n);
+                }
+            }
+            XPathNavigator xp = xd.CreateNavigator();
+            return xp.Select("/preValues");
+        }
+
+        /// <summary>
+        /// Gets the umbraco data type prevalue with the specified Id as string.
+        /// </summary>
+        /// <param name="Id">The id.</param>
+        /// <returns>Returns the prevalue as a string</returns>
+        public static string GetPreValueAsString(int Id)
+        {
+            try
+            {
+                return SqlHelper.ExecuteScalar<string>("select [value] from cmsDataTypePreValues where id = @id",
+                                                       SqlHelper.CreateParameter("@id", Id));
+            }
+            catch
+            {
+                return string.Empty;
+            }
+        }
+
+        /// <summary>
+        /// Gets the dictionary item with the specified key and it's child dictionary items.
+        /// The language version is based on the culture of the current Url.
+        /// </summary>
+        /// <param name="Key">The key.</param>
+        /// <returns>A XpathNodeIterator in the format:
+        /// <DictionaryItems>
+        ///     <DictionaryItem key="[dictionaryItemKey]">[dictionaryItemValue]</DictionaryItem>
+        /// </DictionaryItems>
+        /// </returns>
+        public static XPathNodeIterator GetDictionaryItems(string Key)
+        {
+            XmlDocument xd = new XmlDocument();
+            xd.LoadXml("<DictionaryItems/>");
+
+            try
+            {
+                //int languageId = GetCurrentLanguageId();
+                int languageId = Language.GetByCultureCode(System.Threading.Thread.CurrentThread.CurrentUICulture.Name).id;
+
+                Dictionary.DictionaryItem di = new Dictionary.DictionaryItem(Key);
+
+                foreach (Dictionary.DictionaryItem item in di.Children)
+                {
+                    XmlNode xe;
+                    try
+                    {
+                        if (languageId != 0)
+                            xe = xmlHelper.addTextNode(xd, "DictionaryItem", item.Value(languageId));
+                        else
+                            xe = xmlHelper.addTextNode(xd, "DictionaryItem", item.Value());
+                    }
+                    catch
+                    {
+                        xe = xmlHelper.addTextNode(xd, "DictionaryItem", string.Empty);
+                    }
+                    xe.Attributes.Append(xmlHelper.addAttribute(xd, "key", item.key));
+                    xd.DocumentElement.AppendChild(xe);
+                }
+            }
+            catch (Exception ee)
+            {
+                xd.DocumentElement.AppendChild(
+                    xmlHelper.addTextNode(xd, "Error", ee.ToString()));
+            }
+
+            XPathNavigator xp = xd.CreateNavigator();
+            return xp.Select("/");
+        }
+
+        /// <summary>
+        /// Gets the dictionary item with the specified key.
+        /// </summary>
+        /// <param name="Key">The key.</param>
+        /// <returns>A dictionary items value as a string.</returns>
+        public static string GetDictionaryItem(string Key)
+        {
+	        return GetUmbracoHelper().GetDictionaryValue(Key);			
+        }
+
+        /// <summary>
+        /// Gets the current page.
+        /// </summary>
+        /// <returns>An XpathNodeIterator containing the current page as Xml.</returns>
+        public static XPathNodeIterator GetXmlNodeCurrent()
+        {
+            try
+            {
+                var nav = Umbraco.Web.UmbracoContext.Current.ContentCache.CreateNavigator();
+                nav.MoveToId(HttpContext.Current.Items["pageID"].ToString());
+                return nav.Select(".");
+            }
+            catch (Exception ex)
+            {
+                LogHelper.Error<library>("Could not retrieve current xml node", ex);
+            }
+
+            XmlDocument xd = new XmlDocument();
+            xd.LoadXml("<error>No current node exists</error>");
+            return xd.CreateNavigator().Select("/");
+        }
+
+        /// <summary>
+        /// Gets the page with the specified id.
+        /// </summary>
+        /// <param name="id">The id.</param>
+        /// <returns>Returns the node with the specified id as xml in the form of a XPathNodeIterator</returns>
+        public static XPathNodeIterator GetXmlNodeById(string id)
+        {
+            var nav = GetSafeContentCache().CreateNavigator();
+
+            if (nav.MoveToId(id))
+                return nav.Select(".");
+
+            var xd = new XmlDocument();
+            xd.LoadXml(string.Format("<error>No published item exist with id {0}</error>", id));
+            return xd.CreateNavigator().Select(".");
+        }
+
+        // legacy would access the raw XML from content.Instance ie a static thing
+        // now that we use a PublishedCachesService, and a contextual cache, we need
+        // to have a "context" to handle a cache. UmbracoContext does it for most
+        // cases but in some cases we might not have an UmbracoContext. For backward
+        // compatibility, try to do something here...
+        internal static IPublishedContentCache GetSafeContentCache()
+        {
+            var caches = FacadeServiceResolver.Current.Service.GetFacade()
+                ?? FacadeServiceResolver.Current.Service.CreateFacade(null);
+            return caches.ContentCache;
+        }
+
+        /// <summary>
+        /// Queries the umbraco Xml cache with the specified Xpath query
+        /// </summary>
+        /// <param name="xpathQuery">The XPath query</param>
+        /// <returns>Returns nodes matching the xpath query as a XpathNodeIterator</returns>
+        public static XPathNodeIterator GetXmlNodeByXPath(string xpathQuery)
+        {
+            return GetSafeContentCache().CreateNavigator().Select(xpathQuery);
+        }
+
+        /// <summary>
+        /// Gets the entire umbraco xml cache.
+        /// </summary>
+        /// <returns>Returns the entire umbraco Xml cache as a XPathNodeIterator</returns>
+        public static XPathNodeIterator GetXmlAll()
+        {
+            return GetSafeContentCache().CreateNavigator().Select("/root");
+        }
+
+        /// <summary>
+        /// Fetches a xml file from the specified path on the server.
+        /// The path can be relative ("/path/to/file.xml") or absolute ("c:\folder\file.xml")
+        /// </summary>
+        /// <param name="Path">The path.</param>
+        /// <param name="Relative">if set to <c>true</c> the path is relative.</param>
+        /// <returns>The xml file as a XpathNodeIterator</returns>
+        public static XPathNodeIterator GetXmlDocument(string Path, bool Relative)
+        {
+            XmlDocument xmlDoc = new XmlDocument();
+            try
+            {
+                if (Relative)
+                    xmlDoc.Load(IOHelper.MapPath(Path));
+                else
+                    xmlDoc.Load(Path);
+            }
+            catch (Exception err)
+            {
+                xmlDoc.LoadXml(string.Format("<error path=\"{0}\" relative=\"{1}\">{2}</error>",
+                                             HttpContext.Current.Server.HtmlEncode(Path), Relative, err));
+            }
+            XPathNavigator xp = xmlDoc.CreateNavigator();
+            return xp.Select("/");
+        }
+
+        /// <summary>
+        /// Fetches a xml file from the specified url.
+        /// the Url can be a local url or even from a remote server.
+        /// </summary>
+        /// <param name="Url">The URL.</param>
+        /// <returns>The xml file as a XpathNodeIterator</returns>
+        public static XPathNodeIterator GetXmlDocumentByUrl(string Url)
+        {
+            XmlDocument xmlDoc = new XmlDocument();
+            WebRequest request = WebRequest.Create(Url);
+            try
+            {
+                WebResponse response = request.GetResponse();
+                Stream responseStream = response.GetResponseStream();
+                XmlTextReader reader = new XmlTextReader(responseStream);
+
+                xmlDoc.Load(reader);
+
+                response.Close();
+                responseStream.Close();
+            }
+            catch (Exception err)
+            {
+                xmlDoc.LoadXml(string.Format("<error url=\"{0}\">{1}</error>",
+                                             HttpContext.Current.Server.HtmlEncode(Url), err));
+            }
+            XPathNavigator xp = xmlDoc.CreateNavigator();
+            return xp.Select("/");
+        }
+
+        /// <summary>
+        /// Gets the XML document by URL Cached.
+        /// </summary>
+        /// <param name="Url">The URL.</param>
+        /// <param name="CacheInSeconds">The cache in seconds (so 900 would be 15 minutes). This is independent of the global cache refreshing, as it doesn't gets flushed on publishing (like the macros do)</param>
+        /// <returns></returns>
+        public static XPathNodeIterator GetXmlDocumentByUrl(string Url, int CacheInSeconds)
+        {
+
+            object urlCache =
+                            HttpContext.Current.Cache.Get("GetXmlDoc_" + Url);
+            if (urlCache != null)
+                return (XPathNodeIterator)urlCache;
+            else
+            {
+                XPathNodeIterator result =
+                    GetXmlDocumentByUrl(Url);
+
+                HttpContext.Current.Cache.Insert("GetXmlDoc_" + Url,
+                    result, null, DateTime.Now.Add(new TimeSpan(0, 0, CacheInSeconds)), TimeSpan.Zero, System.Web.Caching.CacheItemPriority.Low, null);
+                return result;
+            }
+
+        }
+
+        /// <summary>
+        /// Returns the Xpath query for a node with the specified id
+        /// </summary>
+        /// <param name="id">The id.</param>
+        /// <returns>The Xpath query for the node with the specified id as a string</returns>
+        public static string QueryForNode(string id)
+        {
+            string XPathQuery = string.Empty;
+            if (UmbracoContext.Current.GetXml().GetElementById(id) != null)
+            {
+                string[] path =
+                    UmbracoContext.Current.GetXml().GetElementById(id).Attributes["path"].Value.Split((",").ToCharArray());
+                for (int i = 1; i < path.Length; i++)
+                {
+                    if (i > 1)
+                        XPathQuery += "/node [@id = " + path[i] + "]";
+                    else
+                        XPathQuery += " [@id = " + path[i] + "]";
+                }
+            }
+
+            return XPathQuery;
+        }
+
+        /// <summary>
+        /// Helper function to get a value from a comma separated string. Usefull to get
+        /// a node identifier from a Page's path string
+        /// </summary>
+        /// <param name="path">The comma separated string</param>
+        /// <param name="level">The index to be returned</param>
+        /// <returns>A string with the value of the index</returns>
+        public static string GetNodeFromLevel(string path, int level)
+        {
+            try
+            {
+                string[] newPath = path.Split(',');
+                if (newPath.Length >= level)
+                    return newPath[level].ToString();
+                else
+                    return string.Empty;
+            }
+            catch
+            {
+                return "<!-- error in GetNodeFromLevel -->";
+            }
+        }
+
+        /// <summary>
+        /// Sends an e-mail using the System.Net.Mail.MailMessage object
+        /// </summary>
+        /// <param name="FromMail">The sender of the e-mail</param>
+        /// <param name="ToMail">The recipient of the e-mail</param>
+        /// <param name="Subject">E-mail subject</param>
+        /// <param name="Body">The complete content of the e-mail</param>
+        /// <param name="IsHtml">Set to true when using Html formatted mails</param>
+        public static void SendMail(string FromMail, string ToMail, string Subject, string Body, bool IsHtml)
+        {
+            try
+            {
+                // create the mail message 
+                MailMessage mail = new MailMessage(FromMail.Trim(), ToMail.Trim());
+
+                // populate the message
+                mail.Subject = Subject;
+                if (IsHtml)
+                    mail.IsBodyHtml = true;
+                else
+                    mail.IsBodyHtml = false;
+
+                mail.Body = Body;
+
+                // send it
+                SmtpClient smtpClient = new SmtpClient();
+                smtpClient.Send(mail);
+            }
+            catch (Exception ee)
+            {
+                LogHelper.Error<library>("umbraco.library.SendMail: Error sending mail.", ee);
+            }
+        }
+
+        /// <summary> 
+        /// These random methods are from Eli Robillards blog - kudos for the work :-)
+        /// http://weblogs.asp.net/erobillard/archive/2004/05/06/127374.aspx
+        /// 
+        /// Get a Random object which is cached between requests. 
+        /// The advantage over creating the object locally is that the .Next 
+        /// call will always return a new value. If creating several times locally 
+        /// with a generated seed (like millisecond ticks), the same number can be 
+        /// returned. 
+        /// </summary> 
+        /// <returns>A Random object which is cached between calls.</returns> 
+        public static Random GetRandom(int seed)
+        {
+            Random r = (Random)HttpContext.Current.Cache.Get("RandomNumber");
+            if (r == null)
+            {
+                if (seed == 0)
+                    r = new Random();
+                else
+                    r = new Random(seed);
+                HttpContext.Current.Cache.Insert("RandomNumber", r);
+            }
+            return r;
+        }
+
+        /// <summary> 
+        /// GetRandom with no parameters. 
+        /// </summary> 
+        /// <returns>A Random object which is cached between calls.</returns> 
+        public static Random GetRandom()
+        {
+            return GetRandom(0);
+        }
+
+        /// <summary>
+        /// Get any value from the current Request collection. Please note that there also specialized methods for
+        /// Querystring, Form, Servervariables and Cookie collections
+        /// </summary>
+        /// <param name="key">Name of the Request element to be returned</param>
+        /// <returns>A string with the value of the Requested element</returns>
+        public static string Request(string key)
+        {
+            if (HttpContext.Current.Request[key] != null)
+                return HttpContext.Current.Request[key];
+            else
+                return string.Empty;
+        }
+
+        /// <summary>
+        /// Changes the mime type of the current page.
+        /// </summary>
+        /// <param name="MimeType">The mime type (like text/xml)</param>
+        public static void ChangeContentType(string MimeType)
+        {
+            if (!String.IsNullOrEmpty(MimeType))
+            {
+                HttpContext.Current.Response.ContentType = MimeType;
+            }
+        }
+
+        /// <summary>
+        /// Get any value from the current Items collection.
+        /// </summary>
+        /// <param name="key">Name of the Items element to be returned</param>
+        /// <returns>A string with the value of the Items element</returns>
+        public static string ContextKey(string key)
+        {
+            if (HttpContext.Current.Items[key] != null)
+                return HttpContext.Current.Items[key].ToString();
+            else
+                return string.Empty;
+        }
+
+        /// <summary>
+        /// Get any value from the current Http Items collection
+        /// </summary>
+        /// <param name="key">Name of the Item element to be returned</param>
+        /// <returns>A string with the value of the Requested element</returns>
+        public static string GetHttpItem(string key)
+        {
+            if (HttpContext.Current.Items[key] != null)
+                return HttpContext.Current.Items[key].ToString();
+            else
+                return string.Empty;
+        }
+
+        /// <summary>
+        /// Get any value from the current Form collection
+        /// </summary>
+        /// <param name="key">Name of the Form element to be returned</param>
+        /// <returns>A string with the value of the form element</returns>
+        public static string RequestForm(string key)
+        {
+            if (HttpContext.Current.Request.Form[key] != null)
+                return HttpContext.Current.Request.Form[key];
+            else
+                return string.Empty;
+        }
+
+        /// <summary>
+        /// Get any value from the current Querystring collection
+        /// </summary>
+        /// <param name="key">Name of the querystring element to be returned</param>
+        /// <returns>A string with the value of the querystring element</returns>
+        public static string RequestQueryString(string key)
+        {
+            if (HttpContext.Current.Request.QueryString[key] != null)
+                return HttpContext.Current.Request.QueryString[key];
+            else
+                return string.Empty;
+        }
+
+        /// <summary>
+        /// Get any value from the users cookie collection
+        /// </summary>
+        /// <param name="key">Name of the cookie to return</param>
+        /// <returns>A string with the value of the cookie</returns>
+        public static string RequestCookies(string key)
+        {
+            // zb-00004 #29956 : refactor cookies handling
+            var value = StateHelper.GetCookieValue(key);
+            return value ?? "";
+        }
+
+        /// <summary>
+        /// Get any element from the server variables collection
+        /// </summary>
+        /// <param name="key">The key for the element to be returned</param>
+        /// <returns>A string with the value of the requested element</returns>
+        public static string RequestServerVariables(string key)
+        {
+            if (HttpContext.Current.Request.ServerVariables[key] != null)
+                return HttpContext.Current.Request.ServerVariables[key];
+            else
+                return string.Empty;
+        }
+
+        /// <summary>
+        /// Get any element from current user session
+        /// </summary>
+        /// <param name="key">The key for the element to be returned</param>
+        /// <returns>A string with the value of the requested element</returns>
+        public static string Session(string key)
+        {
+            if (HttpContext.Current.Session != null && HttpContext.Current.Session[key] != null)
+                return HttpContext.Current.Session[key].ToString();
+            else
+                return string.Empty;
+        }
+
+        /// <summary>
+        /// Returns the current ASP.NET session identifier
+        /// </summary>
+        /// <returns>The current ASP.NET session identifier</returns>
+        public static string SessionId()
+        {
+            if (HttpContext.Current.Session != null)
+                return HttpContext.Current.Session.SessionID;
+            else
+                return string.Empty;
+        }
+
+        /// <summary>
+        /// URL-encodes a string 
+        /// </summary>
+        /// <param name="Text">The string to be encoded</param>
+        /// <returns>A URL-encoded string</returns>
+        public static string UrlEncode(string Text)
+        {
+            return HttpUtility.UrlEncode(Text);
+        }
+
+        /// <summary>
+        /// HTML-encodes a string 
+        /// </summary>
+        /// <param name="Text">The string to be encoded</param>
+        /// <returns>A HTML-encoded string</returns>
+        public static string HtmlEncode(string Text)
+        {
+            return HttpUtility.HtmlEncode(Text);
+        }
+
+        public static Relation[] GetRelatedNodes(int NodeId)
+        {
+            return new CMSNode(NodeId).Relations;
+        }
+
+        [Obsolete("Use DistributedCache.Instance.RefreshMemberCache instead")]
+        public static void ClearLibraryCacheForMember(int mediaId)
+        {
+            DistributedCache.Instance.RefreshMemberCache(mediaId);
+        }
+
+        [Obsolete("Use DistributedCache.Instance.RefreshMemberCache instead")]
+        public static void ClearLibraryCacheForMemberDo(int memberId)
+        {
+            DistributedCache.Instance.RefreshMemberCache(memberId);
+        }
+
+        /// <summary>
+        /// Gets the related nodes, of the node with the specified Id, as XML.
+        /// </summary>
+        /// <param name="NodeId">The node id.</param>
+        /// <returns>The related nodes as a XpathNodeIterator in the format:
+        ///     <code>
+        ///         <relations>
+        ///             <relation typeId="[typeId]" typeName="[typeName]" createDate="[createDate]" parentId="[parentId]" childId="[childId]"><node>[standard umbraco node Xml]</node></relation>
+        ///         </relations>
+        ///     </code>
+        /// </returns>
+        public static XPathNodeIterator GetRelatedNodesAsXml(int NodeId)
+        {
+            XmlDocument xd = new XmlDocument();
+            xd.LoadXml("<relations/>");
+            var rels = new CMSNode(NodeId).Relations;
+            foreach (Relation r in rels)
+            {
+                XmlElement n = xd.CreateElement("relation");
+                n.AppendChild(xmlHelper.addCDataNode(xd, "comment", r.Comment));
+                n.Attributes.Append(xmlHelper.addAttribute(xd, "typeId", r.RelType.Id.ToString()));
+                n.Attributes.Append(xmlHelper.addAttribute(xd, "typeName", r.RelType.Name));
+                n.Attributes.Append(xmlHelper.addAttribute(xd, "createDate", r.CreateDate.ToString()));
+                n.Attributes.Append(xmlHelper.addAttribute(xd, "parentId", r.Parent.Id.ToString()));
+                n.Attributes.Append(xmlHelper.addAttribute(xd, "childId", r.Child.Id.ToString()));
+
+                // Append the node that isn't the one we're getting the related nodes from
+                if (NodeId == r.Child.Id)
+                    n.AppendChild(r.Parent.ToXml(xd, false)); // CMSNode.ToXml
+                else
+                    n.AppendChild(r.Child.ToXml(xd, false)); // CMSNode.ToXml
+                xd.DocumentElement.AppendChild(n);
+            }
+            XPathNavigator xp = xd.CreateNavigator();
+            return xp.Select(".");
+        }
+
+        /// <summary>
+        /// Returns the identifier of the current page
+        /// </summary>
+        /// <returns>The identifier of the current page</returns>
+        public int PageId()
+        {
+            if (_page != null)
+                return _page.PageID;
+            else
+                return -1;
+        }
+
+        /// <summary>
+        /// Returns the title of the current page
+        /// </summary>
+        /// <returns>The title of the current page</returns>
+        public string PageName()
+        {
+            if (_page != null)
+                return _page.PageName;
+            else
+                return string.Empty;
+        }
+
+        /// <summary>
+        /// Returns any element from the currentpage including generic properties
+        /// </summary>
+        /// <param name="key">The name of the page element to return</param>
+        /// <returns>A string with the element value</returns>
+        public string PageElement(string key)
+        {
+            if (_page != null)
+            {
+                if (_page.Elements[key] != null)
+                    return _page.Elements[key].ToString();
+                else
+                    return string.Empty;
+            }
+            else
+                return string.Empty;
+        }
+
+
+
+        /// <summary>
+        /// Cleans the spified string with tidy
+        /// </summary>
+        /// <param name="StringToTidy">The string to tidy.</param>
+        /// <param name="LiveEditing">if set to <c>true</c> [Live Editing].</param>
+        /// <returns></returns>
+        public static string Tidy(string StringToTidy, bool LiveEditing)
+        {
+            return cms.helpers.xhtml.TidyHtml(StringToTidy);
+        }
+
+        
+
+        #endregion
+
+        #region Template Control Mapping Functions
+
+        /// <summary>
+        /// Creates an Umbraco item for the specified field of the specified node.
+        /// This brings the <c>umbraco:Item</c> element functionality to XSLT documents,
+        /// which enables Live Editing of XSLT generated content.
+        /// </summary>
+        /// <param name="nodeId">The ID of the node to create.</param>
+        /// <param name="fieldName">Name of the field to create.</param>
+        /// <returns>An Umbraco item.</returns>
+        public string Item(int nodeId, string fieldName)
+        {
+            return Item(nodeId, fieldName, null);
+        }
+
+        /// <summary>
+        /// Creates an Umbraco item for the specified field of the specified node.
+        /// This brings the <c>umbraco:Item</c> element functionality to XSLT documents,
+        /// which enables Live Editing of XSLT generated content.
+        /// </summary>
+        /// <param name="nodeId">The ID of the node to create.</param>
+        /// <param name="fieldName">Name of the field to create.</param>
+        /// <param name="displayValue">
+        ///     Value that is displayed to the user, which can be different from the field value.
+        ///     Ignored if <c>null</c>.
+        ///     Inside an XSLT document, an XPath expression might be useful to generate this value,
+        ///     analogous to the functionality of the <c>Xslt</c> property of an <c>umbraco:Item</c> element.
+        /// </param>
+        /// <returns>An Umbraco item.</returns>
+        public string Item(int nodeId, string fieldName, string displayValue)
+        {
+            // require a field name
+            if (String.IsNullOrEmpty(fieldName))
+                throw new ArgumentNullException("fieldName");
+
+            // encode the display value, if present, as an inline XSLT expression
+            // escaping is disabled, since the user can choose to set
+            // disable-output-escaping="yes" on the value-of element calling this function.
+            string xslt = displayValue == null
+                          ? String.Empty
+                          : string.Format("xslt=\"'{0}'\" xsltdisableescaping=\"true\"",
+                                          HttpUtility.HtmlEncode(displayValue).Replace("'", "&amp;apos;"));
+
+            // return a placeholder, the actual item will be created later on
+            // in the CreateControlsFromText method of macro
+            return string.Format("[[[[umbraco:Item nodeId=\"{0}\" field=\"{1}\" {2}]]]]", nodeId, fieldName, xslt);
+        }
+
+        #endregion
+    }
+}