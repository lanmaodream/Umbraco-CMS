﻿using System;
using System.Globalization;
using System.Linq;
using umbraco.cms.businesslogic.web;
using Umbraco.Core;
using Umbraco.Core.Models;
using Umbraco.Core.Services;
using Umbraco.Web.Routing;

namespace Umbraco.Web.Models
{
    public static class ContentExtensions
    {
        /// <summary>
        /// Gets the culture that would be selected to render a specified content,
        /// within the context of a specified current request.
        /// </summary>
        /// <param name="content">The content.</param>
        /// <param name="current">The request Uri.</param>
        /// <returns>The culture that would be selected to render the content.</returns>
        public static CultureInfo GetCulture(this IContent content, Uri current = null)
        {
            return GetCulture(UmbracoContext.Current,
                ApplicationContext.Current.Services.DomainService,
                ApplicationContext.Current.Services.LocalizationService,
                ApplicationContext.Current.Services.ContentService,
                content.Id, content.Path,
                current);
        }

        /// <summary>
        /// Gets the culture that would be selected to render a specified content,
        /// within the context of a specified current request.
        /// </summary>
        /// <param name="umbracoContext">An <see cref="UmbracoContext"/> instance.</param>
        /// <param name="domainService">An <see cref="IDomainService"/> implementation.</param>
        /// <param name="localizationService">An <see cref="ILocalizationService"/> implementation.</param>
        /// <param name="contentService">An <see cref="IContentService"/> implementation.</param>
        /// <param name="contentId">The content identifier.</param>
        /// <param name="contentPath">The content path.</param>
        /// <param name="current">The request Uri.</param>
        /// <returns>The culture that would be selected to render the content.</returns>
<<<<<<< HEAD
        internal static CultureInfo GetCulture(UmbracoContext umbracoContext,
            IDomainService domainService, ILocalizationService localizationService, IContentService contentService,
=======
        internal static CultureInfo GetCulture(UmbracoContext umbracoContext, ILocalizationService localizationService, IContentService contentService,
>>>>>>> c525be3e
            int contentId, string contentPath, Uri current)
        {
            var route = umbracoContext == null
                ? null // for tests only
                : umbracoContext.ContentCache.GetRouteById(contentId); // cached

<<<<<<< HEAD
            var domainHelper = new DomainHelper(domainService);
            IDomain domain;

            if (route == null)
            {
                // if content is not published then route is null and we have to work
                // on non-published content (note: could optimize by checking routes?)

                var content = contentService.GetById(contentId);
                if (content == null)
                    return GetDefaultCulture(localizationService);

                var hasDomain = domainHelper.NodeHasDomains(content.Id);
                while (hasDomain == false && content != null)
                {
                    content = content.Parent();
                    hasDomain = content != null && domainHelper.NodeHasDomains(content.Id);
                }

                domain = hasDomain ? domainHelper.DomainForNode(content.Id, current).UmbracoDomain : null;
=======
            Domain domain;

            if (route == null)
            {
                // if content is not published then route is null and we have to work
                // on non-published content (note: could optimize by checking routes?)

                var content = contentService.GetById(contentId);
                if (content == null) 
                    return GetDefaultCulture(localizationService);

                var hasDomain = DomainHelper.NodeHasDomains(content.Id);
                while (hasDomain == false && content != null)
                {
                    content = content.Parent();
                    hasDomain = content != null && DomainHelper.NodeHasDomains(content.Id);
                }

                domain = hasDomain ? DomainHelper.DomainForNode(content.Id, current).Domain : null;
            }
            else
            {
                // if content is published then we have a (cached) route
                // from which we can figure out the domain

                var pos = route.IndexOf('/');
                domain = pos == 0
                    ? null
                    : DomainHelper.DomainForNode(int.Parse(route.Substring(0, pos)), current).Domain;
>>>>>>> c525be3e
            }
            else
            {
                // if content is published then we have a (cached) route
                // from which we can figure out the domain

                var pos = route.IndexOf('/');
                domain = pos == 0
                    ? null
                    : domainHelper.DomainForNode(int.Parse(route.Substring(0, pos)), current).UmbracoDomain;
              }

            if (domain == null)
                return GetDefaultCulture(localizationService);

<<<<<<< HEAD
            var wcDomain = DomainHelper.FindWildcardDomainInPath(domainService.GetAll(true), contentPath, domain.RootContent.Id);
=======
            var wcDomain = DomainHelper.FindWildcardDomainInPath(DomainHelper.GetAllDomains(true), contentPath, domain.RootNodeId);
>>>>>>> c525be3e
            return wcDomain == null
                ? new CultureInfo(domain.Language.IsoCode)
                : new CultureInfo(wcDomain.Language.IsoCode);
        }

        private static CultureInfo GetDefaultCulture(ILocalizationService localizationService)
        {
            var defaultLanguage = localizationService.GetAllLanguages().FirstOrDefault();
            return defaultLanguage == null ? CultureInfo.CurrentUICulture : new CultureInfo(defaultLanguage.IsoCode);
        }

        private static CultureInfo GetDefaultCulture(ILocalizationService localizationService)
        {
            var defaultLanguage = localizationService.GetAllLanguages().FirstOrDefault();
            return defaultLanguage == null ? CultureInfo.CurrentUICulture : new CultureInfo(defaultLanguage.IsoCode);
        }
    }
}<|MERGE_RESOLUTION|>--- conflicted
+++ resolved
@@ -40,19 +40,14 @@
         /// <param name="contentPath">The content path.</param>
         /// <param name="current">The request Uri.</param>
         /// <returns>The culture that would be selected to render the content.</returns>
-<<<<<<< HEAD
         internal static CultureInfo GetCulture(UmbracoContext umbracoContext,
             IDomainService domainService, ILocalizationService localizationService, IContentService contentService,
-=======
-        internal static CultureInfo GetCulture(UmbracoContext umbracoContext, ILocalizationService localizationService, IContentService contentService,
->>>>>>> c525be3e
             int contentId, string contentPath, Uri current)
         {
             var route = umbracoContext == null
                 ? null // for tests only
                 : umbracoContext.ContentCache.GetRouteById(contentId); // cached
 
-<<<<<<< HEAD
             var domainHelper = new DomainHelper(domainService);
             IDomain domain;
 
@@ -73,37 +68,6 @@
                 }
 
                 domain = hasDomain ? domainHelper.DomainForNode(content.Id, current).UmbracoDomain : null;
-=======
-            Domain domain;
-
-            if (route == null)
-            {
-                // if content is not published then route is null and we have to work
-                // on non-published content (note: could optimize by checking routes?)
-
-                var content = contentService.GetById(contentId);
-                if (content == null) 
-                    return GetDefaultCulture(localizationService);
-
-                var hasDomain = DomainHelper.NodeHasDomains(content.Id);
-                while (hasDomain == false && content != null)
-                {
-                    content = content.Parent();
-                    hasDomain = content != null && DomainHelper.NodeHasDomains(content.Id);
-                }
-
-                domain = hasDomain ? DomainHelper.DomainForNode(content.Id, current).Domain : null;
-            }
-            else
-            {
-                // if content is published then we have a (cached) route
-                // from which we can figure out the domain
-
-                var pos = route.IndexOf('/');
-                domain = pos == 0
-                    ? null
-                    : DomainHelper.DomainForNode(int.Parse(route.Substring(0, pos)), current).Domain;
->>>>>>> c525be3e
             }
             else
             {
@@ -119,11 +83,7 @@
             if (domain == null)
                 return GetDefaultCulture(localizationService);
 
-<<<<<<< HEAD
             var wcDomain = DomainHelper.FindWildcardDomainInPath(domainService.GetAll(true), contentPath, domain.RootContent.Id);
-=======
-            var wcDomain = DomainHelper.FindWildcardDomainInPath(DomainHelper.GetAllDomains(true), contentPath, domain.RootNodeId);
->>>>>>> c525be3e
             return wcDomain == null
                 ? new CultureInfo(domain.Language.IsoCode)
                 : new CultureInfo(wcDomain.Language.IsoCode);
