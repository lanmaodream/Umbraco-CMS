﻿using System;
using System.Globalization;
using System.Linq;
using umbraco.cms.businesslogic.web;
using Umbraco.Core;
using Umbraco.Core.Models;
using Umbraco.Core.Services;
using Umbraco.Web.Routing;
using Domain = Umbraco.Web.Routing.Domain;

namespace Umbraco.Web.Models
{
    public static class ContentExtensions
    {
        /// <summary>
        /// Gets the culture that would be selected to render a specified content,
        /// within the context of a specified current request.
        /// </summary>
        /// <param name="content">The content.</param>
        /// <param name="current">The request Uri.</param>
        /// <returns>The culture that would be selected to render the content.</returns>
        public static CultureInfo GetCulture(this IContent content, Uri current = null)
        {
            return GetCulture(UmbracoContext.Current,
                ApplicationContext.Current.Services.DomainService,
                ApplicationContext.Current.Services.LocalizationService,
                ApplicationContext.Current.Services.ContentService,
                content.Id, content.Path,
                current);
        }

        /// <summary>
        /// Gets the culture that would be selected to render a specified content,
        /// within the context of a specified current request.
        /// </summary>
        /// <param name="umbracoContext">An <see cref="UmbracoContext"/> instance.</param>
        /// <param name="domainService">An <see cref="IDomainService"/> implementation.</param>
        /// <param name="localizationService">An <see cref="ILocalizationService"/> implementation.</param>
        /// <param name="contentService">An <see cref="IContentService"/> implementation.</param>
        /// <param name="contentId">The content identifier.</param>
        /// <param name="contentPath">The content path.</param>
        /// <param name="current">The request Uri.</param>
        /// <returns>The culture that would be selected to render the content.</returns>
        internal static CultureInfo GetCulture(UmbracoContext umbracoContext,
            IDomainService domainService, ILocalizationService localizationService, IContentService contentService,
            int contentId, string contentPath, Uri current)
        {
            var route = umbracoContext == null
                ? null // for tests only
                : umbracoContext.ContentCache.GetRouteById(contentId); // cached

            var domainCache = umbracoContext == null
                ? new PublishedCache.XmlPublishedCache.DomainCache(domainService) // for tests only
                : umbracoContext.Facade.DomainCache; // default
            var domainHelper = new DomainHelper(domainCache);
            Domain domain;

            if (route == null)
            {
                // if content is not published then route is null and we have to work
                // on non-published content (note: could optimize by checking routes?)

                var content = contentService.GetById(contentId);
                if (content == null)
                    return GetDefaultCulture(localizationService);

                var hasDomain = domainHelper.NodeHasDomains(content.Id);
                while (hasDomain == false && content != null)
                {
                    content = content.Parent();
                    hasDomain = content != null && domainHelper.NodeHasDomains(content.Id);
                }

                domain = hasDomain ? domainHelper.DomainForNode(content.Id, current) : null;
            }
            else
            {
                // if content is published then we have a (cached) route
                // from which we can figure out the domain

                var pos = route.IndexOf('/');
                domain = pos == 0
                    ? null
<<<<<<< HEAD
                    : domainHelper.DomainForNode(int.Parse(route.Substring(0, pos)), current);
              }

            // always has a contentId and a culture
            if (domain == null)
                return GetDefaultCulture(localizationService);

            var wcDomain = DomainHelper.FindWildcardDomainInPath(domainCache.GetAll(true), contentPath, domain.ContentId);
            return wcDomain == null ? domain.Culture : wcDomain.Culture;
=======
                    : domainHelper.DomainForNode(int.Parse(route.Substring(0, pos)), current).UmbracoDomain;
            }

            var rootContentId = domain == null ? -1 : domain.RootContentId;
            var wcDomain = DomainHelper.FindWildcardDomainInPath(domainService.GetAll(true), contentPath, rootContentId);

            if (wcDomain != null) return new CultureInfo(wcDomain.LanguageIsoCode);
            if (domain != null) return new CultureInfo(domain.LanguageIsoCode);
            return GetDefaultCulture(localizationService);
>>>>>>> 54ddbc26
        }

        private static CultureInfo GetDefaultCulture(ILocalizationService localizationService)
        {
            var defaultLanguage = localizationService.GetAllLanguages().FirstOrDefault();
            return defaultLanguage == null ? CultureInfo.CurrentUICulture : new CultureInfo(defaultLanguage.IsoCode);
        }

    }
}<|MERGE_RESOLUTION|>--- conflicted
+++ resolved
@@ -81,27 +81,15 @@
                 var pos = route.IndexOf('/');
                 domain = pos == 0
                     ? null
-<<<<<<< HEAD
                     : domainHelper.DomainForNode(int.Parse(route.Substring(0, pos)), current);
-              }
-
-            // always has a contentId and a culture
-            if (domain == null)
-                return GetDefaultCulture(localizationService);
-
-            var wcDomain = DomainHelper.FindWildcardDomainInPath(domainCache.GetAll(true), contentPath, domain.ContentId);
-            return wcDomain == null ? domain.Culture : wcDomain.Culture;
-=======
-                    : domainHelper.DomainForNode(int.Parse(route.Substring(0, pos)), current).UmbracoDomain;
             }
 
-            var rootContentId = domain == null ? -1 : domain.RootContentId;
-            var wcDomain = DomainHelper.FindWildcardDomainInPath(domainService.GetAll(true), contentPath, rootContentId);
+            var rootContentId = domain == null ? -1 : domain.ContentId;
+            var wcDomain = DomainHelper.FindWildcardDomainInPath(domainCache.GetAll(true), contentPath, rootContentId);
 
-            if (wcDomain != null) return new CultureInfo(wcDomain.LanguageIsoCode);
-            if (domain != null) return new CultureInfo(domain.LanguageIsoCode);
+            if (wcDomain != null) return wcDomain.Culture;
+            if (domain != null) return domain.Culture;
             return GetDefaultCulture(localizationService);
->>>>>>> 54ddbc26
         }
 
         private static CultureInfo GetDefaultCulture(ILocalizationService localizationService)
