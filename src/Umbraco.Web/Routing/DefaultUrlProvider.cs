--- conflicted
+++ resolved
@@ -1,224 +1,216 @@
-﻿using System;
-using System.Collections.Generic;
-using System.Linq;
-using System.Threading;
-
-using Umbraco.Core;
-using Umbraco.Core.Configuration;
-using Umbraco.Core.Configuration.UmbracoSettings;
-using Umbraco.Core.Logging;
-using Umbraco.Web.PublishedCache;
-using umbraco.cms.businesslogic.web;
-
-namespace Umbraco.Web.Routing
-{
-    /// <summary>
-    /// Provides urls.
-    /// </summary>
-    public class DefaultUrlProvider : IUrlProvider
-    {
-        private readonly IRequestHandlerSection _requestSettings;
-
-        [Obsolete("Use the ctor that specifies the IRequestHandlerSection")]
-        public DefaultUrlProvider()
-            : this(UmbracoConfig.For.UmbracoSettings().RequestHandler)
-        {            
-        }
-
-        public DefaultUrlProvider(IRequestHandlerSection requestSettings)
-        {
-            _requestSettings = requestSettings;
-        }
-
-        #region GetUrl
-
-        /// <summary>
-        /// Gets the nice url of a published content.
-        /// </summary>
-        /// <param name="umbracoContext">The Umbraco context.</param>
-        /// <param name="id">The published content id.</param>
-        /// <param name="current">The current absolute url.</param>
-        /// <param name="mode">The url mode.</param>
-        /// <returns>The url for the published content.</returns>
-        /// <remarks>
-        /// <para>The url is absolute or relative depending on <c>mode</c> and on <c>current</c>.</para>
-        /// <para>If the provider is unable to provide a url, it should return <c>null</c>.</para>
-        /// </remarks>
-        public virtual string GetUrl(UmbracoContext umbracoContext, int id, Uri current, UrlProviderMode mode)
-        {
-            if (!current.IsAbsoluteUri)
-                throw new ArgumentException("Current url must be absolute.", "current");
-
-            // will not use cache if previewing
-            var route = umbracoContext.ContentCache.GetRouteById(id);
-
-
-            if (string.IsNullOrWhiteSpace(route))
-            {
-                LogHelper.Debug<DefaultUrlProvider>(
-                    "Couldn't find any page with nodeId={0}. This is most likely caused by the page not being published.",
-                    () => id);
-                return null;
-            }
-
-<<<<<<< HEAD
-            var domainHelper = new DomainHelper(umbracoContext.Facade.DomainCache);
-=======
-            if (route.StartsWith("err/"))
-            {
-                LogHelper.Debug<DefaultUrlProvider>(
-                    "Page with nodeId={0} has a colliding url with page with nodeId={1}.",
-                    () => id, () => route.Substring(4));
-                return "#err-" + route.Substring(4);
-            }
-
-            var domainHelper = new DomainHelper(umbracoContext.Application.Services.DomainService);
->>>>>>> 8d5556d4
-
-            // extract domainUri and path
-            // route is /<path> or <domainRootId>/<path>
-            var pos = route.IndexOf('/');
-            var path = pos == 0 ? route : route.Substring(pos);
-            var domainUri = pos == 0 
-                ? null
-                : domainHelper.DomainForNode(int.Parse(route.Substring(0, pos)), current);
-
-            // assemble the url from domainUri (maybe null) and path
-            return AssembleUrl(domainUri, path, current, mode).ToString();
-        }
-
-        #endregion
-
-        #region GetOtherUrls
-
-        /// <summary>
-        /// Gets the other urls of a published content.
-        /// </summary>
-        /// <param name="umbracoContext">The Umbraco context.</param>
-        /// <param name="id">The published content id.</param>
-        /// <param name="current">The current absolute url.</param>
-        /// <returns>The other urls for the published content.</returns>
-        /// <remarks>
-        /// <para>Other urls are those that <c>GetUrl</c> would not return in the current context, but would be valid
-        /// urls for the node in other contexts (different domain for current request, umbracoUrlAlias...).</para>
-        /// </remarks>
-        public virtual IEnumerable<string> GetOtherUrls(UmbracoContext umbracoContext, int id, Uri current)
-        {
-            // will not use cache if previewing
-            var route = umbracoContext.ContentCache.GetRouteById(id);
-
-            if (string.IsNullOrWhiteSpace(route))
-            {
-                LogHelper.Debug<DefaultUrlProvider>(
-                    "Couldn't find any page with nodeId={0}. This is most likely caused by the page not being published.",
-                    () => id);
-                return null;
-            }
-
-<<<<<<< HEAD
-            var domainHelper = new DomainHelper(umbracoContext.Facade.DomainCache);
-=======
-            if (route.StartsWith("err/"))
-                return null;
-
-            var domainHelper = new DomainHelper(umbracoContext.Application.Services.DomainService);
->>>>>>> 8d5556d4
-
-            // extract domainUri and path
-            // route is /<path> or <domainRootId>/<path>
-            var pos = route.IndexOf('/');
-            var path = pos == 0 ? route : route.Substring(pos);
-            var domainUris = pos == 0 ? null : domainHelper.DomainsForNode(int.Parse(route.Substring(0, pos)), current);
-
-            // assemble the alternate urls from domainUris (maybe empty) and path
-            return AssembleUrls(domainUris, path).Select(uri => uri.ToString());
-        }
-
-        #endregion
-
-        #region Utilities
-
-        Uri AssembleUrl(DomainAndUri domainUri, string path, Uri current, UrlProviderMode mode)
-        {
-            Uri uri;
-
-            // ignore vdir at that point, UriFromUmbraco will do it
-
-            if (mode == UrlProviderMode.AutoLegacy)
-            {
-                mode = _requestSettings.UseDomainPrefixes
-                    ? UrlProviderMode.Absolute
-                    : UrlProviderMode.Auto;
-            }
-
-            if (domainUri == null) // no domain was found
-            {
-                if (current == null)
-                    mode = UrlProviderMode.Relative; // best we can do
-
-                switch (mode)
-                {
-                    case UrlProviderMode.Absolute:
-                        uri = new Uri(current.GetLeftPart(UriPartial.Authority) + path);
-                        break;
-                    case UrlProviderMode.Relative:
-                    case UrlProviderMode.Auto:
-                        uri = new Uri(path, UriKind.Relative);
-                        break;
-                    default:
-                        throw new ArgumentOutOfRangeException("mode");
-                }
-            }
-            else // a domain was found
-            {
-                if (mode == UrlProviderMode.Auto)
-                {
-                    if (current != null && domainUri.Uri.GetLeftPart(UriPartial.Authority) == current.GetLeftPart(UriPartial.Authority))
-                        mode = UrlProviderMode.Relative;
-                    else
-                        mode = UrlProviderMode.Absolute;
-                }
-
-                switch (mode)
-                {
-                    case UrlProviderMode.Absolute:
-                        uri = new Uri(CombinePaths(domainUri.Uri.GetLeftPart(UriPartial.Path), path));
-                        break;
-                    case UrlProviderMode.Relative:
-                        uri = new Uri(CombinePaths(domainUri.Uri.AbsolutePath, path), UriKind.Relative);
-                        break;
-                    default:
-                        throw new ArgumentOutOfRangeException("mode");
-                }
-            }
-
-            // UriFromUmbraco will handle vdir
-            // meaning it will add vdir into domain urls too!
-            return UriUtility.UriFromUmbraco(uri);
-        }
-
-        string CombinePaths(string path1, string path2)
-        {
-            string path = path1.TrimEnd('/') + path2;
-            return path == "/" ? path : path.TrimEnd('/');
-        }
-
-        // always build absolute urls unless we really cannot
-        IEnumerable<Uri> AssembleUrls(IEnumerable<DomainAndUri> domainUris, string path)
-        {
-            // no domain == no "other" url
-            if (domainUris == null)
-                return Enumerable.Empty<Uri>();
-
-            // if no domain was found and then we have no "other" url
-            // else return absolute urls, ignoring vdir at that point
-            var uris = domainUris.Select(domainUri => new Uri(CombinePaths(domainUri.Uri.GetLeftPart(UriPartial.Path), path)));
-
-            // UriFromUmbraco will handle vdir
-            // meaning it will add vdir into domain urls too!
-            return uris.Select(UriUtility.UriFromUmbraco);
-        }
-
-        #endregion
-    }
-}
+﻿using System;
+using System.Collections.Generic;
+using System.Linq;
+using System.Threading;
+
+using Umbraco.Core;
+using Umbraco.Core.Configuration;
+using Umbraco.Core.Configuration.UmbracoSettings;
+using Umbraco.Core.Logging;
+using Umbraco.Web.PublishedCache;
+using umbraco.cms.businesslogic.web;
+
+namespace Umbraco.Web.Routing
+{
+    /// <summary>
+    /// Provides urls.
+    /// </summary>
+    public class DefaultUrlProvider : IUrlProvider
+    {
+        private readonly IRequestHandlerSection _requestSettings;
+
+        [Obsolete("Use the ctor that specifies the IRequestHandlerSection")]
+        public DefaultUrlProvider()
+            : this(UmbracoConfig.For.UmbracoSettings().RequestHandler)
+        {            
+        }
+
+        public DefaultUrlProvider(IRequestHandlerSection requestSettings)
+        {
+            _requestSettings = requestSettings;
+        }
+
+        #region GetUrl
+
+        /// <summary>
+        /// Gets the nice url of a published content.
+        /// </summary>
+        /// <param name="umbracoContext">The Umbraco context.</param>
+        /// <param name="id">The published content id.</param>
+        /// <param name="current">The current absolute url.</param>
+        /// <param name="mode">The url mode.</param>
+        /// <returns>The url for the published content.</returns>
+        /// <remarks>
+        /// <para>The url is absolute or relative depending on <c>mode</c> and on <c>current</c>.</para>
+        /// <para>If the provider is unable to provide a url, it should return <c>null</c>.</para>
+        /// </remarks>
+        public virtual string GetUrl(UmbracoContext umbracoContext, int id, Uri current, UrlProviderMode mode)
+        {
+            if (!current.IsAbsoluteUri)
+                throw new ArgumentException("Current url must be absolute.", "current");
+
+            // will not use cache if previewing
+            var route = umbracoContext.ContentCache.GetRouteById(id);
+
+
+            if (string.IsNullOrWhiteSpace(route))
+            {
+                LogHelper.Debug<DefaultUrlProvider>(
+                    "Couldn't find any page with nodeId={0}. This is most likely caused by the page not being published.",
+                    () => id);
+                return null;
+            }
+
+            if (route.StartsWith("err/"))
+            {
+                LogHelper.Debug<DefaultUrlProvider>(
+                    "Page with nodeId={0} has a colliding url with page with nodeId={1}.",
+                    () => id, () => route.Substring(4));
+                return "#err-" + route.Substring(4);
+            }
+
+            var domainHelper = new DomainHelper(umbracoContext.Facade.DomainCache);
+
+            // extract domainUri and path
+            // route is /<path> or <domainRootId>/<path>
+            var pos = route.IndexOf('/');
+            var path = pos == 0 ? route : route.Substring(pos);
+            var domainUri = pos == 0 
+                ? null
+                : domainHelper.DomainForNode(int.Parse(route.Substring(0, pos)), current);
+
+            // assemble the url from domainUri (maybe null) and path
+            return AssembleUrl(domainUri, path, current, mode).ToString();
+        }
+
+        #endregion
+
+        #region GetOtherUrls
+
+        /// <summary>
+        /// Gets the other urls of a published content.
+        /// </summary>
+        /// <param name="umbracoContext">The Umbraco context.</param>
+        /// <param name="id">The published content id.</param>
+        /// <param name="current">The current absolute url.</param>
+        /// <returns>The other urls for the published content.</returns>
+        /// <remarks>
+        /// <para>Other urls are those that <c>GetUrl</c> would not return in the current context, but would be valid
+        /// urls for the node in other contexts (different domain for current request, umbracoUrlAlias...).</para>
+        /// </remarks>
+        public virtual IEnumerable<string> GetOtherUrls(UmbracoContext umbracoContext, int id, Uri current)
+        {
+            // will not use cache if previewing
+            var route = umbracoContext.ContentCache.GetRouteById(id);
+
+            if (string.IsNullOrWhiteSpace(route))
+            {
+                LogHelper.Debug<DefaultUrlProvider>(
+                    "Couldn't find any page with nodeId={0}. This is most likely caused by the page not being published.",
+                    () => id);
+                return null;
+            }
+
+            if (route.StartsWith("err/"))
+                return null;
+
+            var domainHelper = new DomainHelper(umbracoContext.Facade.DomainCache);
+
+            // extract domainUri and path
+            // route is /<path> or <domainRootId>/<path>
+            var pos = route.IndexOf('/');
+            var path = pos == 0 ? route : route.Substring(pos);
+            var domainUris = pos == 0 ? null : domainHelper.DomainsForNode(int.Parse(route.Substring(0, pos)), current);
+
+            // assemble the alternate urls from domainUris (maybe empty) and path
+            return AssembleUrls(domainUris, path).Select(uri => uri.ToString());
+        }
+
+        #endregion
+
+        #region Utilities
+
+        Uri AssembleUrl(DomainAndUri domainUri, string path, Uri current, UrlProviderMode mode)
+        {
+            Uri uri;
+
+            // ignore vdir at that point, UriFromUmbraco will do it
+
+            if (mode == UrlProviderMode.AutoLegacy)
+            {
+                mode = _requestSettings.UseDomainPrefixes
+                    ? UrlProviderMode.Absolute
+                    : UrlProviderMode.Auto;
+            }
+
+            if (domainUri == null) // no domain was found
+            {
+                if (current == null)
+                    mode = UrlProviderMode.Relative; // best we can do
+
+                switch (mode)
+                {
+                    case UrlProviderMode.Absolute:
+                        uri = new Uri(current.GetLeftPart(UriPartial.Authority) + path);
+                        break;
+                    case UrlProviderMode.Relative:
+                    case UrlProviderMode.Auto:
+                        uri = new Uri(path, UriKind.Relative);
+                        break;
+                    default:
+                        throw new ArgumentOutOfRangeException("mode");
+                }
+            }
+            else // a domain was found
+            {
+                if (mode == UrlProviderMode.Auto)
+                {
+                    if (current != null && domainUri.Uri.GetLeftPart(UriPartial.Authority) == current.GetLeftPart(UriPartial.Authority))
+                        mode = UrlProviderMode.Relative;
+                    else
+                        mode = UrlProviderMode.Absolute;
+                }
+
+                switch (mode)
+                {
+                    case UrlProviderMode.Absolute:
+                        uri = new Uri(CombinePaths(domainUri.Uri.GetLeftPart(UriPartial.Path), path));
+                        break;
+                    case UrlProviderMode.Relative:
+                        uri = new Uri(CombinePaths(domainUri.Uri.AbsolutePath, path), UriKind.Relative);
+                        break;
+                    default:
+                        throw new ArgumentOutOfRangeException("mode");
+                }
+            }
+
+            // UriFromUmbraco will handle vdir
+            // meaning it will add vdir into domain urls too!
+            return UriUtility.UriFromUmbraco(uri);
+        }
+
+        string CombinePaths(string path1, string path2)
+        {
+            string path = path1.TrimEnd('/') + path2;
+            return path == "/" ? path : path.TrimEnd('/');
+        }
+
+        // always build absolute urls unless we really cannot
+        IEnumerable<Uri> AssembleUrls(IEnumerable<DomainAndUri> domainUris, string path)
+        {
+            // no domain == no "other" url
+            if (domainUris == null)
+                return Enumerable.Empty<Uri>();
+
+            // if no domain was found and then we have no "other" url
+            // else return absolute urls, ignoring vdir at that point
+            var uris = domainUris.Select(domainUri => new Uri(CombinePaths(domainUri.Uri.GetLeftPart(UriPartial.Path), path)));
+
+            // UriFromUmbraco will handle vdir
+            // meaning it will add vdir into domain urls too!
+            return uris.Select(UriUtility.UriFromUmbraco);
+        }
+
+        #endregion
+    }
+}