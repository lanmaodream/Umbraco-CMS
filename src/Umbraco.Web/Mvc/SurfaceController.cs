using System;
using System.Collections.Concurrent;
using System.Web.Mvc;
using Umbraco.Core.Models;
using Umbraco.Core;

namespace Umbraco.Web.Mvc
{
<<<<<<< HEAD
	//[PluginController("MyTestSurfaceController")]
	//public class TestSurfaceController : SurfaceController
	//{
	//	public ActionResult Index()
	//	{
	//		return View();
	//		//return Content("<html><body>hello</body></html>");
	//	}

	//	public ActionResult PostVals(TestFormModel model)
	//	{
	//		ModelState.AddModelError("name", "bad name!");
	//		return CurrentUmbracoPage();
	//	}

	//	[ChildActionOnly]
	//	public ActionResult DoThis(string asdf)
	//	{
	//		return PartialView("DoThis", asdf + " DONE!");
	//	}
	//}

	//public class TestFormModel
	//{
	//	public string Name { get; set; }
	//}

	//public class LocalSurfaceController : SurfaceController
	//{
	//	public ActionResult Index()
	//	{
	//		return View();
	//	}

	//	public ActionResult PostVals([Bind(Prefix = "blah")]TestFormModel model)
	//	{
	//		ModelState.AddModelError("Name", "you suck!");
	//		return this.RedirectToCurrentUmbracoPage();
	//	}

	//	[ChildActionOnly]
	//	public ActionResult DoThis(string asdf)
	//	{
	//		return PartialView("DoThis", asdf + " DONE Again!");
	//	}
	//}
=======
>>>>>>> c0b5525d

	/// <summary>
	/// The base controller that all Presentation Add-in controllers should inherit from
	/// </summary>
	[MergeModelStateToChildAction]
	public abstract class SurfaceController : PluginController
	{		

		/// <summary>
		/// Default constructor
		/// </summary>
		/// <param name="umbracoContext"></param>
		protected SurfaceController(UmbracoContext umbracoContext)
			: base(umbracoContext)
		{			
		}

		/// <summary>
		/// Empty constructor, uses Singleton to resolve the UmbracoContext
		/// </summary>
		protected SurfaceController()
			: base(UmbracoContext.Current)
		{			
		}

		/// <summary>
		/// Redirects to the Umbraco page with the given id
		/// </summary>
		/// <param name="pageId"></param>
		/// <returns></returns>
		protected RedirectToUmbracoPageResult RedirectToUmbracoPage(int pageId)
		{
			return new RedirectToUmbracoPageResult(pageId, UmbracoContext);
		}

		/// <summary>
		/// Redirects to the Umbraco page with the given id
		/// </summary>
		/// <param name="publishedContent"></param>
		/// <returns></returns>
		protected RedirectToUmbracoPageResult RedirectToUmbracoPage(IPublishedContent publishedContent)
		{
			return new RedirectToUmbracoPageResult(publishedContent, UmbracoContext);
		}

		/// <summary>
		/// Redirects to the currently rendered Umbraco page
		/// </summary>
		/// <returns></returns>
		protected RedirectToUmbracoPageResult RedirectToCurrentUmbracoPage()
		{
			return new RedirectToUmbracoPageResult(CurrentPage, UmbracoContext);
		}

		/// <summary>
		/// Returns the currently rendered Umbraco page
		/// </summary>
		/// <returns></returns>
		protected UmbracoPageResult CurrentUmbracoPage()
		{
			return new UmbracoPageResult();
		}

		/// <summary>
		/// Gets the current page.
		/// </summary>
		protected IPublishedContent CurrentPage
		{
			get
			{
				if (!ControllerContext.RouteData.DataTokens.ContainsKey("umbraco-route-def"))
					throw new InvalidOperationException("Can only use " + typeof(UmbracoPageResult).Name + " in the context of an Http POST when using the BeginUmbracoForm helper");

				var routeDef = (RouteDefinition)ControllerContext.RouteData.DataTokens["umbraco-route-def"];
				return routeDef.PublishedContentRequest.PublishedContent;
			}
		}

		
	}
}<|MERGE_RESOLUTION|>--- conflicted
+++ resolved
@@ -1,138 +1,89 @@
-using System;
-using System.Collections.Concurrent;
-using System.Web.Mvc;
-using Umbraco.Core.Models;
-using Umbraco.Core;
-
-namespace Umbraco.Web.Mvc
-{
-<<<<<<< HEAD
-	//[PluginController("MyTestSurfaceController")]
-	//public class TestSurfaceController : SurfaceController
-	//{
-	//	public ActionResult Index()
-	//	{
-	//		return View();
-	//		//return Content("<html><body>hello</body></html>");
-	//	}
-
-	//	public ActionResult PostVals(TestFormModel model)
-	//	{
-	//		ModelState.AddModelError("name", "bad name!");
-	//		return CurrentUmbracoPage();
-	//	}
-
-	//	[ChildActionOnly]
-	//	public ActionResult DoThis(string asdf)
-	//	{
-	//		return PartialView("DoThis", asdf + " DONE!");
-	//	}
-	//}
-
-	//public class TestFormModel
-	//{
-	//	public string Name { get; set; }
-	//}
-
-	//public class LocalSurfaceController : SurfaceController
-	//{
-	//	public ActionResult Index()
-	//	{
-	//		return View();
-	//	}
-
-	//	public ActionResult PostVals([Bind(Prefix = "blah")]TestFormModel model)
-	//	{
-	//		ModelState.AddModelError("Name", "you suck!");
-	//		return this.RedirectToCurrentUmbracoPage();
-	//	}
-
-	//	[ChildActionOnly]
-	//	public ActionResult DoThis(string asdf)
-	//	{
-	//		return PartialView("DoThis", asdf + " DONE Again!");
-	//	}
-	//}
-=======
->>>>>>> c0b5525d
-
-	/// <summary>
-	/// The base controller that all Presentation Add-in controllers should inherit from
-	/// </summary>
-	[MergeModelStateToChildAction]
-	public abstract class SurfaceController : PluginController
-	{		
-
-		/// <summary>
-		/// Default constructor
-		/// </summary>
-		/// <param name="umbracoContext"></param>
-		protected SurfaceController(UmbracoContext umbracoContext)
-			: base(umbracoContext)
-		{			
-		}
-
-		/// <summary>
-		/// Empty constructor, uses Singleton to resolve the UmbracoContext
-		/// </summary>
-		protected SurfaceController()
-			: base(UmbracoContext.Current)
-		{			
-		}
-
-		/// <summary>
-		/// Redirects to the Umbraco page with the given id
-		/// </summary>
-		/// <param name="pageId"></param>
-		/// <returns></returns>
-		protected RedirectToUmbracoPageResult RedirectToUmbracoPage(int pageId)
-		{
-			return new RedirectToUmbracoPageResult(pageId, UmbracoContext);
-		}
-
-		/// <summary>
-		/// Redirects to the Umbraco page with the given id
-		/// </summary>
-		/// <param name="publishedContent"></param>
-		/// <returns></returns>
-		protected RedirectToUmbracoPageResult RedirectToUmbracoPage(IPublishedContent publishedContent)
-		{
-			return new RedirectToUmbracoPageResult(publishedContent, UmbracoContext);
-		}
-
-		/// <summary>
-		/// Redirects to the currently rendered Umbraco page
-		/// </summary>
-		/// <returns></returns>
-		protected RedirectToUmbracoPageResult RedirectToCurrentUmbracoPage()
-		{
-			return new RedirectToUmbracoPageResult(CurrentPage, UmbracoContext);
-		}
-
-		/// <summary>
-		/// Returns the currently rendered Umbraco page
-		/// </summary>
-		/// <returns></returns>
-		protected UmbracoPageResult CurrentUmbracoPage()
-		{
-			return new UmbracoPageResult();
-		}
-
-		/// <summary>
-		/// Gets the current page.
-		/// </summary>
-		protected IPublishedContent CurrentPage
-		{
-			get
-			{
-				if (!ControllerContext.RouteData.DataTokens.ContainsKey("umbraco-route-def"))
-					throw new InvalidOperationException("Can only use " + typeof(UmbracoPageResult).Name + " in the context of an Http POST when using the BeginUmbracoForm helper");
-
-				var routeDef = (RouteDefinition)ControllerContext.RouteData.DataTokens["umbraco-route-def"];
-				return routeDef.PublishedContentRequest.PublishedContent;
-			}
-		}
-
-		
-	}
+using System;
+using System.Collections.Concurrent;
+using System.Web.Mvc;
+using Umbraco.Core.Models;
+using Umbraco.Core;
+
+namespace Umbraco.Web.Mvc
+{
+
+	/// <summary>
+	/// The base controller that all Presentation Add-in controllers should inherit from
+	/// </summary>
+	[MergeModelStateToChildAction]
+	public abstract class SurfaceController : PluginController
+	{		
+
+		/// <summary>
+		/// Default constructor
+		/// </summary>
+		/// <param name="umbracoContext"></param>
+		protected SurfaceController(UmbracoContext umbracoContext)
+			: base(umbracoContext)
+		{			
+		}
+
+		/// <summary>
+		/// Empty constructor, uses Singleton to resolve the UmbracoContext
+		/// </summary>
+		protected SurfaceController()
+			: base(UmbracoContext.Current)
+		{			
+		}
+
+		/// <summary>
+		/// Redirects to the Umbraco page with the given id
+		/// </summary>
+		/// <param name="pageId"></param>
+		/// <returns></returns>
+		protected RedirectToUmbracoPageResult RedirectToUmbracoPage(int pageId)
+		{
+			return new RedirectToUmbracoPageResult(pageId, UmbracoContext);
+		}
+
+		/// <summary>
+		/// Redirects to the Umbraco page with the given id
+		/// </summary>
+		/// <param name="publishedContent"></param>
+		/// <returns></returns>
+		protected RedirectToUmbracoPageResult RedirectToUmbracoPage(IPublishedContent publishedContent)
+		{
+			return new RedirectToUmbracoPageResult(publishedContent, UmbracoContext);
+		}
+
+		/// <summary>
+		/// Redirects to the currently rendered Umbraco page
+		/// </summary>
+		/// <returns></returns>
+		protected RedirectToUmbracoPageResult RedirectToCurrentUmbracoPage()
+		{
+			return new RedirectToUmbracoPageResult(CurrentPage, UmbracoContext);
+		}
+
+		/// <summary>
+		/// Returns the currently rendered Umbraco page
+		/// </summary>
+		/// <returns></returns>
+		protected UmbracoPageResult CurrentUmbracoPage()
+		{
+			return new UmbracoPageResult();
+		}
+
+		/// <summary>
+		/// Gets the current page.
+		/// </summary>
+		protected IPublishedContent CurrentPage
+		{
+			get
+			{
+				if (!ControllerContext.RouteData.DataTokens.ContainsKey("umbraco-route-def"))
+					throw new InvalidOperationException("Can only use " + typeof(UmbracoPageResult).Name + " in the context of an Http POST when using the BeginUmbracoForm helper");
+
+				var routeDef = (RouteDefinition)ControllerContext.RouteData.DataTokens["umbraco-route-def"];
+				return routeDef.PublishedContentRequest.PublishedContent;
+			}
+		}
+
+		
+	}
 }