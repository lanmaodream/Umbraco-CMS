--- conflicted
+++ resolved
@@ -62,12 +62,7 @@
 
         static void AutoFillProperties(IContentBase model)
         {
-<<<<<<< HEAD
-            foreach (var p in model.Properties.Where(x => x.PropertyType.Alias == Constants.PropertyEditors.ImageCropperAlias))
-=======
-            var mediaFileSystem = FileSystemProviderManager.Current.GetFileSystemProvider<MediaFileSystem>();
             foreach (var p in model.Properties.Where(x => x.PropertyType.PropertyEditorAlias == Constants.PropertyEditors.ImageCropperAlias))
->>>>>>> c565744a
             {
                 var uploadFieldConfigNode =
                     UmbracoConfig.For.UmbracoSettings().Content.ImageAutoFillProperties
@@ -75,20 +70,6 @@
 
                 if (uploadFieldConfigNode != null)
                 {
-<<<<<<< HEAD
-                    if (p.Value != null){
-                         var json = p.Value as JObject;
-                         if (json != null && json["src"] != null)
-                             model.PopulateFileMetaDataProperties(uploadFieldConfigNode, json["src"].Value<string>());
-                         else if (p.Value is string)
-                         {
-                             var config = ApplicationContext.Current.Services.DataTypeService.GetPreValuesByDataTypeId(p.PropertyType.DataTypeDefinitionId).FirstOrDefault();
-                             var crops = string.IsNullOrEmpty(config) == false ? config : "[]";
-                             p.Value = "{src: '" + p.Value + "', crops: " + crops + "}";
-                             model.PopulateFileMetaDataProperties(uploadFieldConfigNode, p.Value == null ? string.Empty : p.Value.ToString());
-                         }
-                    }else
-=======
                     if (p.Value != null)
                     {
                         JObject json = null;
@@ -106,14 +87,13 @@
                         {
                             var src = p.Value;
                             var config = ApplicationContext.Current.Services.DataTypeService.GetPreValuesByDataTypeId(p.PropertyType.DataTypeDefinitionId).FirstOrDefault();
-                            var crops = !string.IsNullOrEmpty(config) ? config : "[]";
+                             var crops = string.IsNullOrEmpty(config) == false ? config : "[]";
                             p.Value = "{src: '" + p.Value + "', crops: " + crops + "}";
                             //Only provide the source path, not the whole JSON value
                             model.PopulateFileMetaDataProperties(uploadFieldConfigNode, src);
                         }
                     }
                     else
->>>>>>> c565744a
                         model.ResetFileMetaDataProperties(uploadFieldConfigNode);
                 }
             }
