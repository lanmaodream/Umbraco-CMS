--- conflicted
+++ resolved
@@ -1,675 +1,654 @@
-using System;
-using System.Collections.Generic;
-using System.Collections.ObjectModel;
-using System.IO;
-using System.Linq;
-using System.Xml.XPath;
-using Examine;
-using Examine.LuceneEngine.SearchCriteria;
-using Examine.Providers;
-using Lucene.Net.Documents;
-using Umbraco.Core;
-using Umbraco.Core.Dynamics;
-using Umbraco.Core.Logging;
-using Umbraco.Core.Models;
-<<<<<<< HEAD
-using Umbraco.Web.Models;
-=======
->>>>>>> ca99319e
-using UmbracoExamine;
-using umbraco;
-using umbraco.cms.businesslogic;
-using ContentType = umbraco.cms.businesslogic.ContentType;
-
-namespace Umbraco.Web
-{
-	/// <summary>
-	/// An IPublishedMediaStore that first checks for the media in Examine, and then reverts to the database
-	/// </summary>
-	/// <remarks>
-	/// NOTE: In the future if we want to properly cache all media this class can be extended or replaced when these classes/interfaces are exposed publicly.
-	/// </remarks>
-	internal class DefaultPublishedMediaStore : IPublishedMediaStore
-	{
-
-		public DefaultPublishedMediaStore()
-		{			
-		}
-
-	    /// <summary>
-	    /// Generally used for unit testing to use an explicit examine searcher
-	    /// </summary>
-	    /// <param name="searchProvider"></param>
-	    /// <param name="indexProvider"></param>
-	    internal DefaultPublishedMediaStore(BaseSearchProvider searchProvider, BaseIndexProvider indexProvider)
-		{
-		    _searchProvider = searchProvider;
-		    _indexProvider = indexProvider;
-		}
-
-	    private readonly BaseSearchProvider _searchProvider;
-        private readonly BaseIndexProvider _indexProvider;
-
-		public virtual IPublishedContent GetDocumentById(UmbracoContext umbracoContext, int nodeId)
-		{
-			return GetUmbracoMedia(nodeId);
-		}
-
-		public IEnumerable<IPublishedContent> GetRootDocuments(UmbracoContext umbracoContext)
-		{
-			var rootMedia = global::umbraco.cms.businesslogic.media.Media.GetRootMedias();
-			var result = new List<IPublishedContent>();
-			//TODO: need to get a ConvertFromMedia method but we'll just use this for now.
-			foreach (var media in rootMedia
-				.Select(m => global::umbraco.library.GetMedia(m.Id, true))
-				.Where(media => media != null && media.Current != null))
-			{
-				media.MoveNext();
-				result.Add(ConvertFromXPathNavigator(media.Current));
-			}
-			return result;
-		}
-
-		private ExamineManager GetExamineManagerSafe()
-		{
-			try
-			{
-				return ExamineManager.Instance;
-			}
-			catch (TypeInitializationException)
-			{
-				return null;
-			}
-		}
-
-	    private BaseIndexProvider GetIndexProviderSafe()
-	    {
-            if (_indexProvider != null)
-                return _indexProvider;
-
-            var eMgr = GetExamineManagerSafe();
-            if (eMgr != null)
-            {
-                try
-                {
-                    //by default use the InternalSearcher
-                    return eMgr.IndexProviderCollection["InternalIndexer"];
-                }
-                catch (Exception ex)
-                {                
-                    LogHelper.Error<DefaultPublishedMediaStore>("Could not retreive the InternalIndexer", ex);
-                    //something didn't work, continue returning null.
-                }
-            }
-            return null;
-	    }
-
-	    private BaseSearchProvider GetSearchProviderSafe()
-		{
-			if (_searchProvider != null)
-				return _searchProvider;
-
-			var eMgr = GetExamineManagerSafe();
-			if (eMgr != null)
-			{
-				try
-				{
-					//by default use the InternalSearcher
-					return eMgr.SearchProviderCollection["InternalSearcher"];
-				}
-				catch (FileNotFoundException)
-				{
-					//Currently examine is throwing FileNotFound exceptions when we have a loadbalanced filestore and a node is published in umbraco
-					//See this thread: http://examine.cdodeplex.com/discussions/264341
-					//Catch the exception here for the time being, and just fallback to GetMedia
-					//TODO: Need to fix examine in LB scenarios!
-				}
-			}
-			return null;
-		}
-
-		private IPublishedContent GetUmbracoMedia(int id)
-		{
-			var searchProvider = GetSearchProviderSafe();
-
-			if (searchProvider != null)
-			{
-				try
-				{
-					//first check in Examine as this is WAY faster
-					var criteria = searchProvider.CreateSearchCriteria("media");
-				    
-                    var filter = criteria.Id(id).Not().Field(UmbracoContentIndexer.IndexPathFieldName, "-1,-21,".MultipleCharacterWildcard());
-                    //the above filter will create a query like this, NOTE: That since the use of the wildcard, it automatically escapes it in Lucene.
-                    //+(+__NodeId:3113 -__Path:-1,-21,*) +__IndexType:media
-                    
-					var results = searchProvider.Search(filter.Compile());
-					if (results.Any())
-					{
-						return ConvertFromSearchResult(results.First());
-					}
-				}
-				catch (FileNotFoundException)
-				{
-					//Currently examine is throwing FileNotFound exceptions when we have a loadbalanced filestore and a node is published in umbraco
-					//See this thread: http://examine.cdodeplex.com/discussions/264341
-					//Catch the exception here for the time being, and just fallback to GetMedia
-					//TODO: Need to fix examine in LB scenarios!
-				}	
-			}
-
-			var media = global::umbraco.library.GetMedia(id, true);
-			if (media != null && media.Current != null)
-			{
-				media.MoveNext();
-				var moved = media.Current.MoveToFirstChild();
-				//first check if we have an error
-				if (moved)
-				{
-					if (media.Current.Name.InvariantEquals("error"))
-					{
-						return null;
-					}	
-				}
-				if (moved)
-				{
-					//move back to the parent and return
-					media.Current.MoveToParent();	
-				}
-				return ConvertFromXPathNavigator(media.Current);
-			}
-
-			return null;
-		}
-
-		internal IPublishedContent ConvertFromSearchResult(SearchResult searchResult)
-		{
-			//TODO: Some fields will not be included, that just the way it is unfortunatley until this is fixed:
-			// http://examine.codeplex.com/workitem/10350
-
-			var values = new Dictionary<string, string>(searchResult.Fields);
-			//we need to ensure some fields exist, because of the above issue
-			if (!new []{"template", "templateId"}.Any(values.ContainsKey)) 
-				values.Add("template", 0.ToString());
-			if (!new[] { "sortOrder" }.Any(values.ContainsKey))
-				values.Add("sortOrder", 0.ToString());
-			if (!new[] { "urlName" }.Any(values.ContainsKey))
-				values.Add("urlName", "");
-			if (!new[] { "nodeType" }.Any(values.ContainsKey))
-				values.Add("nodeType", 0.ToString());
-			if (!new[] { "creatorName" }.Any(values.ContainsKey))
-				values.Add("creatorName", "");
-			if (!new[] { "writerID" }.Any(values.ContainsKey))
-				values.Add("writerID", 0.ToString());
-			if (!new[] { "creatorID" }.Any(values.ContainsKey))
-				values.Add("creatorID", 0.ToString());
-			if (!new[] { "createDate" }.Any(values.ContainsKey))
-				values.Add("createDate", default(DateTime).ToString("yyyy-MM-dd HH:mm:ss"));
-			if (!new[] { "level" }.Any(values.ContainsKey))
-			{				
-				values.Add("level", values["__Path"].Split(',').Length.ToString());
-			}
-
-
-			return new DictionaryPublishedContent(values,
-			                                      d => d.ParentId != -1 //parent should be null if -1
-				                                           ? GetUmbracoMedia(d.ParentId)
-				                                           : null,
-			                                      //callback to return the children of the current node
-			                                      d => GetChildrenMedia(d.Id),
-			                                      GetProperty,
-			                                      true);
-		}
-
-		internal IPublishedContent ConvertFromXPathNavigator(XPathNavigator xpath)
-		{
-			if (xpath == null) throw new ArgumentNullException("xpath");
-
-			var values = new Dictionary<string, string> {{"nodeName", xpath.GetAttribute("nodeName", "")}};
-			if (!UmbracoSettings.UseLegacyXmlSchema)
-			{
-				values.Add("nodeTypeAlias", xpath.Name);
-			}
-			
-			var result = xpath.SelectChildren(XPathNodeType.Element);
-			//add the attributes e.g. id, parentId etc
-			if (result.Current != null && result.Current.HasAttributes)
-			{
-				if (result.Current.MoveToFirstAttribute())
-				{
-					//checking for duplicate keys because of the 'nodeTypeAlias' might already be added above.
-					if (!values.ContainsKey(result.Current.Name))
-					{
-						values.Add(result.Current.Name, result.Current.Value);	
-					}
-					while (result.Current.MoveToNextAttribute())
-					{
-						if (!values.ContainsKey(result.Current.Name))
-						{
-							values.Add(result.Current.Name, result.Current.Value);
-						}						
-					}
-					result.Current.MoveToParent();
-				}
-			}
-			//add the user props
-			while (result.MoveNext())
-			{
-				if (result.Current != null && !result.Current.HasAttributes)
-				{
-					string value = result.Current.Value;
-					if (string.IsNullOrEmpty(value))
-					{
-						if (result.Current.HasAttributes || result.Current.SelectChildren(XPathNodeType.Element).Count > 0)
-						{
-							value = result.Current.OuterXml;
-						}
-					}
-					values.Add(result.Current.Name, value);
-				}
-			}
-
-			return new DictionaryPublishedContent(values, 
-				d => d.ParentId != -1 //parent should be null if -1
-					? GetUmbracoMedia(d.ParentId) 
-					: null,
-				//callback to return the children of the current node based on the xml structure already found
-				d => GetChildrenMedia(d.Id, xpath),
-				GetProperty,
-				false);
-		}
-
-		/// <summary>
-		/// We will need to first check if the document was loaded by Examine, if so we'll need to check if this property exists 
-		/// in the results, if it does not, then we'll have to revert to looking up in the db. 
-		/// </summary>
-		/// <param name="dd"> </param>
-		/// <param name="alias"></param>
-		/// <returns></returns>
-		private IPublishedContentProperty GetProperty(DictionaryPublishedContent dd, string alias)
-		{
-			if (dd.LoadedFromExamine)
-			{
-				//if this is from Examine, lets check if the alias does not exist on the document
-				if (dd.Properties.All(x => x.Alias != alias))
-				{
-					//ok it doesn't exist, we might assume now that Examine didn't index this property because the index is not set up correctly
-					//so before we go loading this from the database, we can check if the alias exists on the content type at all, this information
-					//is cached so will be quicker to look up.
-                    if (dd.Properties.Any(x => x.Alias == UmbracoContentIndexer.NodeTypeAliasFieldName))
-					{
-						var aliasesAndNames = ContentType.GetAliasesAndNames(dd.Properties.First(x => x.Alias.InvariantEquals(UmbracoContentIndexer.NodeTypeAliasFieldName)).Value.ToString());
-						if (aliasesAndNames != null)
-						{
-							if (!aliasesAndNames.ContainsKey(alias))
-							{
-								//Ok, now we know it doesn't exist on this content type anyways
-								return null;
-							}
-						}
-					}
-
-					//if we've made it here, that means it does exist on the content type but not in examine, we'll need to query the db :(
-					var media = global::umbraco.library.GetMedia(dd.Id, true);
-					if (media != null && media.Current != null)
-					{
-						media.MoveNext();
-						var mediaDoc = ConvertFromXPathNavigator(media.Current);
-						return mediaDoc.Properties.FirstOrDefault(x => x.Alias.InvariantEquals(alias));
-					}					
-				}							
-			}
-			
-            //We've made it here which means that the value is stored in the Examine index.
-            //We are going to check for a special field however, that is because in some cases we store a 'Raw'
-            //value in the index such as for xml/html.
-            var rawValue = dd.Properties.FirstOrDefault(x => x.Alias.InvariantEquals("__Raw_" + alias));
-		    return rawValue
-		           ?? dd.Properties.FirstOrDefault(x => x.Alias.InvariantEquals(alias));
-		}
-
-		/// <summary>
-		/// A Helper methods to return the children for media whther it is based on examine or xml
-		/// </summary>
-		/// <param name="parentId"></param>
-		/// <param name="xpath"></param>
-		/// <returns></returns>
-		private IEnumerable<IPublishedContent> GetChildrenMedia(int parentId, XPathNavigator xpath = null)
-		{	
-
-			//if there is no navigator, try examine first, then re-look it up
-			if (xpath == null)
-			{
-				var searchProvider = GetSearchProviderSafe();
-
-				if (searchProvider != null)
-				{
-					try
-					{
-						//first check in Examine as this is WAY faster
-						var criteria = searchProvider.CreateSearchCriteria("media");
-                        var filter = criteria.ParentId(parentId);
-					    ISearchResults results;
-
-                        //we want to check if the indexer for this searcher has "sortOrder" flagged as sortable.
-                        //if so, we'll use Lucene to do the sorting, if not we'll have to manually sort it (slower).
-                        var indexer = GetIndexProviderSafe();
-					    var useLuceneSort = indexer != null && indexer.IndexerData.StandardFields.Any(x => x.Name.InvariantEquals("sortOrder") && x.EnableSorting);
-                        if (useLuceneSort)
-                        {
-                            //we have a sortOrder field declared to be sorted, so we'll use Examine
-                            results = searchProvider.Search(
-                                filter.And().OrderBy(new SortableField("sortOrder", SortType.Int)).Compile());
-                        }
-                        else
-                        {
-                            results = searchProvider.Search(filter.Compile());
-                        }
-						
-						if (results.Any())
-						{
-						    return useLuceneSort 
-                                ? results.Select(ConvertFromSearchResult) //will already be sorted by lucene
-                                : results.Select(ConvertFromSearchResult).OrderBy(x => x.SortOrder);
-						}
-					}
-					catch (FileNotFoundException)
-					{
-						//Currently examine is throwing FileNotFound exceptions when we have a loadbalanced filestore and a node is published in umbraco
-						//See this thread: http://examine.cdodeplex.com/discussions/264341
-						//Catch the exception here for the time being, and just fallback to GetMedia
-					}	
-				}				
-
-				var media = library.GetMedia(parentId, true);
-				if (media != null && media.Current != null)
-				{
-					xpath = media.Current;
-				}
-				else
-				{
-					return null;
-				}
-			}
-
-			//The xpath might be the whole xpath including the current ones ancestors so we need to select the current node
-			var item = xpath.Select("//*[@id='" + parentId + "']");
-			if (item.Current == null)
-			{
-				return null;
-			}
-			var children = item.Current.SelectChildren(XPathNodeType.Element);
-
-			var mediaList = new List<IPublishedContent>();
-			foreach(XPathNavigator x in children)
-			{
-				//NOTE: I'm not sure why this is here, it is from legacy code of ExamineBackedMedia, but
-				// will leave it here as it must have done something!
-				if (x.Name != "contents")
-				{
-					//make sure it's actually a node, not a property 
-					if (!string.IsNullOrEmpty(x.GetAttribute("path", "")) &&
-						!string.IsNullOrEmpty(x.GetAttribute("id", "")))
-					{
-						mediaList.Add(ConvertFromXPathNavigator(x));
-					}
-				}	
-			}
-			return mediaList;
-		}
-
-		/// <summary>
-		/// An IPublishedContent that is represented all by a dictionary.
-		/// </summary>
-		/// <remarks>
-		/// This is a helper class and definitely not intended for public use, it expects that all of the values required 
-		/// to create an IPublishedContent exist in the dictionary by specific aliases.
-		/// </remarks>
-		internal class DictionaryPublishedContent : PublishedContentBase
-		{
-
-			public DictionaryPublishedContent(
-				IDictionary<string, string> valueDictionary, 
-				Func<DictionaryPublishedContent, IPublishedContent> getParent,
-				Func<DictionaryPublishedContent, IEnumerable<IPublishedContent>> getChildren,
-				Func<DictionaryPublishedContent, string, IPublishedContentProperty> getProperty,
-				bool fromExamine)
-			{
-				if (valueDictionary == null) throw new ArgumentNullException("valueDictionary");
-				if (getParent == null) throw new ArgumentNullException("getParent");
-				if (getProperty == null) throw new ArgumentNullException("getProperty");
-
-				_getParent = getParent;
-				_getChildren = getChildren;
-				_getProperty = getProperty;
-
-				LoadedFromExamine = fromExamine;
-
-<<<<<<< HEAD
-				ValidateAndSetProperty(valueDictionary, val => _id = int.Parse(val), "id", "nodeId", "__NodeId"); //should validate the int!
-				ValidateAndSetProperty(valueDictionary, val => _templateId = int.Parse(val), "template", "templateId");
-				ValidateAndSetProperty(valueDictionary, val => _sortOrder = int.Parse(val), "sortOrder");
-				ValidateAndSetProperty(valueDictionary, val => _name = val, "nodeName", "__nodeName");
-				ValidateAndSetProperty(valueDictionary, val => _urlName = val, "urlName");
-				ValidateAndSetProperty(valueDictionary, val => _documentTypeAlias = val, "nodeTypeAlias", "__NodeTypeAlias");
-				ValidateAndSetProperty(valueDictionary, val => _documentTypeId = int.Parse(val), "nodeType");
-				ValidateAndSetProperty(valueDictionary, val => _writerName = val, "writerName");
-				ValidateAndSetProperty(valueDictionary, val => _creatorName = val, "creatorName", "writerName"); //this is a bit of a hack fix for: U4-1132
-				ValidateAndSetProperty(valueDictionary, val => _writerId = int.Parse(val), "writerID");
-				ValidateAndSetProperty(valueDictionary, val => _creatorId = int.Parse(val), "creatorID", "writerID"); //this is a bit of a hack fix for: U4-1132
-				ValidateAndSetProperty(valueDictionary, val => _path = val, "path", "__Path");
-				ValidateAndSetProperty(valueDictionary, val => _createDate = ParseDateTimeValue(val), "createDate");
-				ValidateAndSetProperty(valueDictionary, val => _updateDate = ParseDateTimeValue(val), "updateDate");
-				ValidateAndSetProperty(valueDictionary, val => _level = int.Parse(val), "level");
-=======
-				ValidateAndSetProperty(valueDictionary, val => Id = int.Parse(val), "id", "nodeId", "__NodeId"); //should validate the int!
-				ValidateAndSetProperty(valueDictionary, val => TemplateId = int.Parse(val), "template", "templateId");
-				ValidateAndSetProperty(valueDictionary, val => SortOrder = int.Parse(val), "sortOrder");
-				ValidateAndSetProperty(valueDictionary, val => Name = val, "nodeName", "__nodeName");
-				ValidateAndSetProperty(valueDictionary, val => UrlName = val, "urlName");
-				ValidateAndSetProperty(valueDictionary, val => DocumentTypeAlias = val, "nodeTypeAlias", UmbracoContentIndexer.NodeTypeAliasFieldName);
-				ValidateAndSetProperty(valueDictionary, val => DocumentTypeId = int.Parse(val), "nodeType");
-				ValidateAndSetProperty(valueDictionary, val => WriterName = val, "writerName");
-				ValidateAndSetProperty(valueDictionary, val => CreatorName = val, "creatorName", "writerName"); //this is a bit of a hack fix for: U4-1132
-				ValidateAndSetProperty(valueDictionary, val => WriterId = int.Parse(val), "writerID");
-				ValidateAndSetProperty(valueDictionary, val => CreatorId = int.Parse(val), "creatorID", "writerID"); //this is a bit of a hack fix for: U4-1132
-				ValidateAndSetProperty(valueDictionary, val => Path = val, "path", "__Path");
-				ValidateAndSetProperty(valueDictionary, val => CreateDate = ParseDateTimeValue(val), "createDate");
-				ValidateAndSetProperty(valueDictionary, val => UpdateDate = ParseDateTimeValue(val), "updateDate");
-				ValidateAndSetProperty(valueDictionary, val => Level = int.Parse(val), "level");
->>>>>>> ca99319e
-				ValidateAndSetProperty(valueDictionary, val =>
-					{
-						int pId;
-						ParentId = -1;
-						if (int.TryParse(val, out pId))
-						{
-							ParentId = pId;
-						}						
-					}, "parentID");
-
-				_properties = new Collection<IPublishedContentProperty>();
-
-				//loop through remaining values that haven't been applied
-				foreach (var i in valueDictionary.Where(x => !_keysAdded.Contains(x.Key)))
-				{
-					//this is taken from examine
-					_properties.Add(i.Key.InvariantStartsWith("__") 
-					               	? new PropertyResult(i.Key, i.Value, Guid.Empty, PropertyResultType.CustomProperty) 
-					               	: new PropertyResult(i.Key, i.Value, Guid.Empty, PropertyResultType.UserProperty));
-				}
-			}
-
-			private DateTime ParseDateTimeValue(string val)
-			{
-				if (LoadedFromExamine)
-				{
-					try
-					{
-						//we might need to parse the date time using Lucene converters
-						return DateTools.StringToDate(val);
-					}
-					catch (FormatException)
-					{
-						//swallow exception, its not formatted correctly so revert to just trying to parse
-					}
-				}
-
-				return DateTime.Parse(val);
-			}
-
-			/// <summary>
-			/// Flag to get/set if this was laoded from examine cache
-			/// </summary>
-			internal bool LoadedFromExamine { get; private set; }
-
-			private readonly Func<DictionaryPublishedContent, IPublishedContent> _getParent;
-			private readonly Func<DictionaryPublishedContent, IEnumerable<IPublishedContent>> _getChildren;
-			private readonly Func<DictionaryPublishedContent, string, IPublishedContentProperty> _getProperty;
-
-			/// <summary>
-			/// Returns 'Media' as the item type
-			/// </summary>
-			public override PublishedItemType ItemType
-			{
-				get { return PublishedItemType.Media; }
-			}
-
-			public override IPublishedContent Parent
-			{
-				get { return _getParent(this); }
-			}
-
-			public int ParentId { get; private set; }
-			public override int Id
-			{
-				get { return _id; }
-			}
-
-			public override int TemplateId
-			{
-				get
-				{
-					//TODO: should probably throw a not supported exception since media doesn't actually support this.
-					return _templateId;
-				}
-			}
-
-			public override int SortOrder
-			{
-				get { return _sortOrder; }
-			}
-
-			public override string Name
-			{
-				get { return _name; }
-			}
-
-			public override string UrlName
-			{
-				get { return _urlName; }
-			}
-
-			public override string DocumentTypeAlias
-			{
-				get { return _documentTypeAlias; }
-			}
-
-			public override int DocumentTypeId
-			{
-				get { return _documentTypeId; }
-			}
-
-			public override string WriterName
-			{
-				get { return _writerName; }
-			}
-
-			public override string CreatorName
-			{
-				get { return _creatorName; }
-			}
-
-			public override int WriterId
-			{
-				get { return _writerId; }
-			}
-
-			public override int CreatorId
-			{
-				get { return _creatorId; }
-			}
-
-			public override string Path
-			{
-				get { return _path; }
-			}
-
-			public override DateTime CreateDate
-			{
-				get { return _createDate; }
-			}
-
-			public override DateTime UpdateDate
-			{
-				get { return _updateDate; }
-			}
-
-			public override Guid Version
-			{
-				get { return _version; }
-			}
-
-			public override int Level
-			{
-				get { return _level; }
-			}
-
-			public override ICollection<IPublishedContentProperty> Properties
-			{
-				get { return _properties; }
-			}
-
-			public override IEnumerable<IPublishedContent> Children
-			{
-				get { return _getChildren(this); }
-			}
-
-			public override IPublishedContentProperty GetProperty(string alias)
-			{
-				return _getProperty(this, alias);
-			}
-
-			private readonly List<string> _keysAdded = new List<string>();
-			private int _id;
-			private int _templateId;
-			private int _sortOrder;
-			private string _name;
-			private string _urlName;
-			private string _documentTypeAlias;
-			private int _documentTypeId;
-			private string _writerName;
-			private string _creatorName;
-			private int _writerId;
-			private int _creatorId;
-			private string _path;
-			private DateTime _createDate;
-			private DateTime _updateDate;
-			private Guid _version;
-			private int _level;
-			private readonly ICollection<IPublishedContentProperty> _properties;
-
-			private void ValidateAndSetProperty(IDictionary<string, string> valueDictionary, Action<string> setProperty, params string[] potentialKeys)
-			{
-				var key = potentialKeys.FirstOrDefault(x => valueDictionary.ContainsKey(x) && valueDictionary[x] != null);
-				if (key == null)
-				{
-					throw new FormatException("The valueDictionary is not formatted correctly and is missing any of the  '" + string.Join(",", potentialKeys) + "' elements");
-				}
-
-				setProperty(valueDictionary[key]);
-				_keysAdded.Add(key);
-			}
-		}
-	}
+using System;
+using System.Collections.Generic;
+using System.Collections.ObjectModel;
+using System.IO;
+using System.Linq;
+using System.Xml.XPath;
+using Examine;
+using Examine.LuceneEngine.SearchCriteria;
+using Examine.Providers;
+using Lucene.Net.Documents;
+using Umbraco.Core;
+using Umbraco.Core.Dynamics;
+using Umbraco.Core.Logging;
+using Umbraco.Core.Models;
+using Umbraco.Web.Models;
+using UmbracoExamine;
+using umbraco;
+using umbraco.cms.businesslogic;
+using ContentType = umbraco.cms.businesslogic.ContentType;
+
+namespace Umbraco.Web
+{
+	/// <summary>
+	/// An IPublishedMediaStore that first checks for the media in Examine, and then reverts to the database
+	/// </summary>
+	/// <remarks>
+	/// NOTE: In the future if we want to properly cache all media this class can be extended or replaced when these classes/interfaces are exposed publicly.
+	/// </remarks>
+	internal class DefaultPublishedMediaStore : IPublishedMediaStore
+	{
+
+		public DefaultPublishedMediaStore()
+		{			
+		}
+
+	    /// <summary>
+	    /// Generally used for unit testing to use an explicit examine searcher
+	    /// </summary>
+	    /// <param name="searchProvider"></param>
+	    /// <param name="indexProvider"></param>
+	    internal DefaultPublishedMediaStore(BaseSearchProvider searchProvider, BaseIndexProvider indexProvider)
+		{
+		    _searchProvider = searchProvider;
+		    _indexProvider = indexProvider;
+		}
+
+	    private readonly BaseSearchProvider _searchProvider;
+        private readonly BaseIndexProvider _indexProvider;
+
+		public virtual IPublishedContent GetDocumentById(UmbracoContext umbracoContext, int nodeId)
+		{
+			return GetUmbracoMedia(nodeId);
+		}
+
+		public IEnumerable<IPublishedContent> GetRootDocuments(UmbracoContext umbracoContext)
+		{
+			var rootMedia = global::umbraco.cms.businesslogic.media.Media.GetRootMedias();
+			var result = new List<IPublishedContent>();
+			//TODO: need to get a ConvertFromMedia method but we'll just use this for now.
+			foreach (var media in rootMedia
+				.Select(m => global::umbraco.library.GetMedia(m.Id, true))
+				.Where(media => media != null && media.Current != null))
+			{
+				media.MoveNext();
+				result.Add(ConvertFromXPathNavigator(media.Current));
+			}
+			return result;
+		}
+
+		private ExamineManager GetExamineManagerSafe()
+		{
+			try
+			{
+				return ExamineManager.Instance;
+			}
+			catch (TypeInitializationException)
+			{
+				return null;
+			}
+		}
+
+	    private BaseIndexProvider GetIndexProviderSafe()
+	    {
+            if (_indexProvider != null)
+                return _indexProvider;
+
+            var eMgr = GetExamineManagerSafe();
+            if (eMgr != null)
+            {
+                try
+                {
+                    //by default use the InternalSearcher
+                    return eMgr.IndexProviderCollection["InternalIndexer"];
+                }
+                catch (Exception ex)
+                {                
+                    LogHelper.Error<DefaultPublishedMediaStore>("Could not retreive the InternalIndexer", ex);
+                    //something didn't work, continue returning null.
+                }
+            }
+            return null;
+	    }
+
+	    private BaseSearchProvider GetSearchProviderSafe()
+		{
+			if (_searchProvider != null)
+				return _searchProvider;
+
+			var eMgr = GetExamineManagerSafe();
+			if (eMgr != null)
+			{
+				try
+				{
+					//by default use the InternalSearcher
+					return eMgr.SearchProviderCollection["InternalSearcher"];
+				}
+				catch (FileNotFoundException)
+				{
+					//Currently examine is throwing FileNotFound exceptions when we have a loadbalanced filestore and a node is published in umbraco
+					//See this thread: http://examine.cdodeplex.com/discussions/264341
+					//Catch the exception here for the time being, and just fallback to GetMedia
+					//TODO: Need to fix examine in LB scenarios!
+				}
+			}
+			return null;
+		}
+
+		private IPublishedContent GetUmbracoMedia(int id)
+		{
+			var searchProvider = GetSearchProviderSafe();
+
+			if (searchProvider != null)
+			{
+				try
+				{
+					//first check in Examine as this is WAY faster
+					var criteria = searchProvider.CreateSearchCriteria("media");
+				    
+                    var filter = criteria.Id(id).Not().Field(UmbracoContentIndexer.IndexPathFieldName, "-1,-21,".MultipleCharacterWildcard());
+                    //the above filter will create a query like this, NOTE: That since the use of the wildcard, it automatically escapes it in Lucene.
+                    //+(+__NodeId:3113 -__Path:-1,-21,*) +__IndexType:media
+                    
+					var results = searchProvider.Search(filter.Compile());
+					if (results.Any())
+					{
+						return ConvertFromSearchResult(results.First());
+					}
+				}
+				catch (FileNotFoundException)
+				{
+					//Currently examine is throwing FileNotFound exceptions when we have a loadbalanced filestore and a node is published in umbraco
+					//See this thread: http://examine.cdodeplex.com/discussions/264341
+					//Catch the exception here for the time being, and just fallback to GetMedia
+					//TODO: Need to fix examine in LB scenarios!
+				}	
+			}
+
+			var media = global::umbraco.library.GetMedia(id, true);
+			if (media != null && media.Current != null)
+			{
+				media.MoveNext();
+				var moved = media.Current.MoveToFirstChild();
+				//first check if we have an error
+				if (moved)
+				{
+					if (media.Current.Name.InvariantEquals("error"))
+					{
+						return null;
+					}	
+				}
+				if (moved)
+				{
+					//move back to the parent and return
+					media.Current.MoveToParent();	
+				}
+				return ConvertFromXPathNavigator(media.Current);
+			}
+
+			return null;
+		}
+
+		internal IPublishedContent ConvertFromSearchResult(SearchResult searchResult)
+		{
+			//TODO: Some fields will not be included, that just the way it is unfortunatley until this is fixed:
+			// http://examine.codeplex.com/workitem/10350
+
+			var values = new Dictionary<string, string>(searchResult.Fields);
+			//we need to ensure some fields exist, because of the above issue
+			if (!new []{"template", "templateId"}.Any(values.ContainsKey)) 
+				values.Add("template", 0.ToString());
+			if (!new[] { "sortOrder" }.Any(values.ContainsKey))
+				values.Add("sortOrder", 0.ToString());
+			if (!new[] { "urlName" }.Any(values.ContainsKey))
+				values.Add("urlName", "");
+			if (!new[] { "nodeType" }.Any(values.ContainsKey))
+				values.Add("nodeType", 0.ToString());
+			if (!new[] { "creatorName" }.Any(values.ContainsKey))
+				values.Add("creatorName", "");
+			if (!new[] { "writerID" }.Any(values.ContainsKey))
+				values.Add("writerID", 0.ToString());
+			if (!new[] { "creatorID" }.Any(values.ContainsKey))
+				values.Add("creatorID", 0.ToString());
+			if (!new[] { "createDate" }.Any(values.ContainsKey))
+				values.Add("createDate", default(DateTime).ToString("yyyy-MM-dd HH:mm:ss"));
+			if (!new[] { "level" }.Any(values.ContainsKey))
+			{				
+				values.Add("level", values["__Path"].Split(',').Length.ToString());
+			}
+
+
+			return new DictionaryPublishedContent(values,
+			                                      d => d.ParentId != -1 //parent should be null if -1
+				                                           ? GetUmbracoMedia(d.ParentId)
+				                                           : null,
+			                                      //callback to return the children of the current node
+			                                      d => GetChildrenMedia(d.Id),
+			                                      GetProperty,
+			                                      true);
+		}
+
+		internal IPublishedContent ConvertFromXPathNavigator(XPathNavigator xpath)
+		{
+			if (xpath == null) throw new ArgumentNullException("xpath");
+
+			var values = new Dictionary<string, string> {{"nodeName", xpath.GetAttribute("nodeName", "")}};
+			if (!UmbracoSettings.UseLegacyXmlSchema)
+			{
+				values.Add("nodeTypeAlias", xpath.Name);
+			}
+			
+			var result = xpath.SelectChildren(XPathNodeType.Element);
+			//add the attributes e.g. id, parentId etc
+			if (result.Current != null && result.Current.HasAttributes)
+			{
+				if (result.Current.MoveToFirstAttribute())
+				{
+					//checking for duplicate keys because of the 'nodeTypeAlias' might already be added above.
+					if (!values.ContainsKey(result.Current.Name))
+					{
+						values.Add(result.Current.Name, result.Current.Value);	
+					}
+					while (result.Current.MoveToNextAttribute())
+					{
+						if (!values.ContainsKey(result.Current.Name))
+						{
+							values.Add(result.Current.Name, result.Current.Value);
+						}						
+					}
+					result.Current.MoveToParent();
+				}
+			}
+			//add the user props
+			while (result.MoveNext())
+			{
+				if (result.Current != null && !result.Current.HasAttributes)
+				{
+					string value = result.Current.Value;
+					if (string.IsNullOrEmpty(value))
+					{
+						if (result.Current.HasAttributes || result.Current.SelectChildren(XPathNodeType.Element).Count > 0)
+						{
+							value = result.Current.OuterXml;
+						}
+					}
+					values.Add(result.Current.Name, value);
+				}
+			}
+
+			return new DictionaryPublishedContent(values, 
+				d => d.ParentId != -1 //parent should be null if -1
+					? GetUmbracoMedia(d.ParentId) 
+					: null,
+				//callback to return the children of the current node based on the xml structure already found
+				d => GetChildrenMedia(d.Id, xpath),
+				GetProperty,
+				false);
+		}
+
+		/// <summary>
+		/// We will need to first check if the document was loaded by Examine, if so we'll need to check if this property exists 
+		/// in the results, if it does not, then we'll have to revert to looking up in the db. 
+		/// </summary>
+		/// <param name="dd"> </param>
+		/// <param name="alias"></param>
+		/// <returns></returns>
+		private IPublishedContentProperty GetProperty(DictionaryPublishedContent dd, string alias)
+		{
+			if (dd.LoadedFromExamine)
+			{
+				//if this is from Examine, lets check if the alias does not exist on the document
+				if (dd.Properties.All(x => x.Alias != alias))
+				{
+					//ok it doesn't exist, we might assume now that Examine didn't index this property because the index is not set up correctly
+					//so before we go loading this from the database, we can check if the alias exists on the content type at all, this information
+					//is cached so will be quicker to look up.
+                    if (dd.Properties.Any(x => x.Alias == UmbracoContentIndexer.NodeTypeAliasFieldName))
+					{
+						var aliasesAndNames = ContentType.GetAliasesAndNames(dd.Properties.First(x => x.Alias.InvariantEquals(UmbracoContentIndexer.NodeTypeAliasFieldName)).Value.ToString());
+						if (aliasesAndNames != null)
+						{
+							if (!aliasesAndNames.ContainsKey(alias))
+							{
+								//Ok, now we know it doesn't exist on this content type anyways
+								return null;
+							}
+						}
+					}
+
+					//if we've made it here, that means it does exist on the content type but not in examine, we'll need to query the db :(
+					var media = global::umbraco.library.GetMedia(dd.Id, true);
+					if (media != null && media.Current != null)
+					{
+						media.MoveNext();
+						var mediaDoc = ConvertFromXPathNavigator(media.Current);
+						return mediaDoc.Properties.FirstOrDefault(x => x.Alias.InvariantEquals(alias));
+					}					
+				}							
+			}
+			
+            //We've made it here which means that the value is stored in the Examine index.
+            //We are going to check for a special field however, that is because in some cases we store a 'Raw'
+            //value in the index such as for xml/html.
+            var rawValue = dd.Properties.FirstOrDefault(x => x.Alias.InvariantEquals("__Raw_" + alias));
+		    return rawValue
+		           ?? dd.Properties.FirstOrDefault(x => x.Alias.InvariantEquals(alias));
+		}
+
+		/// <summary>
+		/// A Helper methods to return the children for media whther it is based on examine or xml
+		/// </summary>
+		/// <param name="parentId"></param>
+		/// <param name="xpath"></param>
+		/// <returns></returns>
+		private IEnumerable<IPublishedContent> GetChildrenMedia(int parentId, XPathNavigator xpath = null)
+		{	
+
+			//if there is no navigator, try examine first, then re-look it up
+			if (xpath == null)
+			{
+				var searchProvider = GetSearchProviderSafe();
+
+				if (searchProvider != null)
+				{
+					try
+					{
+						//first check in Examine as this is WAY faster
+						var criteria = searchProvider.CreateSearchCriteria("media");
+                        var filter = criteria.ParentId(parentId);
+					    ISearchResults results;
+
+                        //we want to check if the indexer for this searcher has "sortOrder" flagged as sortable.
+                        //if so, we'll use Lucene to do the sorting, if not we'll have to manually sort it (slower).
+                        var indexer = GetIndexProviderSafe();
+					    var useLuceneSort = indexer != null && indexer.IndexerData.StandardFields.Any(x => x.Name.InvariantEquals("sortOrder") && x.EnableSorting);
+                        if (useLuceneSort)
+                        {
+                            //we have a sortOrder field declared to be sorted, so we'll use Examine
+                            results = searchProvider.Search(
+                                filter.And().OrderBy(new SortableField("sortOrder", SortType.Int)).Compile());
+                        }
+                        else
+                        {
+                            results = searchProvider.Search(filter.Compile());
+                        }
+						
+						if (results.Any())
+						{
+						    return useLuceneSort 
+                                ? results.Select(ConvertFromSearchResult) //will already be sorted by lucene
+                                : results.Select(ConvertFromSearchResult).OrderBy(x => x.SortOrder);
+						}
+					}
+					catch (FileNotFoundException)
+					{
+						//Currently examine is throwing FileNotFound exceptions when we have a loadbalanced filestore and a node is published in umbraco
+						//See this thread: http://examine.cdodeplex.com/discussions/264341
+						//Catch the exception here for the time being, and just fallback to GetMedia
+					}	
+				}				
+
+				var media = library.GetMedia(parentId, true);
+				if (media != null && media.Current != null)
+				{
+					xpath = media.Current;
+				}
+				else
+				{
+					return null;
+				}
+			}
+
+			//The xpath might be the whole xpath including the current ones ancestors so we need to select the current node
+			var item = xpath.Select("//*[@id='" + parentId + "']");
+			if (item.Current == null)
+			{
+				return null;
+			}
+			var children = item.Current.SelectChildren(XPathNodeType.Element);
+
+			var mediaList = new List<IPublishedContent>();
+			foreach(XPathNavigator x in children)
+			{
+				//NOTE: I'm not sure why this is here, it is from legacy code of ExamineBackedMedia, but
+				// will leave it here as it must have done something!
+				if (x.Name != "contents")
+				{
+					//make sure it's actually a node, not a property 
+					if (!string.IsNullOrEmpty(x.GetAttribute("path", "")) &&
+						!string.IsNullOrEmpty(x.GetAttribute("id", "")))
+					{
+						mediaList.Add(ConvertFromXPathNavigator(x));
+					}
+				}	
+			}
+			return mediaList;
+		}
+
+		/// <summary>
+		/// An IPublishedContent that is represented all by a dictionary.
+		/// </summary>
+		/// <remarks>
+		/// This is a helper class and definitely not intended for public use, it expects that all of the values required 
+		/// to create an IPublishedContent exist in the dictionary by specific aliases.
+		/// </remarks>
+		internal class DictionaryPublishedContent : PublishedContentBase
+		{
+
+			public DictionaryPublishedContent(
+				IDictionary<string, string> valueDictionary, 
+				Func<DictionaryPublishedContent, IPublishedContent> getParent,
+				Func<DictionaryPublishedContent, IEnumerable<IPublishedContent>> getChildren,
+				Func<DictionaryPublishedContent, string, IPublishedContentProperty> getProperty,
+				bool fromExamine)
+			{
+				if (valueDictionary == null) throw new ArgumentNullException("valueDictionary");
+				if (getParent == null) throw new ArgumentNullException("getParent");
+				if (getProperty == null) throw new ArgumentNullException("getProperty");
+
+				_getParent = getParent;
+				_getChildren = getChildren;
+				_getProperty = getProperty;
+
+				LoadedFromExamine = fromExamine;
+
+				ValidateAndSetProperty(valueDictionary, val => _id = int.Parse(val), "id", "nodeId", "__NodeId"); //should validate the int!
+				ValidateAndSetProperty(valueDictionary, val => _templateId = int.Parse(val), "template", "templateId");
+				ValidateAndSetProperty(valueDictionary, val => _sortOrder = int.Parse(val), "sortOrder");
+				ValidateAndSetProperty(valueDictionary, val => _name = val, "nodeName", "__nodeName");
+				ValidateAndSetProperty(valueDictionary, val => _urlName = val, "urlName");
+				ValidateAndSetProperty(valueDictionary, val => _documentTypeAlias = val, "nodeTypeAlias", "__NodeTypeAlias");
+				ValidateAndSetProperty(valueDictionary, val => _documentTypeId = int.Parse(val), "nodeType");
+				ValidateAndSetProperty(valueDictionary, val => _writerName = val, "writerName");
+				ValidateAndSetProperty(valueDictionary, val => _creatorName = val, "creatorName", "writerName"); //this is a bit of a hack fix for: U4-1132
+				ValidateAndSetProperty(valueDictionary, val => _writerId = int.Parse(val), "writerID");
+				ValidateAndSetProperty(valueDictionary, val => _creatorId = int.Parse(val), "creatorID", "writerID"); //this is a bit of a hack fix for: U4-1132
+				ValidateAndSetProperty(valueDictionary, val => _path = val, "path", "__Path");
+				ValidateAndSetProperty(valueDictionary, val => _createDate = ParseDateTimeValue(val), "createDate");
+				ValidateAndSetProperty(valueDictionary, val => _updateDate = ParseDateTimeValue(val), "updateDate");
+				ValidateAndSetProperty(valueDictionary, val => _level = int.Parse(val), "level");
+				ValidateAndSetProperty(valueDictionary, val =>
+					{
+						int pId;
+						ParentId = -1;
+						if (int.TryParse(val, out pId))
+						{
+							ParentId = pId;
+						}						
+					}, "parentID");
+
+				_properties = new Collection<IPublishedContentProperty>();
+
+				//loop through remaining values that haven't been applied
+				foreach (var i in valueDictionary.Where(x => !_keysAdded.Contains(x.Key)))
+				{
+					//this is taken from examine
+					_properties.Add(i.Key.InvariantStartsWith("__") 
+					               	? new PropertyResult(i.Key, i.Value, Guid.Empty, PropertyResultType.CustomProperty) 
+					               	: new PropertyResult(i.Key, i.Value, Guid.Empty, PropertyResultType.UserProperty));
+				}
+			}
+
+			private DateTime ParseDateTimeValue(string val)
+			{
+				if (LoadedFromExamine)
+				{
+					try
+					{
+						//we might need to parse the date time using Lucene converters
+						return DateTools.StringToDate(val);
+					}
+					catch (FormatException)
+					{
+						//swallow exception, its not formatted correctly so revert to just trying to parse
+					}
+				}
+
+				return DateTime.Parse(val);
+			}
+
+			/// <summary>
+			/// Flag to get/set if this was laoded from examine cache
+			/// </summary>
+			internal bool LoadedFromExamine { get; private set; }
+
+			private readonly Func<DictionaryPublishedContent, IPublishedContent> _getParent;
+			private readonly Func<DictionaryPublishedContent, IEnumerable<IPublishedContent>> _getChildren;
+			private readonly Func<DictionaryPublishedContent, string, IPublishedContentProperty> _getProperty;
+
+			/// <summary>
+			/// Returns 'Media' as the item type
+			/// </summary>
+			public override PublishedItemType ItemType
+			{
+				get { return PublishedItemType.Media; }
+			}
+
+			public override IPublishedContent Parent
+			{
+				get { return _getParent(this); }
+			}
+
+			public int ParentId { get; private set; }
+			public override int Id
+			{
+				get { return _id; }
+			}
+
+			public override int TemplateId
+			{
+				get
+				{
+					//TODO: should probably throw a not supported exception since media doesn't actually support this.
+					return _templateId;
+				}
+			}
+
+			public override int SortOrder
+			{
+				get { return _sortOrder; }
+			}
+
+			public override string Name
+			{
+				get { return _name; }
+			}
+
+			public override string UrlName
+			{
+				get { return _urlName; }
+			}
+
+			public override string DocumentTypeAlias
+			{
+				get { return _documentTypeAlias; }
+			}
+
+			public override int DocumentTypeId
+			{
+				get { return _documentTypeId; }
+			}
+
+			public override string WriterName
+			{
+				get { return _writerName; }
+			}
+
+			public override string CreatorName
+			{
+				get { return _creatorName; }
+			}
+
+			public override int WriterId
+			{
+				get { return _writerId; }
+			}
+
+			public override int CreatorId
+			{
+				get { return _creatorId; }
+			}
+
+			public override string Path
+			{
+				get { return _path; }
+			}
+
+			public override DateTime CreateDate
+			{
+				get { return _createDate; }
+			}
+
+			public override DateTime UpdateDate
+			{
+				get { return _updateDate; }
+			}
+
+			public override Guid Version
+			{
+				get { return _version; }
+			}
+
+			public override int Level
+			{
+				get { return _level; }
+			}
+
+			public override ICollection<IPublishedContentProperty> Properties
+			{
+				get { return _properties; }
+			}
+
+			public override IEnumerable<IPublishedContent> Children
+			{
+				get { return _getChildren(this); }
+			}
+
+			public override IPublishedContentProperty GetProperty(string alias)
+			{
+				return _getProperty(this, alias);
+			}
+
+			private readonly List<string> _keysAdded = new List<string>();
+			private int _id;
+			private int _templateId;
+			private int _sortOrder;
+			private string _name;
+			private string _urlName;
+			private string _documentTypeAlias;
+			private int _documentTypeId;
+			private string _writerName;
+			private string _creatorName;
+			private int _writerId;
+			private int _creatorId;
+			private string _path;
+			private DateTime _createDate;
+			private DateTime _updateDate;
+			private Guid _version;
+			private int _level;
+			private readonly ICollection<IPublishedContentProperty> _properties;
+
+			private void ValidateAndSetProperty(IDictionary<string, string> valueDictionary, Action<string> setProperty, params string[] potentialKeys)
+			{
+				var key = potentialKeys.FirstOrDefault(x => valueDictionary.ContainsKey(x) && valueDictionary[x] != null);
+				if (key == null)
+				{
+					throw new FormatException("The valueDictionary is not formatted correctly and is missing any of the  '" + string.Join(",", potentialKeys) + "' elements");
+				}
+
+				setProperty(valueDictionary[key]);
+				_keysAdded.Add(key);
+			}
+		}
+	}
 }