--- conflicted
+++ resolved
@@ -1,882 +1,869 @@
-﻿<?xml version="1.0" encoding="utf-8" standalone="yes"?>
-<language alias="he" intName="Hebrew (Israel)" localName="Hebrew" lcid="" culture="he-IL">
-  <creator>
-<<<<<<< HEAD
-    <name>Umbraco Hebrew 2011</name>
-    <link>http://Umbraco.org</link>
-=======
-    <name>The Umbraco community</name>
-    <link>http://our.umbraco.org/documentation/Extending-Umbraco/Language-Files</link>
->>>>>>> 9d50a4d2
-  </creator>
-  <area alias="actions">
-    <key alias="assignDomain">נהל שמות מתחם</key>
-    <key alias="auditTrail">מעקב ביקורות</key>
-    <key alias="browse">צפה בתוכן</key>
-    <key alias="copy">העתק</key>
-    <key alias="create">צור</key>
-    <key alias="createPackage">צור חבילה</key>
-    <key alias="delete">מחק</key>
-    <key alias="disable">נטרל</key>
-    <key alias="emptyTrashcan">רוקן סל מיחזור</key>
-    <key alias="exportDocumentType">ייצא סוג קובץ</key>
-    <key alias="exportDocumentTypeAsCode">ייצא אל.NET</key>
-    <key alias="exportDocumentTypeAsCode-Full">ייצא אל .NET</key>
-    <key alias="importDocumentType">ייבא סוג מסמך</key>
-    <key alias="importPackage">ייבא חבילה</key>
-    <key alias="liveEdit">ערוך במצב "קנבס"</key>
-    <key alias="logout">יציאה</key>
-    <key alias="move">הזז</key>
-    <key alias="notify">התראות</key>
-    <key alias="protect">גישה ציבורית</key>
-    <key alias="publish">פרסם</key>
-    <key alias="refreshNode">רענן פריטי תוכן</key>
-    <key alias="republish">פרסם את כל האתר מחדש</key>
-    <key alias="rights">הרשאות</key>
-    <key alias="rollback">חזור לאחור</key>
-    <key alias="sendtopublish">שלח לפירסום</key>
-    <key alias="sendToTranslate">שלח לתירגום</key>
-    <key alias="sort">מיין</key>
-    <key alias="toPublish">שלח לפירסום</key>
-    <key alias="translate">תרגם</key>
-    <key alias="update">עדכן</key>
-    <key alias="DeleteCMSImportAction">מחק</key>
-    <key alias="ExecuteCMSImportWizardAction">בצע</key>
-    <key alias="ScheduleCMSImportWizardAction">תזמן</key>
-    <key alias="StartCMSImportWizardAction">ייבא נתונים</key>
-    <key alias="StartCMSImportChildDefinitionAction">צור הגדרות ילדים</key>
-    <key alias="LastRunInfoAction">יומן משימות מתוזמנות</key>
-  </area>
-  <area alias="assignDomain">
-    <key alias="addNew">הוסף דומיין חדש</key>
-    <key alias="domain">דומיין</key>
-    <key alias="domainCreated">הדומיין החדש %0% נוסף בהצלחה</key>
-    <key alias="domainDeleted">הדומיין %0% נמחק</key>
-    <key alias="domainExists">הדומיין %0% כבר מוקצה</key>
-    <key alias="domainHelp">לדוגמא: yourdomain.com, www.yourdomain.com</key>
-    <key alias="domainUpdated">הדומיין %0% עודכן בהצלחה</key>
-    <key alias="orEdit">ערוך דומיין נוכחי</key>
-  </area>
-  <area alias="auditTrails">
-    <key alias="atViewingFor">צופה עבור</key>
-  </area>
-  <area alias="buttons">
-    <key alias="bold">מודגש</key>
-    <key alias="deindent">בטל מרחק שוליים מהפסקה</key>
-    <key alias="formFieldInsert">הוסף מתוך שדה</key>
-    <key alias="graphicHeadline">הוספת קו גרפי</key>
-    <key alias="htmlEdit">ערוך -Html</key>
-    <key alias="indent">מרחק שוליים מהפסקה</key>
-    <key alias="italic">נטוי</key>
-    <key alias="justifyCenter">ממורכז</key>
-    <key alias="justifyLeft">מוצמד לשמאל</key>
-    <key alias="justifyRight">מוצמד לימין</key>
-    <key alias="linkInsert">הוספת לינק</key>
-    <key alias="linkLocal">הוספת לינק מקומי (עוגן)</key>
-    <key alias="listBullet">רשימת תבליטים</key>
-    <key alias="listNumeric">רשימה ממוספרת</key>
-    <key alias="macroInsert">הוספת מקרו</key>
-    <key alias="pictureInsert">הוספת תמונה</key>
-    <key alias="relations">ערוך הקשר</key>
-    <key alias="save">שמור</key>
-    <key alias="saveAndPublish">שמור ופרסם</key>
-    <key alias="saveToPublish">שמור ושלח לאישור</key>
-    <key alias="showPage">תצוגה מקדימה</key>
-    <key alias="styleChoose">בחר עיצוב</key>
-    <key alias="styleShow">הצג עיצוב</key>
-    <key alias="tableInsert">הוספת טבלה</key>
-  </area>
-  <area alias="content">
-    <key alias="about">אודות עמוד זה</key>
-    <key alias="alias">קישור חלופי</key>
-    <key alias="alternativeTextHelp">(תיאור התמונה בקצרה)</key>
-    <key alias="alternativeUrls">קישור חלופי</key>
-    <key alias="clickToEdit">לחץ לעריכת פריט זה</key>
-    <key alias="createBy">נוצר על ידי</key>
-    <key alias="createDate">נוצר בתאריך</key>
-    <key alias="documentType">סוג מסמך</key>
-    <key alias="editing">עריכה</key>
-    <key alias="expireDate">הוסר ב</key>
-    <key alias="itemChanged">פריט זה שונה לאחר פירסומו</key>
-    <key alias="itemNotPublished">פריט זה לא פורסם</key>
-    <key alias="lastPublished">פורסם לאחרונה</key>
-    <key alias="mediatype">סוג מדיה</key>
-    <key alias="membergroup">קבוצת חברים</key>
-    <key alias="memberrole">תפקיד</key>
-    <key alias="membertype">סוג חבר</key>
-    <key alias="noDate">לא נבחר מידע</key>
-    <key alias="nodeName">כותרת עמוד</key>
-    <key alias="otherElements">הגדרות</key>
-    <key alias="parentNotPublished">מסמך זה פורסם אך לא זמין לצפיה, עקב כך שמסמך האב '%0%' ממתין לפירסום</key>
-    <key alias="publish">פרסם</key>
-    <key alias="publishStatus">סטטוס פירסום</key>
-    <key alias="releaseDate">פורסם ב</key>
-    <key alias="removeDate">נקה מידע</key>
-    <key alias="sortDone">סידור ממוין עודכן</key>
-    <key alias="sortHelp">כדי למיין את המסמכים, פשוט יש לגרור את המסמכים או ללחוץ על אחד מכותרות העמודות. ניתן לבחור מספר מסמכים בו זמנית על ידי לחיצת "Shift" או "Ctrl" בזמן הבחירה.</key>
-    <key alias="statistics">סטטיסטיקות</key>
-    <key alias="titleOptional">כותרת (לא חובה)</key>
-    <key alias="type">סוג</key>
-    <key alias="unPublish">ממתין לפירסום</key>
-    <key alias="updateDate">נערך לאחרונה</key>
-    <key alias="uploadClear">הסר קובץ</key>
-    <key alias="urls">קשר למסמך</key>
-  </area>
-  <area alias="create">
-    <key alias="chooseNode">היכן ברצונך ליצור את %0%</key>
-    <key alias="createUnder">צור ב</key>
-    <key alias="updateData">בחר סוג וכותרת</key>
-  </area>
-  <area alias="dashboard">
-    <key alias="browser">סייר באתר</key>
-    <key alias="dontShowAgain">- הסתר מידע לצמיתות</key>
-    <key alias="nothinghappens">במידה ואומברקו לא פתוח, יש צורך לאשר חלונות קופצים מאתר זה.</key>
-    <key alias="openinnew">נפתח בחלון חדש</key>
-    <key alias="restart">הפעל מחדש</key>
-    <key alias="visit">בקר</key>
-    <key alias="welcome">ברוכים הבאים</key>
-  </area>
-  <area alias="defaultdialogs">
-    <key alias="anchorInsert">שם</key>
-    <key alias="assignDomain">ניהול שם מתחם</key>
-    <key alias="closeThisWindow">סגור חלון זה</key>
-    <key alias="confirmdelete">האם הינך בטוח שברצונך למחוק זאת?</key>
-    <key alias="confirmdisable">האם הינך בטוח שברצונך לכבות זאת?</key>
-    <key alias="confirmEmptyTrashcan">סמן תיבה זו לאשר מחיקה סופית של %0% פריט/ים</key>
-    <key alias="confirmlogout">האם הינך בטוח?</key>
-    <key alias="confirmSure">האם אתה בטוח?</key>
-    <key alias="cut">גזור</key>
-    <key alias="editdictionary">ערוך פרט מילון</key>
-    <key alias="editlanguage">ערוך שפה</key>
-    <key alias="insertAnchor">הוסף קישור מקומי</key>
-    <key alias="insertCharacter">הוסף תו</key>
-    <key alias="insertgraphicheadline">הוסף פס גרפי</key>
-    <key alias="insertimage">הוסף תמונה</key>
-    <key alias="insertlink">הוסף קישור</key>
-    <key alias="insertMacro">לחץ להוספת מאקרו חדש</key>
-    <key alias="inserttable">הוסף טבלה</key>
-    <key alias="lastEdited">נערך לאחרונה</key>
-    <key alias="link">קישור</key>
-    <key alias="linkinternal">קישור פנימי:</key>
-    <key alias="linklocaltip">בעת שימוש בקישוריים פנימיים, הוסף "#" בתחילת הקישור</key>
-    <key alias="linknewwindow">לפתוח בחלון חדש?</key>
-    <key alias="macroContainerSettings">הגדרות מאקרו</key>
-    <key alias="macroDoesNotHaveProperties">המאקרו לא מכיל מאפיינים שניתן לערוך</key>
-    <key alias="paste">הדבק</key>
-    <key alias="permissionsEdit">ערוך הרשאות עבור</key>
-    <key alias="recycleBinDeleting">הפריטים הנמצאים בסל המיחזור נמחקים כעת, השאר חלון זה פתוח עד לגמר פעולת המחיקה.</key>
-    <key alias="recycleBinIsEmpty">סל המיחזור ריק כעת</key>
-    <key alias="recycleBinWarning">מחיקת פריטים מסל המיחזור תמחוק את הפריטים לצמיתות</key>
-    <key alias="regexSearchError"><![CDATA[<a target='_blank' href='http://regexlib.com'>regexlib.com</a>'s webservice is currently experiencing some problems, which we have no control over. We are very sorry for this inconvenience.]]></key>
-    <key alias="regexSearchHelp">חיפוש ביטויים להוספת אימות עבור שדות טופס. לדוגמא: 'כתובת אימייל', 'מיקוד', 'כתובת אתר' ועוד</key>
-    <key alias="removeMacro">הסר מאקרו</key>
-    <key alias="requiredField">שדה חובה</key>
-    <key alias="sitereindexed">האתר אונדקס מחדש</key>
-    <key alias="siterepublished">זיכרון המטמון של האתר רוענן בהצלחה. כל התוכן המפורסם כעת מעודכן, שאר התוכן המיועד לפירסום ימתין לפירסום</key>
-    <key alias="siterepublishHelp">זיכרון המטמון של האתר ירוענן. כל התוכן שפורסם ירוענן בהתאם, שאר התוכן המיועד לפירסום ימתין לפירסום</key>
-    <key alias="tableColumns">מספר עמודות</key>
-    <key alias="tableRows">מספר שורות</key>
-    <key alias="templateContentAreaHelp"><![CDATA[<strong>Set a placeholder id</strong> by setting an ID on your placeholder you can inject content into this template from child templates,
-      by refering this ID using a <code>&lt;asp:content /&gt;</code> element.]]></key>
-    <key alias="templateContentPlaceHolderHelp"><![CDATA[<strong>Select a placeholder id</strong> from the list below. You can only
-      choose Id's from the current template's master.]]></key>
-    <key alias="thumbnailimageclickfororiginal">לחץ על התמונה לגודל מלא</key>
-    <key alias="treepicker">בחר פריט</key>
-    <key alias="viewCacheItem">צפה בפרטי זיכרון מטמון</key>
-  </area>
-  <area alias="dictionaryItem">
-    <key alias="description"><![CDATA[
-      ערוך את גרסאות השפות השונות לפריט המילון '<em>%0%</em>' למטה<br/>ניתן להוסיף שפות נוספות תחת "שפות" בתפריט בצד שמאל
-   ]]></key>
-    <key alias="displayName">שם התצוגה לשפה</key>
-  </area>
-  <area alias="editcontenttype">
-    <key alias="allowedchildnodetypes">תת פריטי תוכן מאושרים:</key>
-    <key alias="create">צור</key>
-    <key alias="deletetab">מחק לשונית</key>
-    <key alias="description">תיאור</key>
-    <key alias="newtab">לשונית חדשה</key>
-    <key alias="tab">לשונית</key>
-    <key alias="thumbnail">תמונה ממוזערת</key>
-  </area>
-  <area alias="editdatatype">
-    <key alias="addPrevalue">הוסף ערך מקדים</key>
-    <key alias="dataBaseDatatype">סוג מידע עבור בסיס נתונים</key>
-    <key alias="guid">Data Editor GUID</key>
-    <key alias="renderControl">הפוך שליטה</key>
-    <key alias="rteButtons">כפתורים</key>
-    <key alias="rteEnableAdvancedSettings">הפעל הגדרות מתקדמות עבור</key>
-    <key alias="rteEnableContextMenu">הפעל תפריט מקושר</key>
-    <key alias="rteMaximumDefaultImgSize">גודל תמונה מקסימלי כברירת מחדל עבור תמונות המתווספות</key>
-    <key alias="rteRelatedStylesheets">סגנונות עיצוב קרובים</key>
-    <key alias="rteShowLabel">הצג תוויות</key>
-    <key alias="rteWidthAndHeight">רוחב ואורך</key>
-  </area>
-  <area alias="errorHandling">
-    <key alias="errorButDataWasSaved">המידע שלך נשמר, אך לפני שניתן יהיה לפרסם אותו יש צורך לתקן את השגיאות הבאות:</key>
-    <key alias="errorChangingProviderPassword">ספק החברות הנוכחית לא תומך בשינוי סיסמה (EnablePasswordRetrieval צריך להיות מוגדר על true)</key>
-    <key alias="errorExistsWithoutTab">השדה %0% כבר קיים</key>
-    <key alias="errorHeader">התרחשו שגיאות:</key>
-    <key alias="errorHeaderWithoutTab">התרחשו שגיאות:</key>
-    <key alias="errorInPasswordFormat">הסיסמה חייבת להיות במינימום של %0% תווים characters long and contain at least %1% non-alpha numeric character(s)</key>
-    <key alias="errorIntegerWithoutTab">%0% חייב להיות מספר שלם</key>
-    <key alias="errorMandatory">השדה %0% בלשונית %1% הינו זה חובה</key>
-    <key alias="errorMandatoryWithoutTab">השדה %0% הינו זה חובה</key>
-    <key alias="errorRegExp">%0% ב- %1% אינו הפורמט התקין</key>
-    <key alias="errorRegExpWithoutTab">%0% אינו פורמט תקין</key>
-  </area>
-  <area alias="errors">
-    <key alias="codemirroriewarning">שים לב! למרות ש- CodeMirror מופעל מההגדרות, הוא נמצא במצב כבוי באינטרנט אקספלורר מפאת חוסר יציבות.</key>
-    <key alias="contentTypeAliasAndNameNotNull">אנא הזן את  את הכינוי והשם עבור סוג המידע!</key>
-    <key alias="filePermissionsError">קיימת בעיית הרשאות גישה בקריאה/כתיבה עבור הקובץ או התיקיה הזו</key>
-    <key alias="missingTitle">אנא בחר כותרת</key>
-    <key alias="missingType">אנא בחר סוג</key>
-    <key alias="pictureResizeBiggerThanOrg">הינך עומד לשנות את התמונה לגודל גדול יותר מהמקור, האם ברצונך להמשיך</key>
-    <key alias="pythonErrorHeader">שגיאות ב- python script</key>
-    <key alias="pythonErrorText">ה- python script לא נשמר, מכיל שגיאות</key>
-    <key alias="startNodeDoesNotExists">הפריט תוכן ההתחלתי נמחק, צור קשר עם מנהל האתר.</key>
-    <key alias="stylesMustMarkBeforeSelect">תחילה יש לסמן תוכן לפני שינוי עיצוב</key>
-    <key alias="stylesNoStylesOnPage">סגנונות עיצוב פעילים לא זמינים</key>
-    <key alias="tableColMergeLeft">יש למקם את הסמן משמאל לשני התאים אותם תרצה למזג</key>
-    <key alias="tableSplitNotSplittable">אין אפשרות לפצל תא שלא מוזג לפני כן.</key>
-    <key alias="xsltErrorHeader">שגיאה במקור XSLT</key>
-    <key alias="xsltErrorText">קובץ ה- XSLT לא נשמר, הקובץ מכיל שגיאות.</key>
-  </area>
-  <area alias="general">
-    <key alias="about">אודות</key>
-    <key alias="action">פעולה</key>
-    <key alias="add">הוסף</key>
-    <key alias="alias">כינוי</key>
-    <key alias="areyousure">האם אתה בטוח?</key>
-    <key alias="border">גבול</key>
-    <key alias="by">או</key>
-    <key alias="cancel">בטל</key>
-    <key alias="cellMargin">שוליים לתא</key>
-    <key alias="choose">בחר</key>
-    <key alias="close">סגור</key>
-    <key alias="closewindow">סגור חלון</key>
-    <key alias="comment">הערה</key>
-    <key alias="confirm">אישור</key>
-    <key alias="constrainProportions">שמור על פרופורציות</key>
-    <key alias="continue">המשך</key>
-    <key alias="copy">העתק</key>
-    <key alias="create">צור</key>
-    <key alias="database">בסיס נתונים</key>
-    <key alias="date">תאריך</key>
-    <key alias="default">ברירת מחדל</key>
-    <key alias="delete">מחק</key>
-    <key alias="deleted">נמחק</key>
-    <key alias="deleting">מחיקה...</key>
-    <key alias="design">עיצוב</key>
-    <key alias="dimensions">מימדים</key>
-    <key alias="down">למטה</key>
-    <key alias="download">הורדה</key>
-    <key alias="edit">עריכה</key>
-    <key alias="edited">נערך</key>
-    <key alias="elements">אלמנטים</key>
-    <key alias="email">כתובת אימייל</key>
-    <key alias="error">שגיאה</key>
-    <key alias="findDocument">חפש</key>
-    <key alias="height">אורך</key>
-    <key alias="help">עזרה</key>
-    <key alias="icon">אייקון</key>
-    <key alias="import">ייבא</key>
-    <key alias="innerMargin">שוליים פנימיים</key>
-    <key alias="insert">הוסף</key>
-    <key alias="install">התקנה</key>
-    <key alias="justify">ליישר</key>
-    <key alias="language">שפה</key>
-    <key alias="layout">תכנית</key>
-    <key alias="loading">טוען</key>
-    <key alias="locked">נעול</key>
-    <key alias="login">התחבר</key>
-    <key alias="logoff">התנתק</key>
-    <key alias="logout">התנתק</key>
-    <key alias="macro">מקרו</key>
-    <key alias="move">הזז</key>
-    <key alias="name">שם</key>
-    <key alias="new">חדש</key>
-    <key alias="next">הבא</key>
-    <key alias="no">לא</key>
-    <key alias="of">של</key>
-    <key alias="ok">אישור</key>
-    <key alias="open">פתח</key>
-    <key alias="or">או</key>
-    <key alias="password">סיסמה</key>
-    <key alias="path">נתיב</key>
-    <key alias="placeHolderID">Placeholder קוד זיהוי</key>
-    <key alias="pleasewait">אנא המתן בבקשה...</key>
-    <key alias="previous">הקודם</key>
-    <key alias="properties">הגדרות</key>
-    <key alias="reciept">כתובת אימייל לקבלת טופס</key>
-    <key alias="recycleBin">סל מיחזור</key>
-    <key alias="remaining">נשאר</key>
-    <key alias="rename">שנה שם</key>
-    <key alias="renew">חידוש</key>
-    <key alias="retry">נסה שנית</key>
-    <key alias="rights">הרשאות</key>
-    <key alias="search">חיפוש</key>
-    <key alias="server">שרת</key>
-    <key alias="show">הצג</key>
-    <key alias="showPageOnSend">הצג עמוד בשליחה</key>
-    <key alias="size">גודל</key>
-    <key alias="sort">סדר</key>
-    <key alias="type">סוג</key>
-    <key alias="typeToSearch">הקלד לחיפוש...</key>
-    <key alias="up">למעלה</key>
-    <key alias="update">עדכן</key>
-    <key alias="upgrade">שדרג</key>
-    <key alias="upload">העלאה</key>
-    <key alias="url">כתובת URL </key>
-    <key alias="user">משתמש</key>
-    <key alias="username">שם משתמש</key>
-    <key alias="value">ערך</key>
-    <key alias="view">צפיה</key>
-    <key alias="welcome">ברוכים הבאים...</key>
-    <key alias="width">רוחב</key>
-    <key alias="yes">כן</key>
-  </area>
-  <area alias="graphicheadline">
-    <key alias="backgroundcolor">צבע רקע</key>
-    <key alias="bold">מובלט</key>
-    <key alias="color">צבע טקסט</key>
-    <key alias="font">פונט</key>
-    <key alias="text">טקסט</key>
-  </area>
-  <area alias="headers">
-    <key alias="page">עמוד</key>
-  </area>
-  <area alias="installer">
-    <key alias="databaseErrorCannotConnect">ההתקנה לא מצליחה להתחבר לבסיס הנתונים.</key>
-    <key alias="databaseErrorWebConfig">אין אפשרות לשמור את הקובץ Web.config file. הגדר את ה- connection string באופן ידני.</key>
-    <key alias="databaseFound">בסיס הנתונים שלך נמצא והוא מזוהה כ</key>
-    <key alias="databaseHeader">הגדרת בסיס נתונים</key>
-    <key alias="databaseInstall"><![CDATA[
-      Press the <strong>install</strong> button to install the Umbraco %0% database
-    ]]></key>
-    <key alias="databaseInstallDone"><![CDATA[Umbraco %0% has now been copied to your database. Press <strong>Next</strong> to proceed.]]></key>
-    <key alias="databaseNotFound"><![CDATA[<p>Database not found! Please check that the information in the "connection string" of the “web.config” file is correct.</p>
-              <p>To proceed, please edit the "web.config" file (using Visual Studio or your favourite text editor), scroll to the bottom, add the connection string for your database in the key named "UmbracoDbDSN" and save the file. </p>
-              <p>
-              Click the <strong>retry</strong> button when 
-<<<<<<< HEAD
-              done.<br /><a href="http://Umbraco.org/redir/installWebConfig" target="_blank">
-=======
-              done.<br /><a href="http://our.umbraco.org/documentation/Using-Umbraco/Config-files/webconfig7" target="_blank">
->>>>>>> 9d50a4d2
-			              More information on editing web.config here.</a></p>]]></key>
-    <key alias="databaseText"><![CDATA[To complete this step, you must know some information regarding your database server ("connection string").<br />
-        Please contact your ISP if necessary.
-        If you're installing on a local machine or server you might need information from your system administrator.]]></key>
-    <key alias="databaseUpgrade"><![CDATA[
-      <p>
-      Press the <strong>upgrade</strong> button to upgrade your database to Umbraco %0%</p>
-      <p>
-      Don't worry - no content will be deleted and everything will continue working afterwards!
-      </p>    
-      ]]></key>
-    <key alias="databaseUpgradeDone"><![CDATA[Your database has been upgraded to the final version %0%.<br />Press <strong>Next</strong> to 
-      proceed. ]]></key>
-    <key alias="databaseUpToDate"><![CDATA[Your current database is up-to-date!. Click <strong>next</strong> to continue the configuration wizard]]></key>
-    <key alias="defaultUserChangePass"><![CDATA[<strong>The Default users’ password needs to be changed!</strong>]]></key>
-    <key alias="defaultUserDisabled"><![CDATA[<strong>The Default user has been disabled or has no access to Umbraco!</strong></p><p>No further actions needs to be taken. Click <b>Next</b> to proceed.]]></key>
-    <key alias="defaultUserPassChanged"><![CDATA[<strong>The Default user's password has been successfully changed since the installation!</strong></p><p>No further actions needs to be taken. Click <strong>Next</strong> to proceed.]]></key>
-    <key alias="defaultUserPasswordChanged">הסיסמה שונתה!</key>
-    <key alias="defaultUserText"><![CDATA[
-        <p>
-          Umbraco creates a default user with a login <strong>('admin')</strong> and password <strong>('default')</strong>. It's <strong>important</strong> that the password is 
-          changed to something unique.
-        </p>
-        <p>
-          This step will check the default user's password and suggest if it needs to be changed.
-        </p>
-      ]]></key>
-    <key alias="greatStart">התחל מכאן, צפה בסרטוני ההדרכה עבור אומברקו</key>
-    <key alias="licenseText">על ידי לחיצה על 'הבא', הנך מאשר את פרטי התקנון כפי שמפורט בתיבת הטקטס למטה. שים לב, הפצה זו של אומברקו כוללת שני גירסאות שונות של רשיון,קוד פתוח ברשיון MIT עבור ה- framework ורשיון Umbraco freeware המכסה את ה- UI.</key>
-    <key alias="None">לא הותקן עדיין.</key>
-    <key alias="permissionsAffectedFolders">קבצים ותיקיות המושפעים</key>
-    <key alias="permissionsAffectedFoldersMoreInfo">מידע נוסף אודות התקנה ורשאות עבור אומרקו ניתן לקרוא כאן</key>
-    <key alias="permissionsAffectedFoldersText">על מנת לבצע זאת, יש צורך לאפשר הרשאות ל ASP.NET לערוך את הקצבים או התיקיות הבאות</key>
-    <key alias="permissionsAlmostPerfect"><![CDATA[<strong>Your permission settings are almost perfect!</strong><br /><br />
-        You can run Umbraco without problems, but you will not be able to install packages which are recommended to take full advantage of Umbraco.]]></key>
-    <key alias="permissionsHowtoResolve">איך לפתור</key>
-    <key alias="permissionsHowtoResolveLink">לחץ כאן לקרוא את גירסת הטקסט</key>
-    <key alias="permissionsHowtoResolveText"><![CDATA[Watch our <strong>video tutorial</strong> on setting up folder permissions for Umbraco or read the text version.]]></key>
-    <key alias="permissionsMaybeAnIssue"><![CDATA[<strong>Your permission settings might be an issue!</strong>
-      <br/><br />
-      You can run Umbraco without problems, but you will not be able to create folders or install packages which are recommended to take full advantage of Umbraco.]]></key>
-    <key alias="permissionsNotReady"><![CDATA[<strong>Your permission settings are not ready for Umbraco!</strong>
-          <br /><br />
-          In order to run Umbraco, you'll need to update your permission settings.]]></key>
-    <key alias="permissionsPerfect"><![CDATA[<strong>Your permission settings are perfect!</strong><br /><br />
-              You are ready to run Umbraco and install packages!]]></key>
-    <key alias="permissionsResolveFolderIssues">פתירת בעיות בתיקיה</key>
-    <key alias="permissionsResolveFolderIssuesLink">עקוב אחר הלינק המצורף על מנת לפתור בעיות עם ASP.NET ויצירת תיקיות חדשות.</key>
-    <key alias="permissionsSettingUpPermissions">הגדרת הרשאות לתיקיה</key>
-    <key alias="permissionsText"><![CDATA[
-	  אומברקו צריכה אישור כתיבה/עריכה עבור מספר ספריות על מנת למיין קבצים כמו תמונות וקבצי PDF's.
-      בנוסף ישמר מידע זמני (cache) על מנת לשפר את הביצועים של האתר.
-    ]]></key>
-    <key alias="runwayFromScratch">אני רוצה להתחיל מאתר ריק</key>
-    <key alias="runwayFromScratchText"><![CDATA[
-        Your website is completely empty at the moment, so that’s perfect if you want to start from scratch and create your own document types and templates. 
-        (<a href="http://Umbraco.tv/documentation/videos/for-site-builders/foundation/document-types">learn how</a>)
-        You can still choose to install Runway later on. Please go to the Developer section and choose Packages.
-      ]]></key>
-    <key alias="runwayHeader">סיימת להתקין את מערכת אומברקו, מה ברצונך לעשות כעת?</key>
-    <key alias="runwayInstalled">Runway הותקן</key>
-    <key alias="runwayInstalledText"><![CDATA[
-      You have the foundation in place. Select what modules you wish to install on top of it.<br />
-      This is our list of recommended modules, check off the ones you would like to install, or view the <a href="#" onclick="toggleModules(); return false;" id="toggleModuleList">full list of modules</a>
-      ]]></key>
-    <key alias="runwayOnlyProUsers">המלצות עבור משתמשים מנוסים</key>
-    <key alias="runwaySimpleSite">ברצוני להתחיל עם אתר פשוט</key>
-    <key alias="runwaySimpleSiteText"><![CDATA[
-      <p>
-      "Runway" is a simple website providing some basic document types and templates. The installer can set up Runway for you automatically, 
-        but you can easily edit, extend or remove it. It’s not necessary and you can perfectly use Umbraco without it. However, 
-        Runway offers an easy foundation based on best practices to get you started faster than ever.
-        If you choose to install Runway, you can optionally select basic building blocks called Runway Modules to enhance your Runway pages.
-        </p>
-        <small>
-        <em>Included with Runway:</em> Home page, Getting Started page, Installing Modules page.<br />
-        <em>Optional Modules:</em> Top Navigation, Sitemap, Contact, Gallery.
-        </small>
-      ]]></key>
-    <key alias="runwayWhatIsRunway">מה זה Runway</key>
-    <key alias="step1">צעד 1/5 אישור רשיון</key>
-    <key alias="step2">צעד 2/5: הגדרת בסיס נתונים</key>
-    <key alias="step3">צעד 3/5: אימות קובץ ההרשאות</key>
-    <key alias="step4">צעד 4/5: בדיקת האבטחה של אומברקו</key>
-    <key alias="step5">צעד 5/5: אומברקו מוכנה להתחיל</key>
-    <key alias="thankYou">תודה שבחרת באומברקו</key>
-    <key alias="theEndBrowseSite"><![CDATA[<h3>Browse your new site</h3>
-You installed Runway, so why not see how your new website looks.]]></key>
-    <key alias="theEndFurtherHelp"><![CDATA[<h3>Further help and information</h3>
-Get help from our award winning community, browse the documentation or watch some free videos on how to build a simple site, how to use packages and a quick guide to the Umbraco terminology]]></key>
-    <key alias="theEndHeader">אומברקו %0% מותקנת ומוכנה לשימוש</key>
-    <key alias="theEndInstallFailed"><![CDATA[To finish the installation, you'll need to 
-        manually edit the <strong>/web.config file</strong> and update the AppSetting key <strong>UmbracoConfigurationStatus</strong> in the bottom to the value of <strong>'%0%'</strong>.]]></key>
-    <key alias="theEndInstallSuccess"><![CDATA[You can get <strong>started instantly</strong> by clicking the "Launch Umbraco" button below. <br />If you are <strong>new to Umbraco</strong>, 
-you can find plenty of resources on our getting started pages.]]></key>
-    <key alias="theEndOpenUmbraco"><![CDATA[<h3>Launch Umbraco</h3>
-To manage your website, simply open the Umbraco back office and start adding content, updating the templates and stylesheets or add new functionality]]></key>
-    <key alias="Unavailable">ההתחברות לבסיס הנתונים נכשלה.</key>
-    <key alias="Version3">Umbraco גירסה 3</key>
-    <key alias="Version4">Umbraco גירסה 4</key>
-    <key alias="watch">צפה</key>
-    <key alias="welcomeIntro"><![CDATA[This wizard will guide you through the process of configuring <strong>Umbraco %0%</strong> for a fresh install or upgrading from version 3.0.
-                                <br /><br />
-                                Press <strong>"next"</strong> to start the wizard.]]></key>
-  </area>
-  <area alias="language">
-    <key alias="cultureCode">קוד שפה</key>
-    <key alias="displayName">שם השפה</key>
-  </area>
-  <area alias="lockout">
-    <key alias="lockoutWillOccur">לא זוהתה פעילות כלשהי ותבוצע התנתקות אוטומטית בעוד</key>
-    <key alias="renewSession">יש לבצע חידוש פעילות על מנת לשמור על התוכן</key>
-  </area>
-  <area alias="login">
-<<<<<<< HEAD
-    <key alias="bottomText"><![CDATA[<p style="text-align:right;">&copy; 2001 - %0% <br /><a href="http://Umbraco.org" style="text-decoration: none" target="_blank">Umbraco.org</a></p> ]]></key>
-=======
-    <key alias="bottomText"><![CDATA[<p style="text-align:right;">&copy; 2001 - %0% <br /><a href="http://umbraco.com" style="text-decoration: none" target="_blank">umbraco.com</a></p> ]]></key>
->>>>>>> 9d50a4d2
-    <key alias="topText">ברוכים הבאים לאומברקו, יש להזין שם משתמש וסיסמה בשדות למטה:</key>
-  </area>
-  <area alias="main">
-    <key alias="dashboard">לוח הבקרה</key>
-    <key alias="sections">איזורים</key>
-    <key alias="tree">תוכן</key>
-  </area>
-  <area alias="moveOrCopy">
-    <key alias="choose">בחר עמוד מלמעלה...</key>
-    <key alias="copyDone">%0% הועתק אל %1%</key>
-    <key alias="copyTo">בחר לאן המסמך %0% יועתק</key>
-    <key alias="moveDone">%0% הועבר אל %1%</key>
-    <key alias="moveTo">בחר להיכן המסמך %0% יועבר</key>
-    <key alias="nodeSelected">has been selected as the root of your new content, click 'ok' below.</key>
-    <key alias="noNodeSelected">No node selected yet, please select a node in the list above before clicking 'ok'</key>
-    <key alias="notAllowedByContentType">The current node is not allowed under the chosen node because of its type</key>
-    <key alias="notAllowedByPath">The current node cannot be moved to one of its subpages</key>
-    <key alias="notValid">TRANSLATE ME: 'The action isn't allowed since you have insufficient permissions on 1 or more child documents.'</key>
-  </area>
-  <area alias="notifications">
-    <key alias="editNotifications">ערוך את ההתראות עבור %0%</key>
-    <key alias="mailBody"><![CDATA[
-      שלום, %0%
-
-      זוהי הודעה אוטומטית המיידעת אותך שהמשימה %1%
-	  בוצעה בעמוד %2% על ידי המשתמש %3%
-
-      לעריכה, יש ללחוץ על הלינק הבא://%4%/actions/editContent.aspx?id=%5% .
-
-      המשך יום נעים!
-    ]]></key>
-    <key alias="mailBodyHtml"><![CDATA[<p>Hi %0%</p>
-
-		  <p>This is an automated mail to inform you that the task <strong>'%1%'</strong> 
-		  has been performed on the page <a href="http://%4%/actions/preview.aspx?id=%5%"><strong>'%2%'</strong></a>
-		  by the user <strong>'%3%'</strong>
-	  </p>
-		  <div style="margin: 8px 0; padding: 8px; display: block;">
-				<br />
-				<a style="color: white; font-weight: bold; background-color: #5372c3; text-decoration : none; margin-right: 20px; border: 8px solid #5372c3; width: 150px;" href="http://%4%/#/content/content/edit/%5%">&nbsp;&nbsp;&nbsp;&nbsp;&nbsp;EDIT&nbsp;&nbsp;&nbsp;&nbsp;&nbsp;</a> &nbsp; 
-				<br />
-		  </div>
-		  <p>
-			  <h3>Update summary:</h3>
-			  <table style="width: 100%;">
-						   %6%
-				</table>
-			 </p>
-
-		  <div style="margin: 8px 0; padding: 8px; display: block;">
-				<br />
-				<a style="color: white; font-weight: bold; background-color: #5372c3; text-decoration : none; margin-right: 20px; border: 8px solid #5372c3; width: 150px;" href="http://%4%/#/content/content/edit/%5%">&nbsp;&nbsp;&nbsp;&nbsp;&nbsp;EDIT&nbsp;&nbsp;&nbsp;&nbsp;&nbsp;</a> &nbsp; 
-				<br />
-		  </div>
-
-		  <p>Have a nice day!<br /><br />
-			  Cheers from the Umbraco robot
-		  </p>]]></key>
-    <key alias="mailSubject">[%0%] התראות  %1% בוצעו ב %2%</key>
-    <key alias="notifications">התראות</key>
-  </area>
-  <area alias="packager">
-    <key alias="chooseLocalPackageText"><![CDATA[
-      בחר חבילה מהמחשב שלך, על ידי לחיצה על כפתור ה "browse"<br />
-         ויש לבחור את החבילה הרצויה. לחבילות Umbraco יש בד"כ יש סיומות בשם ".umb" או ".zip".
-      ]]></key>
-    <key alias="packageAuthor">יוצר החבילה</key>
-    <key alias="packageDemonstration">הדגמה</key>
-    <key alias="packageDocumentation">תיעוד</key>
-    <key alias="packageMetaData">מטה דטה עבור החבילה</key>
-    <key alias="packageName">שם החבילה</key>
-    <key alias="packageNoItemsHeader">החבילה לא מכילה אף פריט</key>
-    <key alias="packageNoItemsText"><![CDATA[החבילה אינה מכילה פריטים למחיקה.<br/><br/>
-      ניתן למחוק בבטיחות רבה את החבילה מהמערכת על ידי לחיצה על "הסר חבילה".]]></key>
-    <key alias="packageNoUpgrades">אין עידכונים זמינים</key>
-    <key alias="packageOptions">אפשרויות חבילה</key>
-    <key alias="packageReadme">תיאור החבילה</key>
-    <key alias="packageRepository">מאגר חבילות</key>
-    <key alias="packageUninstallConfirm">אשר הסרה</key>
-    <key alias="packageUninstalledHeader">החבילה הוסרה</key>
-    <key alias="packageUninstalledText">החבילה הוסרה בהצלחה!</key>
-    <key alias="packageUninstallHeader">הסר חבילה</key>
-    <key alias="packageUninstallText"><![CDATA[ניתן להוריד סימון מפריטים שאותם אינך רוצה להסיר, בזמן זה. כשילחץ כפתור "אשר הסרה" כל הפריטים המסומנים ימחקו.<br />
-      <span style="color: Red; font-weight: bold;">הערה:</span>כל מסמך, מדיה וכו' התלוים בפריטים שהסרת יפסיקו לעבוד, ויכולים להביא למצב של אי יציבות למערכת,
-      יש למחוק קבצים עם זהירות יתרה, אם יש ספק יש לפנות ליוצר החבילה.]]></key>
-    <key alias="packageUpgradeDownload">הורד עידכון מהמאגר</key>
-    <key alias="packageUpgradeHeader">שידרוג חבילה</key>
-    <key alias="packageUpgradeInstructions">הורדות שידרוג</key>
-    <key alias="packageUpgradeText"> קיים עידכון זמין עבור חבילה זו. ניתן להוריד אותו ישירות ממאגר החבילות של אומברקו.</key>
-    <key alias="packageVersion">גירסת החבילה</key>
-    <key alias="viewPackageWebsite">צפה באתר החבילה</key>
-  </area>
-  <area alias="paste">
-    <key alias="doNothing">שמור עיצוב בהדבקה (לא מומלץ)</key>
-    <key alias="errorMessage">הטקסט שאתה עומד להדביק מכיל עיצוב או תווים מיוחדים. דבר זה יגול להגרם בעת העתקה ממסמך בוורד. אומברקו יכולה להסיר את העיצוב או תווים מיוחדים על מנת שהטקסט המועתק יתאים ל- Web.</key>
-    <key alias="removeAll">הסר עיצוב באופן מלא בהדבקה</key>
-    <key alias="removeSpecialFormattering">הדבק אך הסר רק עיצוב (מומלץ)</key>
-  </area>
-  <area alias="publicAccess">
-    <key alias="paAdvanced">תפקיד בסיסי בהגנה</key>
-    <key alias="paAdvancedHelp"><![CDATA[אם הינך רוצה לשלוט בגישה לעמוד על ידי זיהוי תפקיד המשתמש,<br /> על ידי שימוש בקבוצות הקיימות ב Umbraco.]]></key>
-    <key alias="paAdvancedNoGroups"><![CDATA[יש צורך ליצור קבוצה לפני שימוש  <br />בזיהוי תפקיד המשתמש.]]></key>
-    <key alias="paErrorPage">עמוד שגיאות</key>
-    <key alias="paErrorPageHelp">השתמש בעת התחברות משתמשים וללא אפשרות גישה</key>
-    <key alias="paHowWould">בחר איך להגביל את הגישה לעמוד זה</key>
-    <key alias="paIsProtected">%0% כעת מוגן</key>
-    <key alias="paIsRemoved">הגנה הוסרה עבור %0%</key>
-    <key alias="paLoginPage">עמוד התחברות</key>
-    <key alias="paLoginPageHelp">בחר את העמוד המכיל טופס התחברות</key>
-    <key alias="paRemoveProtection">הסר הגנה</key>
-    <key alias="paSelectPages">בחר את העמודים המכילים פרטי התחברות והודעות שגיאה</key>
-    <key alias="paSelectRoles">בחר את הכללים אשר יש להם גישה לעמוד זה</key>
-    <key alias="paSetLogin">הגדר שם משתמש וסיסמה עבור עמוד זה</key>
-    <key alias="paSimple">הגנת משתמש יחיד</key>
-    <key alias="paSimpleHelp">אם ברצונך להגדיר הגנה פשוטה בעזרת שימוש בשם משתמש וסיסמה</key>
-  </area>
-  <area alias="publish">
-    <key alias="contentPublishedFailedByEvent"><![CDATA[
-      אין אפשרות לפרסם את התוכן %0%, תוסף צד שלישי מונע זאת.
-    ]]></key>
-    <key alias="includeUnpublished">כלול עמודי ילדים שלא פורסמו</key>
-    <key alias="inProgress">אנא המתן - הפירסום בתהליך...</key>
-    <key alias="inProgressCounter">%0% מתוך %1% עמודים פורסמם בהצלחה...</key>
-    <key alias="nodePublish">העמוד %0% פורסם.</key>
-    <key alias="nodePublishAll">העמוד %0% וכל תתי העמודים פורסמו</key>
-    <key alias="publishAll">פרסם את העמוד %0% ואת כל תתי העמודים</key>
-    <key alias="publishHelp"><![CDATA[לחץ <em>ok</em> כדי לפרסם <strong>%0%</strong> ולהפוך תוכן זה זמין לציבור הרחב<br/><br />
-      הינך יכולה לפרסם את כל תתי העמודים על ידי סימון  <em>פרסם את העמוד את כל תתי העמודים</em> למטה.
-      ]]></key>
-  </area>
-  <area alias="relatedlinks">
-    <key alias="addExternal">הוסף קישור חיצוני</key>
-    <key alias="addInternal">הוסף קישור פנימי</key>
-    <key alias="addlink">הוסף</key>
-    <key alias="caption">כותרת</key>
-    <key alias="internalPage">עמוד פנימי</key>
-    <key alias="linkurl">קישור</key>
-    <key alias="modeDown">הורד למטה</key>
-    <key alias="modeUp">העלה למעלה</key>
-    <key alias="newWindow">פתח בחלון חדש</key>
-    <key alias="removeLink">הסר קישור</key>
-  </area>
-  <area alias="rollback">
-    <key alias="currentVersion">גירסה עדכנית</key>
-    <key alias="diffHelp"><![CDATA[להלן ההבדלים בין הגירסא הנוכחית לבין הגרסא שנבחרה. <br />טקסט <del>אדום</del> לא יוצג בגרסא שנבחרה, טקסט <ins>ירוק</ins> מייצט טקסט שנוסף.]]></key>
-    <key alias="documentRolledBack">המסמך שוחזר בהצלחה</key>
-    <key alias="htmlHelp">להלן הגרסא שנבחרה כHTML, אם הינך לצפות בשינויים בין שתי הגרסאות בו זמנית, בחר ב diff</key>
-    <key alias="rollbackTo">חזור לאחור אל</key>
-    <key alias="selectVersion">בחר גירסה</key>
-    <key alias="view">תצוגה</key>
-  </area>
-  <area alias="scripts">
-    <key alias="editscript">ערוך קובץ סקריפט</key>
-  </area>
-  <area alias="sections">
-    <key alias="concierge">Concierge</key>
-    <key alias="content">תוכן</key>
-    <key alias="courier">Courier</key>
-    <key alias="developer">מפתח</key>
-    <key alias="installer">אשף הגדרת אומברקו</key>
-    <key alias="media">מדיה</key>
-    <key alias="member">חברים</key>
-    <key alias="newsletters">עיתון</key>
-    <key alias="settings">הגדרות</key>
-    <key alias="statistics">סטטיסטיקות</key>
-    <key alias="translation">תירגום</key>
-    <key alias="users">משתמשים</key>
-  </area>
-  <area alias="settings">
-    <key alias="defaulttemplate">תבנית ברירת מחדל</key>
-    <key alias="dictionary editor egenskab">מפתח מילון</key>
-    <key alias="importDocumentTypeHelp">על מנת לייבא סוג מסמך,מצא את הקובץ ".udt" במחשב שלך על ידי לחיצה על 'סייר' ואז 'ייבא' (ייתכן ותצטרך לבצע אימות במסך הבא)</key>
-    <key alias="newtabname">כותרת לשונית חדשה</key>
-    <key alias="nodetype">סוג פריט תוכן</key>
-    <key alias="objecttype">סוג</key>
-    <key alias="stylesheet">גליונות סגנון</key>
-    <key alias="stylesheet editor egenskab">תכונות גליונות סגנון</key>
-    <key alias="tab">לשונית</key>
-    <key alias="tabname">כותרת לשונית</key>
-    <key alias="tabs">לשוניות</key>
-  </area>
-  <area alias="sort">
-    <key alias="sortDone">המיון הושלם.</key>
-    <key alias="sortHelp">יש לגרור את הפריטים מעלה או מטה כדי להגדיר את סדר התוכן. או לחץ על כותרת העמודה כדי למיין את כל פריטי התוכן</key>
-    <key alias="sortPleaseWait"><![CDATA[פריטי התוכן ממיונים ברגע זה, תהליך זה לוקח זמן מה.<br/> <br/> נא לא לסגור את החלון בזמן המיון]]></key>
-  </area>
-  <area alias="speechBubbles">
-    <key alias="contentPublishedFailedByEvent">הפירסום בוטל על ידי תוסף צד שלישי</key>
-    <key alias="contentTypeDublicatePropertyType">סוג תכונה כבר קיים</key>
-    <key alias="contentTypePropertyTypeCreated">סוג תכונה נשמר</key>
-    <key alias="contentTypePropertyTypeCreatedText"><![CDATA[שם: %0% <br /> סוג מידע: %1%]]></key>
-    <key alias="contentTypePropertyTypeDeleted">סוג תכונה נמחק</key>
-    <key alias="contentTypeSavedHeader">סוג מסמך נשמר</key>
-    <key alias="contentTypeTabCreated">נוצרה לשונית</key>
-    <key alias="contentTypeTabDeleted">לשונית נמחקה</key>
-    <key alias="contentTypeTabDeletedText">לשונית עם מזהה: %0% נמחקה</key>
-    <key alias="cssErrorHeader">סגנון עיצוב לא נשמר</key>
-    <key alias="cssSavedHeader">סגנון עיצוב נשמר</key>
-    <key alias="cssSavedText">סגנון עיצוב נשמר ללא שגיאות</key>
-    <key alias="dataTypeSaved">סוג מידע נשמר</key>
-    <key alias="dictionaryItemSaved">פריט במילון נשמר</key>
-    <key alias="editContentPublishedFailedByParent">הפירסום נכשל, עמוד האב לא מפורסם</key>
-    <key alias="editContentPublishedHeader">התוכן פורסם</key>
-    <key alias="editContentPublishedText">ומוצג לצפיה באתר</key>
-    <key alias="editContentSavedHeader">תוכן נשמר</key>
-    <key alias="editContentSavedText">זכור לפרסם את התוכן על מנת שהשינויים יוצגו</key>
-    <key alias="editContentSendToPublish">נשלח לאישור</key>
-    <key alias="editContentSendToPublishText">השינויים נשלחו לאישור</key>
-    <key alias="editMemberSaved">חבר נשמר</key>
-    <key alias="editStylesheetPropertySaved">תגונה של סגנון עיצוב נשמרה</key>
-    <key alias="editStylesheetSaved">סגנון עיצוב נשמר</key>
-    <key alias="editTemplateSaved">תבנית נשמרה</key>
-    <key alias="editUserError">שגיאה בעת שמירת משתמש (בדוק Log)</key>
-    <key alias="editUserSaved">הגדרות משתמש נשמרו</key>
-    <key alias="fileErrorHeader">קובץ לא נשמר</key>
-    <key alias="fileErrorText">אין אפשרות לשמור את הקובץ, בדוק הרשאות</key>
-    <key alias="fileSavedHeader">הקובץ נשמר</key>
-    <key alias="fileSavedText">הקובץ נשמר ללא שגיאות</key>
-    <key alias="languageSaved">שפה נשמרה</key>
-    <key alias="pythonErrorHeader">Python script לא נשמרו</key>
-    <key alias="pythonErrorText">Python script לא נשמרו עקב שגיאות</key>
-    <key alias="pythonSavedHeader">Python script נשמר</key>
-    <key alias="pythonSavedText">לא נמצאו שגיאות ב- python script</key>
-    <key alias="templateErrorHeader">התבנית לא נשמרה</key>
-    <key alias="templateErrorText">שים לב שאין 2 תבניות עם אותו השם/כינוי</key>
-    <key alias="templateSavedHeader">התבנית נשמרה</key>
-    <key alias="templateSavedText">התבנית נשמרה ללא שגיאות!</key>
-    <key alias="xsltErrorHeader">הקובץ XSLT לאנשמר</key>
-    <key alias="xsltErrorText">הקובץ XSLT מכיל שגיאה</key>
-    <key alias="xsltPermissionErrorText">אין אפשרות לשמור את ה- XSLT, בדוק הרשאות קובץ לפני</key>
-    <key alias="xsltSavedHeader">הקובץ XSLT נשמר</key>
-    <key alias="xsltSavedText">אין שגיאות ב- XSLT</key>
-  </area>
-  <area alias="stylesheet">
-    <key alias="aliasHelp">השתמש בסינטקס CSS לדוגמא: h1, .redHeader, .blueTex</key>
-    <key alias="editstylesheet">ערוך סגנון עיצוב</key>
-    <key alias="editstylesheetproperty">ערוך הגדרות סגנון עיצוב</key>
-    <key alias="nameHelp">שם לזיהוי הגדרות ה- style בעורך הטקסט העשיר</key>
-    <key alias="preview">תצוגה מקדימה</key>
-    <key alias="styles">עיצובים</key>
-  </area>
-  <area alias="template">
-    <key alias="edittemplate">ערוך תבנית</key>
-    <key alias="insertContentArea">הוסף איזור תוכן</key>
-    <key alias="insertContentAreaPlaceHolder">הוסף content area placeholder</key>
-    <key alias="insertDictionaryItem">הוסף פריט מילון</key>
-    <key alias="insertMacro">הוסף מקרו</key>
-    <key alias="insertPageField">הוסף שדה עמוד לאומברקו</key>
-    <key alias="mastertemplate">תבנית ראשית</key>
-    <key alias="quickGuide">מדריך מהיר עבור תבנית תגיות באומברקו</key>
-    <key alias="template">תבנית</key>
-  </area>
-  <area alias="templateEditor">
-    <key alias="alternativeField">שדה אלטרנטיבי</key>
-    <key alias="alternativeText">טקסט חלופי</key>
-    <key alias="casing">מסגרת</key>
-    <key alias="chooseField">בחר שדה</key>
-    <key alias="convertLineBreaks">המרת מעברי שורה</key>
-    <key alias="convertLineBreaksHelp">החלף מעברי שורה עם תגית ה HTML &amp;lt;br&amp;gt;</key>
-    <key alias="dateOnly">כן, תאריך בלבד</key>
-    <key alias="formatAsDate">פורמט תאריך</key>
-    <key alias="htmlEncode">קידוד HTML</key>
-    <key alias="htmlEncodeHelp">תווים מיוחדים יוחלפו בתווי HTML מתאימים.</key>
-    <key alias="insertedAfter">יוכנס אחרי ערך השדה</key>
-    <key alias="insertedBefore">יוכנס לפני ערך השדה</key>
-    <key alias="lowercase">אותיות קטנות</key>
-    <key alias="none">ללא</key>
-    <key alias="postContent">הוסף אחרי השדה</key>
-    <key alias="preContent">הוסף לפני השדה</key>
-    <key alias="recursive">רקורסיבי</key>
-    <key alias="removeParagraph">הסר תגי פסקה</key>
-    <key alias="removeParagraphHelp">מסיר את כל ה- &amp;lt;P&amp;gt; בתחילת ובסוף הטקסט</key>
-    <key alias="uppercase">אותיות גדולות</key>
-    <key alias="urlEncode">קידוד URL</key>
-    <key alias="urlEncodeHelp">תווים מיוחדים יעוצבו ב- URL</key>
-    <key alias="usedIfAllEmpty">יבוצע שימוש אך ורק עם ערך השדה יהיה ריק</key>
-    <key alias="usedIfEmpty">בשדה זה יבוצע שימוש אך ורק אם השדה העיקרי יהיה ריק</key>
-    <key alias="withTime">כן, עם שעה. תו מפריד: </key>
-  </area>
-  <area alias="translation">
-    <key alias="assignedTasks">משימות משוייכות אליך</key>
-    <key alias="assignedTasksHelp"><![CDATA[ הרשימה הבאה מציגה את משימות התרגום <strong>שמשוייכות אלייך</strong>. כדי לצפות בפרטים נוספים הכוללים תגובות, יש ללחוץ על "פרטים" או על שם העמוד. 
-     ניתן בנוסף להוריד את הקובץ כ XML ישירות למחשב על ידי לחיצה ב"הורד קובץ XML".<br/>
-     כדי לסגור את משימת התרגום, אנא בחר בצפיה נרחבת ואז יש ללחוץ על כפתור "סגור משימה".
-    ]]></key>
-    <key alias="closeTask">סגור משימה</key>
-    <key alias="details">פרטי תירגום</key>
-    <key alias="downloadAllAsXml">הורד את כל התירגומים כקובץ xml</key>
-    <key alias="downloadTaskAsXml">הורד קובץ  xml</key>
-    <key alias="DownloadXmlDTD">הורד xml DTD</key>
-    <key alias="fields">שדות</key>
-    <key alias="includeSubpages">כלול דפי משנה</key>
-    <key alias="mailBody"><![CDATA[
-      שלום %0%
-
-	  זוהי הודעה אוטומטית הבאה ליידע אותך בנוגע למסמך '%1%'
-      שהוגשה בקשה לתירגום על '%5%' על ידי %2%.
-
-      לעריכה, לחץ על הלינק הבא: http://%3%/translation/details.aspx?id=%4% .
-
-      באפשרותך גם להיכנס למערכת על מנת לראות את כל משימות התירגום
-      http://%3%
-      
-      המשך יום נעים.
-	  
-    ]]></key>
-    <key alias="mailSubject">[%0%] משימות תירגום עבור %1%</key>
-    <key alias="noTranslators">לא נמצאו משתמשמים המוגדרים כמתרגמים. יש ליצור משתמש המוגדר כמתרגם לפני שליחת תוכן לתירגום</key>
-    <key alias="ownedTasks">משימות שנוצרו על ידך</key>
-    <key alias="ownedTasksHelp"><![CDATA[ הרשימה הבאה מציגה עמודים <strong>שנוצרו על ידיך</strong>. כדי לצפות בפרטים נוספים הכוללים תגובות, 
-     יש ללחוץ על "פרטי תרגום" או על ידי שם העמוד. ניתן בנוסף להוריד את העמוד כקובץ XML ישירות למחשב על ידי לחיצה על "הורד קובץ XML". 
-     כדי לסגור את משימת התרגום, אנא בחר בצפיה נרחבת ואז יש ללחוץ על כפתור "סגור משימה".
-    ]]></key>
-    <key alias="pageHasBeenSendToTranslation">העמוד '%0%' נשלח לתירגום</key>
-    <key alias="sendToTranslate">שלח את העמוד '%0%' לתירגום</key>
-    <key alias="taskAssignedBy">הוקצה על ידי</key>
-    <key alias="taskOpened">משימה נפתחה</key>
-    <key alias="totalWords">סך הכל מילים</key>
-    <key alias="translateTo">תרגם עבור</key>
-    <key alias="translationDone">התירגום הושלם.</key>
-    <key alias="translationDoneHelp">ניתן לראות תצוגה מקדימה של העמודים שכבר תורגמו על ידי לחיצה על הלינק למטה. If the original page is found, you will get a comparison of the 2 pages.</key>
-    <key alias="translationFailed">התירגום נכשל, קובץ ה- xml עלול להיות מקולקל</key>
-    <key alias="translationOptions">אפשרויות תירגום</key>
-    <key alias="translator">מתרגם</key>
-    <key alias="uploadTranslationXml">העלה קובץ תירגום ב xml</key>
-  </area>
-  <area alias="treeHeaders">
-    <key alias="cacheBrowser">זיכרון מטמון בדפדפן</key>
-    <key alias="contentRecycleBin">סל מיחזור</key>
-    <key alias="createdPackages">יצירת חבילות</key>
-    <key alias="datatype">סוגי מידע</key>
-    <key alias="dictionary">מילון</key>
-    <key alias="installedPackages">חבילות מותקנות</key>
-    <key alias="installSkin">התקן עיצוב</key>
-    <key alias="installStarterKit">התקן ערכת התחלה</key>
-    <key alias="languages">שפות</key>
-    <key alias="localPackage">התקן חבילה מקומית</key>
-    <key alias="macros">מקרו</key>
-    <key alias="mediaTypes">סוגי מדיה</key>
-    <key alias="member">משתמשים</key>
-    <key alias="memberGroup">קבוצות משתמשים</key>
-    <key alias="memberRoles">כללים</key>
-    <key alias="memberType">סוגי משתמשים</key>
-    <key alias="nodeTypes">סוגי מסמכים</key>
-    <key alias="packager">חבילות</key>
-    <key alias="packages">חבילות</key>
-    <key alias="python">קבצי פייתון</key>
-    <key alias="repositories">התקן מתוך מאגר</key>
-    <key alias="runway">התקן Runway</key>
-    <key alias="runwayModules">מודולי Runway</key>
-    <key alias="scripting">קבצי סקריפטים</key>
-    <key alias="scripts">סקריפטים</key>
-    <key alias="stylesheets">גיליונות סגנון</key>
-    <key alias="templates">תבניות</key>
-    <key alias="xslt">קבצי XSLT</key>
-  </area>
-  <area alias="update">
-    <key alias="updateAvailable">עידכון חדש זמין</key>
-    <key alias="updateDownloadText">%0% זמין, כאן להורדה</key>
-    <key alias="updateNoServer">אין תקשורת עם השרת</key>
-    <key alias="updateNoServerError">בדיקת עידכונים נכשלה. בדוק את ה trace-stack למידע נוסף</key>
-  </area>
-  <area alias="user">
-    <key alias="administrators">מנהל ראשי</key>
-    <key alias="categoryField">שדה קטגוריה</key>
-    <key alias="changePassword">שנה את הסיסמה שלך</key>
-    <key alias="changePasswordDescription">בעמוד זה ניתן לשנות את הסיסמה שלך ולאחר מכן ללחוץ על הכפתור 'שנה סיסמה'	 למטה</key>
-    <key alias="contentChannel">ערוץ תוכן</key>
-    <key alias="descriptionField">שדה תיאור</key>
-    <key alias="disabled">נטרל משתמש</key>
-    <key alias="documentType">שדה מסמך</key>
-    <key alias="editors">עורך</key>
-    <key alias="excerptField">שדה תקציר</key>
-    <key alias="language">שפה</key>
-    <key alias="loginname">שם משתמש</key>
-    <key alias="mediastartnode">התחלה בפריט המדיה</key>
-    <key alias="modules">אזורים</key>
-    <key alias="noConsole">נטרל גישת אומברקו</key>
-    <key alias="password">סיסמה</key>
-    <key alias="passwordChanged">הסיסמה שונתה בהצלחה!</key>
-    <key alias="passwordConfirm">אישור סיסמה</key>
-    <key alias="passwordEnterNew">הזן את הסיסמה החדשה שלך</key>
-    <key alias="passwordIsBlank">שדה סיסמה לא יכול להיות ריק !</key>
-    <key alias="passwordIsDifferent">סיסמאות לא תואמות, אנא בדוק זאת ונסה שנית</key>
-    <key alias="passwordMismatch">אישור סיסמה לא תואם !</key>
-    <key alias="permissionReplaceChildren">החלף הרשאות בכל תתי הפריטים</key>
-    <key alias="permissionSelectedPages">הינך משנה הרשאות לעמודים הבאים:</key>
-    <key alias="permissionSelectPages">בחר עמוד/עמודים לשינוי הרשאות</key>
-    <key alias="searchAllChildren">חפש בכל הפריטים</key>
-    <key alias="startnode">התחלה בפריט התוכן</key>
-    <key alias="username">שם תצוגה</key>
-    <key alias="userPermissions">הרשאות משתמש</key>
-    <key alias="usertype">סוג משתמש</key>
-    <key alias="userTypes">סוגי משתמש</key>
-    <key alias="writer">כותב</key>
-  </area>
-</language>
+﻿<?xml version="1.0" encoding="utf-8" standalone="yes"?>
+<language alias="he" intName="Hebrew (Israel)" localName="Hebrew" lcid="" culture="he-IL">
+  <creator>
+    <name>The Umbraco community</name>
+    <link>http://our.umbraco.org/documentation/Extending-Umbraco/Language-Files</link>
+  </creator>
+  <area alias="actions">
+    <key alias="assignDomain">נהל שמות מתחם</key>
+    <key alias="auditTrail">מעקב ביקורות</key>
+    <key alias="browse">צפה בתוכן</key>
+    <key alias="copy">העתק</key>
+    <key alias="create">צור</key>
+    <key alias="createPackage">צור חבילה</key>
+    <key alias="delete">מחק</key>
+    <key alias="disable">נטרל</key>
+    <key alias="emptyTrashcan">רוקן סל מיחזור</key>
+    <key alias="exportDocumentType">ייצא סוג קובץ</key>
+    <key alias="exportDocumentTypeAsCode">ייצא אל.NET</key>
+    <key alias="exportDocumentTypeAsCode-Full">ייצא אל .NET</key>
+    <key alias="importDocumentType">ייבא סוג מסמך</key>
+    <key alias="importPackage">ייבא חבילה</key>
+    <key alias="liveEdit">ערוך במצב "קנבס"</key>
+    <key alias="logout">יציאה</key>
+    <key alias="move">הזז</key>
+    <key alias="notify">התראות</key>
+    <key alias="protect">גישה ציבורית</key>
+    <key alias="publish">פרסם</key>
+    <key alias="refreshNode">רענן פריטי תוכן</key>
+    <key alias="republish">פרסם את כל האתר מחדש</key>
+    <key alias="rights">הרשאות</key>
+    <key alias="rollback">חזור לאחור</key>
+    <key alias="sendtopublish">שלח לפירסום</key>
+    <key alias="sendToTranslate">שלח לתירגום</key>
+    <key alias="sort">מיין</key>
+    <key alias="toPublish">שלח לפירסום</key>
+    <key alias="translate">תרגם</key>
+    <key alias="update">עדכן</key>
+    <key alias="DeleteCMSImportAction">מחק</key>
+    <key alias="ExecuteCMSImportWizardAction">בצע</key>
+    <key alias="ScheduleCMSImportWizardAction">תזמן</key>
+    <key alias="StartCMSImportWizardAction">ייבא נתונים</key>
+    <key alias="StartCMSImportChildDefinitionAction">צור הגדרות ילדים</key>
+    <key alias="LastRunInfoAction">יומן משימות מתוזמנות</key>
+  </area>
+  <area alias="assignDomain">
+    <key alias="addNew">הוסף דומיין חדש</key>
+    <key alias="domain">דומיין</key>
+    <key alias="domainCreated">הדומיין החדש %0% נוסף בהצלחה</key>
+    <key alias="domainDeleted">הדומיין %0% נמחק</key>
+    <key alias="domainExists">הדומיין %0% כבר מוקצה</key>
+    <key alias="domainHelp">לדוגמא: yourdomain.com, www.yourdomain.com</key>
+    <key alias="domainUpdated">הדומיין %0% עודכן בהצלחה</key>
+    <key alias="orEdit">ערוך דומיין נוכחי</key>
+  </area>
+  <area alias="auditTrails">
+    <key alias="atViewingFor">צופה עבור</key>
+  </area>
+  <area alias="buttons">
+    <key alias="bold">מודגש</key>
+    <key alias="deindent">בטל מרחק שוליים מהפסקה</key>
+    <key alias="formFieldInsert">הוסף מתוך שדה</key>
+    <key alias="graphicHeadline">הוספת קו גרפי</key>
+    <key alias="htmlEdit">ערוך -Html</key>
+    <key alias="indent">מרחק שוליים מהפסקה</key>
+    <key alias="italic">נטוי</key>
+    <key alias="justifyCenter">ממורכז</key>
+    <key alias="justifyLeft">מוצמד לשמאל</key>
+    <key alias="justifyRight">מוצמד לימין</key>
+    <key alias="linkInsert">הוספת לינק</key>
+    <key alias="linkLocal">הוספת לינק מקומי (עוגן)</key>
+    <key alias="listBullet">רשימת תבליטים</key>
+    <key alias="listNumeric">רשימה ממוספרת</key>
+    <key alias="macroInsert">הוספת מקרו</key>
+    <key alias="pictureInsert">הוספת תמונה</key>
+    <key alias="relations">ערוך הקשר</key>
+    <key alias="save">שמור</key>
+    <key alias="saveAndPublish">שמור ופרסם</key>
+    <key alias="saveToPublish">שמור ושלח לאישור</key>
+    <key alias="showPage">תצוגה מקדימה</key>
+    <key alias="styleChoose">בחר עיצוב</key>
+    <key alias="styleShow">הצג עיצוב</key>
+    <key alias="tableInsert">הוספת טבלה</key>
+  </area>
+  <area alias="content">
+    <key alias="about">אודות עמוד זה</key>
+    <key alias="alias">קישור חלופי</key>
+    <key alias="alternativeTextHelp">(תיאור התמונה בקצרה)</key>
+    <key alias="alternativeUrls">קישור חלופי</key>
+    <key alias="clickToEdit">לחץ לעריכת פריט זה</key>
+    <key alias="createBy">נוצר על ידי</key>
+    <key alias="createDate">נוצר בתאריך</key>
+    <key alias="documentType">סוג מסמך</key>
+    <key alias="editing">עריכה</key>
+    <key alias="expireDate">הוסר ב</key>
+    <key alias="itemChanged">פריט זה שונה לאחר פירסומו</key>
+    <key alias="itemNotPublished">פריט זה לא פורסם</key>
+    <key alias="lastPublished">פורסם לאחרונה</key>
+    <key alias="mediatype">סוג מדיה</key>
+    <key alias="membergroup">קבוצת חברים</key>
+    <key alias="memberrole">תפקיד</key>
+    <key alias="membertype">סוג חבר</key>
+    <key alias="noDate">לא נבחר מידע</key>
+    <key alias="nodeName">כותרת עמוד</key>
+    <key alias="otherElements">הגדרות</key>
+    <key alias="parentNotPublished">מסמך זה פורסם אך לא זמין לצפיה, עקב כך שמסמך האב '%0%' ממתין לפירסום</key>
+    <key alias="publish">פרסם</key>
+    <key alias="publishStatus">סטטוס פירסום</key>
+    <key alias="releaseDate">פורסם ב</key>
+    <key alias="removeDate">נקה מידע</key>
+    <key alias="sortDone">סידור ממוין עודכן</key>
+    <key alias="sortHelp">כדי למיין את המסמכים, פשוט יש לגרור את המסמכים או ללחוץ על אחד מכותרות העמודות. ניתן לבחור מספר מסמכים בו זמנית על ידי לחיצת "Shift" או "Ctrl" בזמן הבחירה.</key>
+    <key alias="statistics">סטטיסטיקות</key>
+    <key alias="titleOptional">כותרת (לא חובה)</key>
+    <key alias="type">סוג</key>
+    <key alias="unPublish">ממתין לפירסום</key>
+    <key alias="updateDate">נערך לאחרונה</key>
+    <key alias="uploadClear">הסר קובץ</key>
+    <key alias="urls">קשר למסמך</key>
+  </area>
+  <area alias="create">
+    <key alias="chooseNode">היכן ברצונך ליצור את %0%</key>
+    <key alias="createUnder">צור ב</key>
+    <key alias="updateData">בחר סוג וכותרת</key>
+  </area>
+  <area alias="dashboard">
+    <key alias="browser">סייר באתר</key>
+    <key alias="dontShowAgain">- הסתר מידע לצמיתות</key>
+    <key alias="nothinghappens">במידה ואומברקו לא פתוח, יש צורך לאשר חלונות קופצים מאתר זה.</key>
+    <key alias="openinnew">נפתח בחלון חדש</key>
+    <key alias="restart">הפעל מחדש</key>
+    <key alias="visit">בקר</key>
+    <key alias="welcome">ברוכים הבאים</key>
+  </area>
+  <area alias="defaultdialogs">
+    <key alias="anchorInsert">שם</key>
+    <key alias="assignDomain">ניהול שם מתחם</key>
+    <key alias="closeThisWindow">סגור חלון זה</key>
+    <key alias="confirmdelete">האם הינך בטוח שברצונך למחוק זאת?</key>
+    <key alias="confirmdisable">האם הינך בטוח שברצונך לכבות זאת?</key>
+    <key alias="confirmEmptyTrashcan">סמן תיבה זו לאשר מחיקה סופית של %0% פריט/ים</key>
+    <key alias="confirmlogout">האם הינך בטוח?</key>
+    <key alias="confirmSure">האם אתה בטוח?</key>
+    <key alias="cut">גזור</key>
+    <key alias="editdictionary">ערוך פרט מילון</key>
+    <key alias="editlanguage">ערוך שפה</key>
+    <key alias="insertAnchor">הוסף קישור מקומי</key>
+    <key alias="insertCharacter">הוסף תו</key>
+    <key alias="insertgraphicheadline">הוסף פס גרפי</key>
+    <key alias="insertimage">הוסף תמונה</key>
+    <key alias="insertlink">הוסף קישור</key>
+    <key alias="insertMacro">לחץ להוספת מאקרו חדש</key>
+    <key alias="inserttable">הוסף טבלה</key>
+    <key alias="lastEdited">נערך לאחרונה</key>
+    <key alias="link">קישור</key>
+    <key alias="linkinternal">קישור פנימי:</key>
+    <key alias="linklocaltip">בעת שימוש בקישוריים פנימיים, הוסף "#" בתחילת הקישור</key>
+    <key alias="linknewwindow">לפתוח בחלון חדש?</key>
+    <key alias="macroContainerSettings">הגדרות מאקרו</key>
+    <key alias="macroDoesNotHaveProperties">המאקרו לא מכיל מאפיינים שניתן לערוך</key>
+    <key alias="paste">הדבק</key>
+    <key alias="permissionsEdit">ערוך הרשאות עבור</key>
+    <key alias="recycleBinDeleting">הפריטים הנמצאים בסל המיחזור נמחקים כעת, השאר חלון זה פתוח עד לגמר פעולת המחיקה.</key>
+    <key alias="recycleBinIsEmpty">סל המיחזור ריק כעת</key>
+    <key alias="recycleBinWarning">מחיקת פריטים מסל המיחזור תמחוק את הפריטים לצמיתות</key>
+    <key alias="regexSearchError"><![CDATA[<a target='_blank' href='http://regexlib.com'>regexlib.com</a>'s webservice is currently experiencing some problems, which we have no control over. We are very sorry for this inconvenience.]]></key>
+    <key alias="regexSearchHelp">חיפוש ביטויים להוספת אימות עבור שדות טופס. לדוגמא: 'כתובת אימייל', 'מיקוד', 'כתובת אתר' ועוד</key>
+    <key alias="removeMacro">הסר מאקרו</key>
+    <key alias="requiredField">שדה חובה</key>
+    <key alias="sitereindexed">האתר אונדקס מחדש</key>
+    <key alias="siterepublished">זיכרון המטמון של האתר רוענן בהצלחה. כל התוכן המפורסם כעת מעודכן, שאר התוכן המיועד לפירסום ימתין לפירסום</key>
+    <key alias="siterepublishHelp">זיכרון המטמון של האתר ירוענן. כל התוכן שפורסם ירוענן בהתאם, שאר התוכן המיועד לפירסום ימתין לפירסום</key>
+    <key alias="tableColumns">מספר עמודות</key>
+    <key alias="tableRows">מספר שורות</key>
+    <key alias="templateContentAreaHelp"><![CDATA[<strong>Set a placeholder id</strong> by setting an ID on your placeholder you can inject content into this template from child templates,
+      by refering this ID using a <code>&lt;asp:content /&gt;</code> element.]]></key>
+    <key alias="templateContentPlaceHolderHelp"><![CDATA[<strong>Select a placeholder id</strong> from the list below. You can only
+      choose Id's from the current template's master.]]></key>
+    <key alias="thumbnailimageclickfororiginal">לחץ על התמונה לגודל מלא</key>
+    <key alias="treepicker">בחר פריט</key>
+    <key alias="viewCacheItem">צפה בפרטי זיכרון מטמון</key>
+  </area>
+  <area alias="dictionaryItem">
+    <key alias="description"><![CDATA[
+      ערוך את גרסאות השפות השונות לפריט המילון '<em>%0%</em>' למטה<br/>ניתן להוסיף שפות נוספות תחת "שפות" בתפריט בצד שמאל
+   ]]></key>
+    <key alias="displayName">שם התצוגה לשפה</key>
+  </area>
+  <area alias="editcontenttype">
+    <key alias="allowedchildnodetypes">תת פריטי תוכן מאושרים:</key>
+    <key alias="create">צור</key>
+    <key alias="deletetab">מחק לשונית</key>
+    <key alias="description">תיאור</key>
+    <key alias="newtab">לשונית חדשה</key>
+    <key alias="tab">לשונית</key>
+    <key alias="thumbnail">תמונה ממוזערת</key>
+  </area>
+  <area alias="editdatatype">
+    <key alias="addPrevalue">הוסף ערך מקדים</key>
+    <key alias="dataBaseDatatype">סוג מידע עבור בסיס נתונים</key>
+    <key alias="guid">Data Editor GUID</key>
+    <key alias="renderControl">הפוך שליטה</key>
+    <key alias="rteButtons">כפתורים</key>
+    <key alias="rteEnableAdvancedSettings">הפעל הגדרות מתקדמות עבור</key>
+    <key alias="rteEnableContextMenu">הפעל תפריט מקושר</key>
+    <key alias="rteMaximumDefaultImgSize">גודל תמונה מקסימלי כברירת מחדל עבור תמונות המתווספות</key>
+    <key alias="rteRelatedStylesheets">סגנונות עיצוב קרובים</key>
+    <key alias="rteShowLabel">הצג תוויות</key>
+    <key alias="rteWidthAndHeight">רוחב ואורך</key>
+  </area>
+  <area alias="errorHandling">
+    <key alias="errorButDataWasSaved">המידע שלך נשמר, אך לפני שניתן יהיה לפרסם אותו יש צורך לתקן את השגיאות הבאות:</key>
+    <key alias="errorChangingProviderPassword">ספק החברות הנוכחית לא תומך בשינוי סיסמה (EnablePasswordRetrieval צריך להיות מוגדר על true)</key>
+    <key alias="errorExistsWithoutTab">השדה %0% כבר קיים</key>
+    <key alias="errorHeader">התרחשו שגיאות:</key>
+    <key alias="errorHeaderWithoutTab">התרחשו שגיאות:</key>
+    <key alias="errorInPasswordFormat">הסיסמה חייבת להיות במינימום של %0% תווים characters long and contain at least %1% non-alpha numeric character(s)</key>
+    <key alias="errorIntegerWithoutTab">%0% חייב להיות מספר שלם</key>
+    <key alias="errorMandatory">השדה %0% בלשונית %1% הינו זה חובה</key>
+    <key alias="errorMandatoryWithoutTab">השדה %0% הינו זה חובה</key>
+    <key alias="errorRegExp">%0% ב- %1% אינו הפורמט התקין</key>
+    <key alias="errorRegExpWithoutTab">%0% אינו פורמט תקין</key>
+  </area>
+  <area alias="errors">
+    <key alias="codemirroriewarning">שים לב! למרות ש- CodeMirror מופעל מההגדרות, הוא נמצא במצב כבוי באינטרנט אקספלורר מפאת חוסר יציבות.</key>
+    <key alias="contentTypeAliasAndNameNotNull">אנא הזן את  את הכינוי והשם עבור סוג המידע!</key>
+    <key alias="filePermissionsError">קיימת בעיית הרשאות גישה בקריאה/כתיבה עבור הקובץ או התיקיה הזו</key>
+    <key alias="missingTitle">אנא בחר כותרת</key>
+    <key alias="missingType">אנא בחר סוג</key>
+    <key alias="pictureResizeBiggerThanOrg">הינך עומד לשנות את התמונה לגודל גדול יותר מהמקור, האם ברצונך להמשיך</key>
+    <key alias="pythonErrorHeader">שגיאות ב- python script</key>
+    <key alias="pythonErrorText">ה- python script לא נשמר, מכיל שגיאות</key>
+    <key alias="startNodeDoesNotExists">הפריט תוכן ההתחלתי נמחק, צור קשר עם מנהל האתר.</key>
+    <key alias="stylesMustMarkBeforeSelect">תחילה יש לסמן תוכן לפני שינוי עיצוב</key>
+    <key alias="stylesNoStylesOnPage">סגנונות עיצוב פעילים לא זמינים</key>
+    <key alias="tableColMergeLeft">יש למקם את הסמן משמאל לשני התאים אותם תרצה למזג</key>
+    <key alias="tableSplitNotSplittable">אין אפשרות לפצל תא שלא מוזג לפני כן.</key>
+    <key alias="xsltErrorHeader">שגיאה במקור XSLT</key>
+    <key alias="xsltErrorText">קובץ ה- XSLT לא נשמר, הקובץ מכיל שגיאות.</key>
+  </area>
+  <area alias="general">
+    <key alias="about">אודות</key>
+    <key alias="action">פעולה</key>
+    <key alias="add">הוסף</key>
+    <key alias="alias">כינוי</key>
+    <key alias="areyousure">האם אתה בטוח?</key>
+    <key alias="border">גבול</key>
+    <key alias="by">או</key>
+    <key alias="cancel">בטל</key>
+    <key alias="cellMargin">שוליים לתא</key>
+    <key alias="choose">בחר</key>
+    <key alias="close">סגור</key>
+    <key alias="closewindow">סגור חלון</key>
+    <key alias="comment">הערה</key>
+    <key alias="confirm">אישור</key>
+    <key alias="constrainProportions">שמור על פרופורציות</key>
+    <key alias="continue">המשך</key>
+    <key alias="copy">העתק</key>
+    <key alias="create">צור</key>
+    <key alias="database">בסיס נתונים</key>
+    <key alias="date">תאריך</key>
+    <key alias="default">ברירת מחדל</key>
+    <key alias="delete">מחק</key>
+    <key alias="deleted">נמחק</key>
+    <key alias="deleting">מחיקה...</key>
+    <key alias="design">עיצוב</key>
+    <key alias="dimensions">מימדים</key>
+    <key alias="down">למטה</key>
+    <key alias="download">הורדה</key>
+    <key alias="edit">עריכה</key>
+    <key alias="edited">נערך</key>
+    <key alias="elements">אלמנטים</key>
+    <key alias="email">כתובת אימייל</key>
+    <key alias="error">שגיאה</key>
+    <key alias="findDocument">חפש</key>
+    <key alias="height">אורך</key>
+    <key alias="help">עזרה</key>
+    <key alias="icon">אייקון</key>
+    <key alias="import">ייבא</key>
+    <key alias="innerMargin">שוליים פנימיים</key>
+    <key alias="insert">הוסף</key>
+    <key alias="install">התקנה</key>
+    <key alias="justify">ליישר</key>
+    <key alias="language">שפה</key>
+    <key alias="layout">תכנית</key>
+    <key alias="loading">טוען</key>
+    <key alias="locked">נעול</key>
+    <key alias="login">התחבר</key>
+    <key alias="logoff">התנתק</key>
+    <key alias="logout">התנתק</key>
+    <key alias="macro">מקרו</key>
+    <key alias="move">הזז</key>
+    <key alias="name">שם</key>
+    <key alias="new">חדש</key>
+    <key alias="next">הבא</key>
+    <key alias="no">לא</key>
+    <key alias="of">של</key>
+    <key alias="ok">אישור</key>
+    <key alias="open">פתח</key>
+    <key alias="or">או</key>
+    <key alias="password">סיסמה</key>
+    <key alias="path">נתיב</key>
+    <key alias="placeHolderID">Placeholder קוד זיהוי</key>
+    <key alias="pleasewait">אנא המתן בבקשה...</key>
+    <key alias="previous">הקודם</key>
+    <key alias="properties">הגדרות</key>
+    <key alias="reciept">כתובת אימייל לקבלת טופס</key>
+    <key alias="recycleBin">סל מיחזור</key>
+    <key alias="remaining">נשאר</key>
+    <key alias="rename">שנה שם</key>
+    <key alias="renew">חידוש</key>
+    <key alias="retry">נסה שנית</key>
+    <key alias="rights">הרשאות</key>
+    <key alias="search">חיפוש</key>
+    <key alias="server">שרת</key>
+    <key alias="show">הצג</key>
+    <key alias="showPageOnSend">הצג עמוד בשליחה</key>
+    <key alias="size">גודל</key>
+    <key alias="sort">סדר</key>
+    <key alias="type">סוג</key>
+    <key alias="typeToSearch">הקלד לחיפוש...</key>
+    <key alias="up">למעלה</key>
+    <key alias="update">עדכן</key>
+    <key alias="upgrade">שדרג</key>
+    <key alias="upload">העלאה</key>
+    <key alias="url">כתובת URL </key>
+    <key alias="user">משתמש</key>
+    <key alias="username">שם משתמש</key>
+    <key alias="value">ערך</key>
+    <key alias="view">צפיה</key>
+    <key alias="welcome">ברוכים הבאים...</key>
+    <key alias="width">רוחב</key>
+    <key alias="yes">כן</key>
+  </area>
+  <area alias="graphicheadline">
+    <key alias="backgroundcolor">צבע רקע</key>
+    <key alias="bold">מובלט</key>
+    <key alias="color">צבע טקסט</key>
+    <key alias="font">פונט</key>
+    <key alias="text">טקסט</key>
+  </area>
+  <area alias="headers">
+    <key alias="page">עמוד</key>
+  </area>
+  <area alias="installer">
+    <key alias="databaseErrorCannotConnect">ההתקנה לא מצליחה להתחבר לבסיס הנתונים.</key>
+    <key alias="databaseErrorWebConfig">אין אפשרות לשמור את הקובץ Web.config file. הגדר את ה- connection string באופן ידני.</key>
+    <key alias="databaseFound">בסיס הנתונים שלך נמצא והוא מזוהה כ</key>
+    <key alias="databaseHeader">הגדרת בסיס נתונים</key>
+    <key alias="databaseInstall"><![CDATA[
+      Press the <strong>install</strong> button to install the Umbraco %0% database
+    ]]></key>
+    <key alias="databaseInstallDone"><![CDATA[Umbraco %0% has now been copied to your database. Press <strong>Next</strong> to proceed.]]></key>
+    <key alias="databaseNotFound"><![CDATA[<p>Database not found! Please check that the information in the "connection string" of the “web.config” file is correct.</p>
+              <p>To proceed, please edit the "web.config" file (using Visual Studio or your favourite text editor), scroll to the bottom, add the connection string for your database in the key named "UmbracoDbDSN" and save the file. </p>
+              <p>
+              Click the <strong>retry</strong> button when 
+              done.<br /><a href="http://our.umbraco.org/documentation/Using-Umbraco/Config-files/webconfig7" target="_blank">
+			              More information on editing web.config here.</a></p>]]></key>
+    <key alias="databaseText"><![CDATA[To complete this step, you must know some information regarding your database server ("connection string").<br />
+        Please contact your ISP if necessary.
+        If you're installing on a local machine or server you might need information from your system administrator.]]></key>
+    <key alias="databaseUpgrade"><![CDATA[
+      <p>
+      Press the <strong>upgrade</strong> button to upgrade your database to Umbraco %0%</p>
+      <p>
+      Don't worry - no content will be deleted and everything will continue working afterwards!
+      </p>    
+      ]]></key>
+    <key alias="databaseUpgradeDone"><![CDATA[Your database has been upgraded to the final version %0%.<br />Press <strong>Next</strong> to 
+      proceed. ]]></key>
+    <key alias="databaseUpToDate"><![CDATA[Your current database is up-to-date!. Click <strong>next</strong> to continue the configuration wizard]]></key>
+    <key alias="defaultUserChangePass"><![CDATA[<strong>The Default users’ password needs to be changed!</strong>]]></key>
+    <key alias="defaultUserDisabled"><![CDATA[<strong>The Default user has been disabled or has no access to Umbraco!</strong></p><p>No further actions needs to be taken. Click <b>Next</b> to proceed.]]></key>
+    <key alias="defaultUserPassChanged"><![CDATA[<strong>The Default user's password has been successfully changed since the installation!</strong></p><p>No further actions needs to be taken. Click <strong>Next</strong> to proceed.]]></key>
+    <key alias="defaultUserPasswordChanged">הסיסמה שונתה!</key>
+    <key alias="defaultUserText"><![CDATA[
+        <p>
+          Umbraco creates a default user with a login <strong>('admin')</strong> and password <strong>('default')</strong>. It's <strong>important</strong> that the password is 
+          changed to something unique.
+        </p>
+        <p>
+          This step will check the default user's password and suggest if it needs to be changed.
+        </p>
+      ]]></key>
+    <key alias="greatStart">התחל מכאן, צפה בסרטוני ההדרכה עבור אומברקו</key>
+    <key alias="licenseText">על ידי לחיצה על 'הבא', הנך מאשר את פרטי התקנון כפי שמפורט בתיבת הטקטס למטה. שים לב, הפצה זו של אומברקו כוללת שני גירסאות שונות של רשיון,קוד פתוח ברשיון MIT עבור ה- framework ורשיון Umbraco freeware המכסה את ה- UI.</key>
+    <key alias="None">לא הותקן עדיין.</key>
+    <key alias="permissionsAffectedFolders">קבצים ותיקיות המושפעים</key>
+    <key alias="permissionsAffectedFoldersMoreInfo">מידע נוסף אודות התקנה ורשאות עבור אומרקו ניתן לקרוא כאן</key>
+    <key alias="permissionsAffectedFoldersText">על מנת לבצע זאת, יש צורך לאפשר הרשאות ל ASP.NET לערוך את הקצבים או התיקיות הבאות</key>
+    <key alias="permissionsAlmostPerfect"><![CDATA[<strong>Your permission settings are almost perfect!</strong><br /><br />
+        You can run Umbraco without problems, but you will not be able to install packages which are recommended to take full advantage of Umbraco.]]></key>
+    <key alias="permissionsHowtoResolve">איך לפתור</key>
+    <key alias="permissionsHowtoResolveLink">לחץ כאן לקרוא את גירסת הטקסט</key>
+    <key alias="permissionsHowtoResolveText"><![CDATA[Watch our <strong>video tutorial</strong> on setting up folder permissions for Umbraco or read the text version.]]></key>
+    <key alias="permissionsMaybeAnIssue"><![CDATA[<strong>Your permission settings might be an issue!</strong>
+      <br/><br />
+      You can run Umbraco without problems, but you will not be able to create folders or install packages which are recommended to take full advantage of Umbraco.]]></key>
+    <key alias="permissionsNotReady"><![CDATA[<strong>Your permission settings are not ready for Umbraco!</strong>
+          <br /><br />
+          In order to run Umbraco, you'll need to update your permission settings.]]></key>
+    <key alias="permissionsPerfect"><![CDATA[<strong>Your permission settings are perfect!</strong><br /><br />
+              You are ready to run Umbraco and install packages!]]></key>
+    <key alias="permissionsResolveFolderIssues">פתירת בעיות בתיקיה</key>
+    <key alias="permissionsResolveFolderIssuesLink">עקוב אחר הלינק המצורף על מנת לפתור בעיות עם ASP.NET ויצירת תיקיות חדשות.</key>
+    <key alias="permissionsSettingUpPermissions">הגדרת הרשאות לתיקיה</key>
+    <key alias="permissionsText"><![CDATA[
+	  אומברקו צריכה אישור כתיבה/עריכה עבור מספר ספריות על מנת למיין קבצים כמו תמונות וקבצי PDF's.
+      בנוסף ישמר מידע זמני (cache) על מנת לשפר את הביצועים של האתר.
+    ]]></key>
+    <key alias="runwayFromScratch">אני רוצה להתחיל מאתר ריק</key>
+    <key alias="runwayFromScratchText"><![CDATA[
+        Your website is completely empty at the moment, so that’s perfect if you want to start from scratch and create your own document types and templates. 
+        (<a href="http://Umbraco.tv/documentation/videos/for-site-builders/foundation/document-types">learn how</a>)
+        You can still choose to install Runway later on. Please go to the Developer section and choose Packages.
+      ]]></key>
+    <key alias="runwayHeader">סיימת להתקין את מערכת אומברקו, מה ברצונך לעשות כעת?</key>
+    <key alias="runwayInstalled">Runway הותקן</key>
+    <key alias="runwayInstalledText"><![CDATA[
+      You have the foundation in place. Select what modules you wish to install on top of it.<br />
+      This is our list of recommended modules, check off the ones you would like to install, or view the <a href="#" onclick="toggleModules(); return false;" id="toggleModuleList">full list of modules</a>
+      ]]></key>
+    <key alias="runwayOnlyProUsers">המלצות עבור משתמשים מנוסים</key>
+    <key alias="runwaySimpleSite">ברצוני להתחיל עם אתר פשוט</key>
+    <key alias="runwaySimpleSiteText"><![CDATA[
+      <p>
+      "Runway" is a simple website providing some basic document types and templates. The installer can set up Runway for you automatically, 
+        but you can easily edit, extend or remove it. It’s not necessary and you can perfectly use Umbraco without it. However, 
+        Runway offers an easy foundation based on best practices to get you started faster than ever.
+        If you choose to install Runway, you can optionally select basic building blocks called Runway Modules to enhance your Runway pages.
+        </p>
+        <small>
+        <em>Included with Runway:</em> Home page, Getting Started page, Installing Modules page.<br />
+        <em>Optional Modules:</em> Top Navigation, Sitemap, Contact, Gallery.
+        </small>
+      ]]></key>
+    <key alias="runwayWhatIsRunway">מה זה Runway</key>
+    <key alias="step1">צעד 1/5 אישור רשיון</key>
+    <key alias="step2">צעד 2/5: הגדרת בסיס נתונים</key>
+    <key alias="step3">צעד 3/5: אימות קובץ ההרשאות</key>
+    <key alias="step4">צעד 4/5: בדיקת האבטחה של אומברקו</key>
+    <key alias="step5">צעד 5/5: אומברקו מוכנה להתחיל</key>
+    <key alias="thankYou">תודה שבחרת באומברקו</key>
+    <key alias="theEndBrowseSite"><![CDATA[<h3>Browse your new site</h3>
+You installed Runway, so why not see how your new website looks.]]></key>
+    <key alias="theEndFurtherHelp"><![CDATA[<h3>Further help and information</h3>
+Get help from our award winning community, browse the documentation or watch some free videos on how to build a simple site, how to use packages and a quick guide to the Umbraco terminology]]></key>
+    <key alias="theEndHeader">אומברקו %0% מותקנת ומוכנה לשימוש</key>
+    <key alias="theEndInstallFailed"><![CDATA[To finish the installation, you'll need to 
+        manually edit the <strong>/web.config file</strong> and update the AppSetting key <strong>UmbracoConfigurationStatus</strong> in the bottom to the value of <strong>'%0%'</strong>.]]></key>
+    <key alias="theEndInstallSuccess"><![CDATA[You can get <strong>started instantly</strong> by clicking the "Launch Umbraco" button below. <br />If you are <strong>new to Umbraco</strong>, 
+you can find plenty of resources on our getting started pages.]]></key>
+    <key alias="theEndOpenUmbraco"><![CDATA[<h3>Launch Umbraco</h3>
+To manage your website, simply open the Umbraco back office and start adding content, updating the templates and stylesheets or add new functionality]]></key>
+    <key alias="Unavailable">ההתחברות לבסיס הנתונים נכשלה.</key>
+    <key alias="Version3">Umbraco גירסה 3</key>
+    <key alias="Version4">Umbraco גירסה 4</key>
+    <key alias="watch">צפה</key>
+    <key alias="welcomeIntro"><![CDATA[This wizard will guide you through the process of configuring <strong>Umbraco %0%</strong> for a fresh install or upgrading from version 3.0.
+                                <br /><br />
+                                Press <strong>"next"</strong> to start the wizard.]]></key>
+  </area>
+  <area alias="language">
+    <key alias="cultureCode">קוד שפה</key>
+    <key alias="displayName">שם השפה</key>
+  </area>
+  <area alias="lockout">
+    <key alias="lockoutWillOccur">לא זוהתה פעילות כלשהי ותבוצע התנתקות אוטומטית בעוד</key>
+    <key alias="renewSession">יש לבצע חידוש פעילות על מנת לשמור על התוכן</key>
+  </area>
+  <area alias="login">
+    <key alias="bottomText"><![CDATA[<p style="text-align:right;">&copy; 2001 - %0% <br /><a href="http://umbraco.com" style="text-decoration: none" target="_blank">umbraco.com</a></p> ]]></key>
+    <key alias="topText">ברוכים הבאים לאומברקו, יש להזין שם משתמש וסיסמה בשדות למטה:</key>
+  </area>
+  <area alias="main">
+    <key alias="dashboard">לוח הבקרה</key>
+    <key alias="sections">איזורים</key>
+    <key alias="tree">תוכן</key>
+  </area>
+  <area alias="moveOrCopy">
+    <key alias="choose">בחר עמוד מלמעלה...</key>
+    <key alias="copyDone">%0% הועתק אל %1%</key>
+    <key alias="copyTo">בחר לאן המסמך %0% יועתק</key>
+    <key alias="moveDone">%0% הועבר אל %1%</key>
+    <key alias="moveTo">בחר להיכן המסמך %0% יועבר</key>
+    <key alias="nodeSelected">has been selected as the root of your new content, click 'ok' below.</key>
+    <key alias="noNodeSelected">No node selected yet, please select a node in the list above before clicking 'ok'</key>
+    <key alias="notAllowedByContentType">The current node is not allowed under the chosen node because of its type</key>
+    <key alias="notAllowedByPath">The current node cannot be moved to one of its subpages</key>
+    <key alias="notValid">TRANSLATE ME: 'The action isn't allowed since you have insufficient permissions on 1 or more child documents.'</key>
+  </area>
+  <area alias="notifications">
+    <key alias="editNotifications">ערוך את ההתראות עבור %0%</key>
+    <key alias="mailBody"><![CDATA[
+      שלום, %0%
+
+      זוהי הודעה אוטומטית המיידעת אותך שהמשימה %1%
+	  בוצעה בעמוד %2% על ידי המשתמש %3%
+
+      לעריכה, יש ללחוץ על הלינק הבא://%4%/actions/editContent.aspx?id=%5% .
+
+      המשך יום נעים!
+    ]]></key>
+    <key alias="mailBodyHtml"><![CDATA[<p>Hi %0%</p>
+
+		  <p>This is an automated mail to inform you that the task <strong>'%1%'</strong> 
+		  has been performed on the page <a href="http://%4%/actions/preview.aspx?id=%5%"><strong>'%2%'</strong></a>
+		  by the user <strong>'%3%'</strong>
+	  </p>
+		  <div style="margin: 8px 0; padding: 8px; display: block;">
+				<br />
+				<a style="color: white; font-weight: bold; background-color: #5372c3; text-decoration : none; margin-right: 20px; border: 8px solid #5372c3; width: 150px;" href="http://%4%/#/content/content/edit/%5%">&nbsp;&nbsp;&nbsp;&nbsp;&nbsp;EDIT&nbsp;&nbsp;&nbsp;&nbsp;&nbsp;</a> &nbsp; 
+				<br />
+		  </div>
+		  <p>
+			  <h3>Update summary:</h3>
+			  <table style="width: 100%;">
+						   %6%
+				</table>
+			 </p>
+
+		  <div style="margin: 8px 0; padding: 8px; display: block;">
+				<br />
+				<a style="color: white; font-weight: bold; background-color: #5372c3; text-decoration : none; margin-right: 20px; border: 8px solid #5372c3; width: 150px;" href="http://%4%/#/content/content/edit/%5%">&nbsp;&nbsp;&nbsp;&nbsp;&nbsp;EDIT&nbsp;&nbsp;&nbsp;&nbsp;&nbsp;</a> &nbsp; 
+				<br />
+		  </div>
+
+		  <p>Have a nice day!<br /><br />
+			  Cheers from the Umbraco robot
+		  </p>]]></key>
+    <key alias="mailSubject">[%0%] התראות  %1% בוצעו ב %2%</key>
+    <key alias="notifications">התראות</key>
+  </area>
+  <area alias="packager">
+    <key alias="chooseLocalPackageText"><![CDATA[
+      בחר חבילה מהמחשב שלך, על ידי לחיצה על כפתור ה "browse"<br />
+         ויש לבחור את החבילה הרצויה. לחבילות Umbraco יש בד"כ יש סיומות בשם ".umb" או ".zip".
+      ]]></key>
+    <key alias="packageAuthor">יוצר החבילה</key>
+    <key alias="packageDemonstration">הדגמה</key>
+    <key alias="packageDocumentation">תיעוד</key>
+    <key alias="packageMetaData">מטה דטה עבור החבילה</key>
+    <key alias="packageName">שם החבילה</key>
+    <key alias="packageNoItemsHeader">החבילה לא מכילה אף פריט</key>
+    <key alias="packageNoItemsText"><![CDATA[החבילה אינה מכילה פריטים למחיקה.<br/><br/>
+      ניתן למחוק בבטיחות רבה את החבילה מהמערכת על ידי לחיצה על "הסר חבילה".]]></key>
+    <key alias="packageNoUpgrades">אין עידכונים זמינים</key>
+    <key alias="packageOptions">אפשרויות חבילה</key>
+    <key alias="packageReadme">תיאור החבילה</key>
+    <key alias="packageRepository">מאגר חבילות</key>
+    <key alias="packageUninstallConfirm">אשר הסרה</key>
+    <key alias="packageUninstalledHeader">החבילה הוסרה</key>
+    <key alias="packageUninstalledText">החבילה הוסרה בהצלחה!</key>
+    <key alias="packageUninstallHeader">הסר חבילה</key>
+    <key alias="packageUninstallText"><![CDATA[ניתן להוריד סימון מפריטים שאותם אינך רוצה להסיר, בזמן זה. כשילחץ כפתור "אשר הסרה" כל הפריטים המסומנים ימחקו.<br />
+      <span style="color: Red; font-weight: bold;">הערה:</span>כל מסמך, מדיה וכו' התלוים בפריטים שהסרת יפסיקו לעבוד, ויכולים להביא למצב של אי יציבות למערכת,
+      יש למחוק קבצים עם זהירות יתרה, אם יש ספק יש לפנות ליוצר החבילה.]]></key>
+    <key alias="packageUpgradeDownload">הורד עידכון מהמאגר</key>
+    <key alias="packageUpgradeHeader">שידרוג חבילה</key>
+    <key alias="packageUpgradeInstructions">הורדות שידרוג</key>
+    <key alias="packageUpgradeText"> קיים עידכון זמין עבור חבילה זו. ניתן להוריד אותו ישירות ממאגר החבילות של אומברקו.</key>
+    <key alias="packageVersion">גירסת החבילה</key>
+    <key alias="viewPackageWebsite">צפה באתר החבילה</key>
+  </area>
+  <area alias="paste">
+    <key alias="doNothing">שמור עיצוב בהדבקה (לא מומלץ)</key>
+    <key alias="errorMessage">הטקסט שאתה עומד להדביק מכיל עיצוב או תווים מיוחדים. דבר זה יגול להגרם בעת העתקה ממסמך בוורד. אומברקו יכולה להסיר את העיצוב או תווים מיוחדים על מנת שהטקסט המועתק יתאים ל- Web.</key>
+    <key alias="removeAll">הסר עיצוב באופן מלא בהדבקה</key>
+    <key alias="removeSpecialFormattering">הדבק אך הסר רק עיצוב (מומלץ)</key>
+  </area>
+  <area alias="publicAccess">
+    <key alias="paAdvanced">תפקיד בסיסי בהגנה</key>
+    <key alias="paAdvancedHelp"><![CDATA[אם הינך רוצה לשלוט בגישה לעמוד על ידי זיהוי תפקיד המשתמש,<br /> על ידי שימוש בקבוצות הקיימות ב Umbraco.]]></key>
+    <key alias="paAdvancedNoGroups"><![CDATA[יש צורך ליצור קבוצה לפני שימוש  <br />בזיהוי תפקיד המשתמש.]]></key>
+    <key alias="paErrorPage">עמוד שגיאות</key>
+    <key alias="paErrorPageHelp">השתמש בעת התחברות משתמשים וללא אפשרות גישה</key>
+    <key alias="paHowWould">בחר איך להגביל את הגישה לעמוד זה</key>
+    <key alias="paIsProtected">%0% כעת מוגן</key>
+    <key alias="paIsRemoved">הגנה הוסרה עבור %0%</key>
+    <key alias="paLoginPage">עמוד התחברות</key>
+    <key alias="paLoginPageHelp">בחר את העמוד המכיל טופס התחברות</key>
+    <key alias="paRemoveProtection">הסר הגנה</key>
+    <key alias="paSelectPages">בחר את העמודים המכילים פרטי התחברות והודעות שגיאה</key>
+    <key alias="paSelectRoles">בחר את הכללים אשר יש להם גישה לעמוד זה</key>
+    <key alias="paSetLogin">הגדר שם משתמש וסיסמה עבור עמוד זה</key>
+    <key alias="paSimple">הגנת משתמש יחיד</key>
+    <key alias="paSimpleHelp">אם ברצונך להגדיר הגנה פשוטה בעזרת שימוש בשם משתמש וסיסמה</key>
+  </area>
+  <area alias="publish">
+    <key alias="contentPublishedFailedByEvent"><![CDATA[
+      אין אפשרות לפרסם את התוכן %0%, תוסף צד שלישי מונע זאת.
+    ]]></key>
+    <key alias="includeUnpublished">כלול עמודי ילדים שלא פורסמו</key>
+    <key alias="inProgress">אנא המתן - הפירסום בתהליך...</key>
+    <key alias="inProgressCounter">%0% מתוך %1% עמודים פורסמם בהצלחה...</key>
+    <key alias="nodePublish">העמוד %0% פורסם.</key>
+    <key alias="nodePublishAll">העמוד %0% וכל תתי העמודים פורסמו</key>
+    <key alias="publishAll">פרסם את העמוד %0% ואת כל תתי העמודים</key>
+    <key alias="publishHelp"><![CDATA[לחץ <em>ok</em> כדי לפרסם <strong>%0%</strong> ולהפוך תוכן זה זמין לציבור הרחב<br/><br />
+      הינך יכולה לפרסם את כל תתי העמודים על ידי סימון  <em>פרסם את העמוד את כל תתי העמודים</em> למטה.
+      ]]></key>
+  </area>
+  <area alias="relatedlinks">
+    <key alias="addExternal">הוסף קישור חיצוני</key>
+    <key alias="addInternal">הוסף קישור פנימי</key>
+    <key alias="addlink">הוסף</key>
+    <key alias="caption">כותרת</key>
+    <key alias="internalPage">עמוד פנימי</key>
+    <key alias="linkurl">קישור</key>
+    <key alias="modeDown">הורד למטה</key>
+    <key alias="modeUp">העלה למעלה</key>
+    <key alias="newWindow">פתח בחלון חדש</key>
+    <key alias="removeLink">הסר קישור</key>
+  </area>
+  <area alias="rollback">
+    <key alias="currentVersion">גירסה עדכנית</key>
+    <key alias="diffHelp"><![CDATA[להלן ההבדלים בין הגירסא הנוכחית לבין הגרסא שנבחרה. <br />טקסט <del>אדום</del> לא יוצג בגרסא שנבחרה, טקסט <ins>ירוק</ins> מייצט טקסט שנוסף.]]></key>
+    <key alias="documentRolledBack">המסמך שוחזר בהצלחה</key>
+    <key alias="htmlHelp">להלן הגרסא שנבחרה כHTML, אם הינך לצפות בשינויים בין שתי הגרסאות בו זמנית, בחר ב diff</key>
+    <key alias="rollbackTo">חזור לאחור אל</key>
+    <key alias="selectVersion">בחר גירסה</key>
+    <key alias="view">תצוגה</key>
+  </area>
+  <area alias="scripts">
+    <key alias="editscript">ערוך קובץ סקריפט</key>
+  </area>
+  <area alias="sections">
+    <key alias="concierge">Concierge</key>
+    <key alias="content">תוכן</key>
+    <key alias="courier">Courier</key>
+    <key alias="developer">מפתח</key>
+    <key alias="installer">אשף הגדרת אומברקו</key>
+    <key alias="media">מדיה</key>
+    <key alias="member">חברים</key>
+    <key alias="newsletters">עיתון</key>
+    <key alias="settings">הגדרות</key>
+    <key alias="statistics">סטטיסטיקות</key>
+    <key alias="translation">תירגום</key>
+    <key alias="users">משתמשים</key>
+  </area>
+  <area alias="settings">
+    <key alias="defaulttemplate">תבנית ברירת מחדל</key>
+    <key alias="dictionary editor egenskab">מפתח מילון</key>
+    <key alias="importDocumentTypeHelp">על מנת לייבא סוג מסמך,מצא את הקובץ ".udt" במחשב שלך על ידי לחיצה על 'סייר' ואז 'ייבא' (ייתכן ותצטרך לבצע אימות במסך הבא)</key>
+    <key alias="newtabname">כותרת לשונית חדשה</key>
+    <key alias="nodetype">סוג פריט תוכן</key>
+    <key alias="objecttype">סוג</key>
+    <key alias="stylesheet">גליונות סגנון</key>
+    <key alias="stylesheet editor egenskab">תכונות גליונות סגנון</key>
+    <key alias="tab">לשונית</key>
+    <key alias="tabname">כותרת לשונית</key>
+    <key alias="tabs">לשוניות</key>
+  </area>
+  <area alias="sort">
+    <key alias="sortDone">המיון הושלם.</key>
+    <key alias="sortHelp">יש לגרור את הפריטים מעלה או מטה כדי להגדיר את סדר התוכן. או לחץ על כותרת העמודה כדי למיין את כל פריטי התוכן</key>
+    <key alias="sortPleaseWait"><![CDATA[פריטי התוכן ממיונים ברגע זה, תהליך זה לוקח זמן מה.<br/> <br/> נא לא לסגור את החלון בזמן המיון]]></key>
+  </area>
+  <area alias="speechBubbles">
+    <key alias="contentPublishedFailedByEvent">הפירסום בוטל על ידי תוסף צד שלישי</key>
+    <key alias="contentTypeDublicatePropertyType">סוג תכונה כבר קיים</key>
+    <key alias="contentTypePropertyTypeCreated">סוג תכונה נשמר</key>
+    <key alias="contentTypePropertyTypeCreatedText"><![CDATA[שם: %0% <br /> סוג מידע: %1%]]></key>
+    <key alias="contentTypePropertyTypeDeleted">סוג תכונה נמחק</key>
+    <key alias="contentTypeSavedHeader">סוג מסמך נשמר</key>
+    <key alias="contentTypeTabCreated">נוצרה לשונית</key>
+    <key alias="contentTypeTabDeleted">לשונית נמחקה</key>
+    <key alias="contentTypeTabDeletedText">לשונית עם מזהה: %0% נמחקה</key>
+    <key alias="cssErrorHeader">סגנון עיצוב לא נשמר</key>
+    <key alias="cssSavedHeader">סגנון עיצוב נשמר</key>
+    <key alias="cssSavedText">סגנון עיצוב נשמר ללא שגיאות</key>
+    <key alias="dataTypeSaved">סוג מידע נשמר</key>
+    <key alias="dictionaryItemSaved">פריט במילון נשמר</key>
+    <key alias="editContentPublishedFailedByParent">הפירסום נכשל, עמוד האב לא מפורסם</key>
+    <key alias="editContentPublishedHeader">התוכן פורסם</key>
+    <key alias="editContentPublishedText">ומוצג לצפיה באתר</key>
+    <key alias="editContentSavedHeader">תוכן נשמר</key>
+    <key alias="editContentSavedText">זכור לפרסם את התוכן על מנת שהשינויים יוצגו</key>
+    <key alias="editContentSendToPublish">נשלח לאישור</key>
+    <key alias="editContentSendToPublishText">השינויים נשלחו לאישור</key>
+    <key alias="editMemberSaved">חבר נשמר</key>
+    <key alias="editStylesheetPropertySaved">תגונה של סגנון עיצוב נשמרה</key>
+    <key alias="editStylesheetSaved">סגנון עיצוב נשמר</key>
+    <key alias="editTemplateSaved">תבנית נשמרה</key>
+    <key alias="editUserError">שגיאה בעת שמירת משתמש (בדוק Log)</key>
+    <key alias="editUserSaved">הגדרות משתמש נשמרו</key>
+    <key alias="fileErrorHeader">קובץ לא נשמר</key>
+    <key alias="fileErrorText">אין אפשרות לשמור את הקובץ, בדוק הרשאות</key>
+    <key alias="fileSavedHeader">הקובץ נשמר</key>
+    <key alias="fileSavedText">הקובץ נשמר ללא שגיאות</key>
+    <key alias="languageSaved">שפה נשמרה</key>
+    <key alias="pythonErrorHeader">Python script לא נשמרו</key>
+    <key alias="pythonErrorText">Python script לא נשמרו עקב שגיאות</key>
+    <key alias="pythonSavedHeader">Python script נשמר</key>
+    <key alias="pythonSavedText">לא נמצאו שגיאות ב- python script</key>
+    <key alias="templateErrorHeader">התבנית לא נשמרה</key>
+    <key alias="templateErrorText">שים לב שאין 2 תבניות עם אותו השם/כינוי</key>
+    <key alias="templateSavedHeader">התבנית נשמרה</key>
+    <key alias="templateSavedText">התבנית נשמרה ללא שגיאות!</key>
+    <key alias="xsltErrorHeader">הקובץ XSLT לאנשמר</key>
+    <key alias="xsltErrorText">הקובץ XSLT מכיל שגיאה</key>
+    <key alias="xsltPermissionErrorText">אין אפשרות לשמור את ה- XSLT, בדוק הרשאות קובץ לפני</key>
+    <key alias="xsltSavedHeader">הקובץ XSLT נשמר</key>
+    <key alias="xsltSavedText">אין שגיאות ב- XSLT</key>
+  </area>
+  <area alias="stylesheet">
+    <key alias="aliasHelp">השתמש בסינטקס CSS לדוגמא: h1, .redHeader, .blueTex</key>
+    <key alias="editstylesheet">ערוך סגנון עיצוב</key>
+    <key alias="editstylesheetproperty">ערוך הגדרות סגנון עיצוב</key>
+    <key alias="nameHelp">שם לזיהוי הגדרות ה- style בעורך הטקסט העשיר</key>
+    <key alias="preview">תצוגה מקדימה</key>
+    <key alias="styles">עיצובים</key>
+  </area>
+  <area alias="template">
+    <key alias="edittemplate">ערוך תבנית</key>
+    <key alias="insertContentArea">הוסף איזור תוכן</key>
+    <key alias="insertContentAreaPlaceHolder">הוסף content area placeholder</key>
+    <key alias="insertDictionaryItem">הוסף פריט מילון</key>
+    <key alias="insertMacro">הוסף מקרו</key>
+    <key alias="insertPageField">הוסף שדה עמוד לאומברקו</key>
+    <key alias="mastertemplate">תבנית ראשית</key>
+    <key alias="quickGuide">מדריך מהיר עבור תבנית תגיות באומברקו</key>
+    <key alias="template">תבנית</key>
+  </area>
+  <area alias="templateEditor">
+    <key alias="alternativeField">שדה אלטרנטיבי</key>
+    <key alias="alternativeText">טקסט חלופי</key>
+    <key alias="casing">מסגרת</key>
+    <key alias="chooseField">בחר שדה</key>
+    <key alias="convertLineBreaks">המרת מעברי שורה</key>
+    <key alias="convertLineBreaksHelp">החלף מעברי שורה עם תגית ה HTML &amp;lt;br&amp;gt;</key>
+    <key alias="dateOnly">כן, תאריך בלבד</key>
+    <key alias="formatAsDate">פורמט תאריך</key>
+    <key alias="htmlEncode">קידוד HTML</key>
+    <key alias="htmlEncodeHelp">תווים מיוחדים יוחלפו בתווי HTML מתאימים.</key>
+    <key alias="insertedAfter">יוכנס אחרי ערך השדה</key>
+    <key alias="insertedBefore">יוכנס לפני ערך השדה</key>
+    <key alias="lowercase">אותיות קטנות</key>
+    <key alias="none">ללא</key>
+    <key alias="postContent">הוסף אחרי השדה</key>
+    <key alias="preContent">הוסף לפני השדה</key>
+    <key alias="recursive">רקורסיבי</key>
+    <key alias="removeParagraph">הסר תגי פסקה</key>
+    <key alias="removeParagraphHelp">מסיר את כל ה- &amp;lt;P&amp;gt; בתחילת ובסוף הטקסט</key>
+    <key alias="uppercase">אותיות גדולות</key>
+    <key alias="urlEncode">קידוד URL</key>
+    <key alias="urlEncodeHelp">תווים מיוחדים יעוצבו ב- URL</key>
+    <key alias="usedIfAllEmpty">יבוצע שימוש אך ורק עם ערך השדה יהיה ריק</key>
+    <key alias="usedIfEmpty">בשדה זה יבוצע שימוש אך ורק אם השדה העיקרי יהיה ריק</key>
+    <key alias="withTime">כן, עם שעה. תו מפריד: </key>
+  </area>
+  <area alias="translation">
+    <key alias="assignedTasks">משימות משוייכות אליך</key>
+    <key alias="assignedTasksHelp"><![CDATA[ הרשימה הבאה מציגה את משימות התרגום <strong>שמשוייכות אלייך</strong>. כדי לצפות בפרטים נוספים הכוללים תגובות, יש ללחוץ על "פרטים" או על שם העמוד. 
+     ניתן בנוסף להוריד את הקובץ כ XML ישירות למחשב על ידי לחיצה ב"הורד קובץ XML".<br/>
+     כדי לסגור את משימת התרגום, אנא בחר בצפיה נרחבת ואז יש ללחוץ על כפתור "סגור משימה".
+    ]]></key>
+    <key alias="closeTask">סגור משימה</key>
+    <key alias="details">פרטי תירגום</key>
+    <key alias="downloadAllAsXml">הורד את כל התירגומים כקובץ xml</key>
+    <key alias="downloadTaskAsXml">הורד קובץ  xml</key>
+    <key alias="DownloadXmlDTD">הורד xml DTD</key>
+    <key alias="fields">שדות</key>
+    <key alias="includeSubpages">כלול דפי משנה</key>
+    <key alias="mailBody"><![CDATA[
+      שלום %0%
+
+	  זוהי הודעה אוטומטית הבאה ליידע אותך בנוגע למסמך '%1%'
+      שהוגשה בקשה לתירגום על '%5%' על ידי %2%.
+
+      לעריכה, לחץ על הלינק הבא: http://%3%/translation/details.aspx?id=%4% .
+
+      באפשרותך גם להיכנס למערכת על מנת לראות את כל משימות התירגום
+      http://%3%
+      
+      המשך יום נעים.
+	  
+    ]]></key>
+    <key alias="mailSubject">[%0%] משימות תירגום עבור %1%</key>
+    <key alias="noTranslators">לא נמצאו משתמשמים המוגדרים כמתרגמים. יש ליצור משתמש המוגדר כמתרגם לפני שליחת תוכן לתירגום</key>
+    <key alias="ownedTasks">משימות שנוצרו על ידך</key>
+    <key alias="ownedTasksHelp"><![CDATA[ הרשימה הבאה מציגה עמודים <strong>שנוצרו על ידיך</strong>. כדי לצפות בפרטים נוספים הכוללים תגובות, 
+     יש ללחוץ על "פרטי תרגום" או על ידי שם העמוד. ניתן בנוסף להוריד את העמוד כקובץ XML ישירות למחשב על ידי לחיצה על "הורד קובץ XML". 
+     כדי לסגור את משימת התרגום, אנא בחר בצפיה נרחבת ואז יש ללחוץ על כפתור "סגור משימה".
+    ]]></key>
+    <key alias="pageHasBeenSendToTranslation">העמוד '%0%' נשלח לתירגום</key>
+    <key alias="sendToTranslate">שלח את העמוד '%0%' לתירגום</key>
+    <key alias="taskAssignedBy">הוקצה על ידי</key>
+    <key alias="taskOpened">משימה נפתחה</key>
+    <key alias="totalWords">סך הכל מילים</key>
+    <key alias="translateTo">תרגם עבור</key>
+    <key alias="translationDone">התירגום הושלם.</key>
+    <key alias="translationDoneHelp">ניתן לראות תצוגה מקדימה של העמודים שכבר תורגמו על ידי לחיצה על הלינק למטה. If the original page is found, you will get a comparison of the 2 pages.</key>
+    <key alias="translationFailed">התירגום נכשל, קובץ ה- xml עלול להיות מקולקל</key>
+    <key alias="translationOptions">אפשרויות תירגום</key>
+    <key alias="translator">מתרגם</key>
+    <key alias="uploadTranslationXml">העלה קובץ תירגום ב xml</key>
+  </area>
+  <area alias="treeHeaders">
+    <key alias="cacheBrowser">זיכרון מטמון בדפדפן</key>
+    <key alias="contentRecycleBin">סל מיחזור</key>
+    <key alias="createdPackages">יצירת חבילות</key>
+    <key alias="datatype">סוגי מידע</key>
+    <key alias="dictionary">מילון</key>
+    <key alias="installedPackages">חבילות מותקנות</key>
+    <key alias="installSkin">התקן עיצוב</key>
+    <key alias="installStarterKit">התקן ערכת התחלה</key>
+    <key alias="languages">שפות</key>
+    <key alias="localPackage">התקן חבילה מקומית</key>
+    <key alias="macros">מקרו</key>
+    <key alias="mediaTypes">סוגי מדיה</key>
+    <key alias="member">משתמשים</key>
+    <key alias="memberGroup">קבוצות משתמשים</key>
+    <key alias="memberRoles">כללים</key>
+    <key alias="memberType">סוגי משתמשים</key>
+    <key alias="nodeTypes">סוגי מסמכים</key>
+    <key alias="packager">חבילות</key>
+    <key alias="packages">חבילות</key>
+    <key alias="python">קבצי פייתון</key>
+    <key alias="repositories">התקן מתוך מאגר</key>
+    <key alias="runway">התקן Runway</key>
+    <key alias="runwayModules">מודולי Runway</key>
+    <key alias="scripting">קבצי סקריפטים</key>
+    <key alias="scripts">סקריפטים</key>
+    <key alias="stylesheets">גיליונות סגנון</key>
+    <key alias="templates">תבניות</key>
+    <key alias="xslt">קבצי XSLT</key>
+  </area>
+  <area alias="update">
+    <key alias="updateAvailable">עידכון חדש זמין</key>
+    <key alias="updateDownloadText">%0% זמין, כאן להורדה</key>
+    <key alias="updateNoServer">אין תקשורת עם השרת</key>
+    <key alias="updateNoServerError">בדיקת עידכונים נכשלה. בדוק את ה trace-stack למידע נוסף</key>
+  </area>
+  <area alias="user">
+    <key alias="administrators">מנהל ראשי</key>
+    <key alias="categoryField">שדה קטגוריה</key>
+    <key alias="changePassword">שנה את הסיסמה שלך</key>
+    <key alias="changePasswordDescription">בעמוד זה ניתן לשנות את הסיסמה שלך ולאחר מכן ללחוץ על הכפתור 'שנה סיסמה'	 למטה</key>
+    <key alias="contentChannel">ערוץ תוכן</key>
+    <key alias="descriptionField">שדה תיאור</key>
+    <key alias="disabled">נטרל משתמש</key>
+    <key alias="documentType">שדה מסמך</key>
+    <key alias="editors">עורך</key>
+    <key alias="excerptField">שדה תקציר</key>
+    <key alias="language">שפה</key>
+    <key alias="loginname">שם משתמש</key>
+    <key alias="mediastartnode">התחלה בפריט המדיה</key>
+    <key alias="modules">אזורים</key>
+    <key alias="noConsole">נטרל גישת אומברקו</key>
+    <key alias="password">סיסמה</key>
+    <key alias="passwordChanged">הסיסמה שונתה בהצלחה!</key>
+    <key alias="passwordConfirm">אישור סיסמה</key>
+    <key alias="passwordEnterNew">הזן את הסיסמה החדשה שלך</key>
+    <key alias="passwordIsBlank">שדה סיסמה לא יכול להיות ריק !</key>
+    <key alias="passwordIsDifferent">סיסמאות לא תואמות, אנא בדוק זאת ונסה שנית</key>
+    <key alias="passwordMismatch">אישור סיסמה לא תואם !</key>
+    <key alias="permissionReplaceChildren">החלף הרשאות בכל תתי הפריטים</key>
+    <key alias="permissionSelectedPages">הינך משנה הרשאות לעמודים הבאים:</key>
+    <key alias="permissionSelectPages">בחר עמוד/עמודים לשינוי הרשאות</key>
+    <key alias="searchAllChildren">חפש בכל הפריטים</key>
+    <key alias="startnode">התחלה בפריט התוכן</key>
+    <key alias="username">שם תצוגה</key>
+    <key alias="userPermissions">הרשאות משתמש</key>
+    <key alias="usertype">סוג משתמש</key>
+    <key alias="userTypes">סוגי משתמש</key>
+    <key alias="writer">כותב</key>
+  </area>
+</language>