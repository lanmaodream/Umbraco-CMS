--- conflicted
+++ resolved
@@ -1,97 +1,84 @@
-﻿<?xml version="1.0" encoding="utf-8"?>
-
-<!-- 
-For full details of the client dependency framework, visit
-https://github.com/Shandem/ClientDependency
-It manages CSS and JS file dependencies per control without having to worry about duplicates.
-It also manages the combination, compression and minification of all JS & CSS files.
-
-NOTES:
-* Compression/Combination/Minification is not enabled unless debug="false" is specified on the 'compiliation' element in the web.config
-* A new version will invalidate both client and server cache and create new persisted files
--->
-<clientDependency version="7" fileDependencyExtensions=".js,.css">
-
-  <!-- 
-    This section is used for Web Forms only, the enableCompositeFiles="true" is optional and by default is set to true.
-    The LoaderControlProvider is set to default, the javascriptPlaceHolderId, cssPlaceHolderId attributes are optional and default to what is listed below. If using
-    this provider, then you must specify both PlaceHolder controls on your page in order to render the JS/CSS.
-  -->
-	<fileRegistration defaultProvider="LoaderControlProvider">
-		<providers>
-			<add name="PageHeaderProvider" type="ClientDependency.Core.FileRegistration.Providers.PageHeaderProvider, ClientDependency.Core" />
-			<add name="LazyLoadProvider" type="ClientDependency.Core.FileRegistration.Providers.LazyLoadProvider, ClientDependency.Core" />
-			<add name="LoaderControlProvider" type="ClientDependency.Core.FileRegistration.Providers.LoaderControlProvider, ClientDependency.Core" />
-			<add name="PlaceHolderProvider" type="ClientDependency.Core.FileRegistration.Providers.PlaceHolderProvider, ClientDependency.Core" enableCompositeFiles="true" javascriptPlaceHolderId="JavaScriptPlaceHolder" cssPlaceHolderId="CssPlaceHolder" />
-			<!-- Used for loading dependencies in Canvas mode -->
-			<add name="CanvasProvider" type="umbraco.presentation.LiveEditing.CanvasClientDependencyProvider, umbraco" />
-		</providers>
-	</fileRegistration>
-
-	<!-- This section is used for MVC only -->
-	<mvc defaultRenderer="StandardRenderer">
-		<renderers>
-			<add name="StandardRenderer" type="ClientDependency.Core.FileRegistration.Providers.StandardRenderer, ClientDependency.Core" />
-			<add name="LazyLoadRenderer" type="ClientDependency.Core.FileRegistration.Providers.LazyLoadRenderer, ClientDependency.Core" />
-		</renderers>
-	</mvc>
-<<<<<<< HEAD
-  
-  <!--
-    The composite file section configures the compression/combination/minification of files.
-    You can enable/disable minification of either JS/CSS files and you can enable/disable the 
-    persistence of composite files. By default, minification and persistence is enabled. Persisting files
-    means that the system is going to save the output of the compressed/combined/minified files
-    to disk so that on any subsequent request (when output cache expires) that these files don't have
-    to be recreated again and will be based on the persisted file on disk. This saves on processing time.
-    -->
-	<compositeFiles defaultProvider="defaultFileProcessingProvider" compositeFileHandlerPath="~/DependencyHandler.axd">
-=======
-
-  <!-- 
-  The composite file section configures the compression/combination/minification of files.
-  You can enable/disable minification of either JS/CSS files and you can enable/disable the 
-  persistence of composite files. By default, minification and persistence is enabled. Persisting files
-  means that the system is going to save the output of the compressed/combined/minified files
-  to disk so that on any subsequent request (when output cache expires) that these files don't have
-  to be recreated again and will be based on the persisted file on disk. This saves on processing time.
-  -->
-  <compositeFiles defaultProvider="defaultFileProcessingProvider" compositeFileHandlerPath="~/DependencyHandler.axd">
->>>>>>> 818d22ba
-		<fileProcessingProviders>
-			<add name="CompositeFileProcessor" type="ClientDependency.Core.CompositeFiles.Providers.CompositeFileProcessingProvider, ClientDependency.Core" enableCssMinify="true" enableJsMinify="true" persistFiles="true" compositeFilePath="~/App_Data/TEMP/ClientDependency" bundleDomains="localhost:123456" urlType="Base64QueryStrings" pathUrlFormat="{dependencyId}/{version}/{type}" />
-		</fileProcessingProviders>
-
-		<!-- A file map provider stores references to dependency files by an id to be used in the handler URL when using the MappedId Url type -->
-		<fileMapProviders>
-			<add name="XmlFileMap" type="ClientDependency.Core.CompositeFiles.Providers.XmlFileMapper, ClientDependency.Core" mapPath="~/App_Data/TEMP/ClientDependency" />
-		</fileMapProviders>
-
-    <!-- 
-    Defines the mime types to compress when requested by the client.
-    Path is a regex selector, or a * can be used as in place of 'any'.
-    Generally mime types are only set by client browsers in the request for things
-    such as JSON or XML ajax requests.
-    -->
-		<mimeTypeCompression>
-			<!-- Compress all json requests for the tree -->
-			<add type="application/json" path="^.*?/webservices/Tree.*" />
-		</mimeTypeCompression>
-
-    <!-- 
-    Defines the paths to match on to enable rogue file compression.
-    Path is a regex selector, or a * can be used as in place of 'any'.
-    jsExt and cssExt are comma seperated list of extensions to match to have the dependencies
-    replaced with the composite file handler. You can even include ASP.Net web service JS proxies.
-    -->
-    <rogueFileCompression>
-      <!--<add path="*" compressJs="true" compressCss="true" jsExt=".js,asmx/js" cssExt=".css">
-        <exclusions>
-          <add path="^.*test.aspx.*"/>
-        </exclusions>
-      </add>-->
-    </rogueFileCompression>
-
-  </compositeFiles>
-
-</clientDependency>
+﻿<?xml version="1.0" encoding="utf-8"?>
+
+<!-- 
+For full details of the client dependency framework, visit
+https://github.com/Shandem/ClientDependency
+It manages CSS and JS file dependencies per control without having to worry about duplicates.
+It also manages the combination, compression and minification of all JS & CSS files.
+
+NOTES:
+* Compression/Combination/Minification is not enabled unless debug="false" is specified on the 'compiliation' element in the web.config
+* A new version will invalidate both client and server cache and create new persisted files
+-->
+<clientDependency version="7" fileDependencyExtensions=".js,.css">
+
+  <!-- 
+    This section is used for Web Forms only, the enableCompositeFiles="true" is optional and by default is set to true.
+    The LoaderControlProvider is set to default, the javascriptPlaceHolderId, cssPlaceHolderId attributes are optional and default to what is listed below. If using
+    this provider, then you must specify both PlaceHolder controls on your page in order to render the JS/CSS.
+  -->
+	<fileRegistration defaultProvider="LoaderControlProvider">
+		<providers>
+			<add name="PageHeaderProvider" type="ClientDependency.Core.FileRegistration.Providers.PageHeaderProvider, ClientDependency.Core" />
+			<add name="LazyLoadProvider" type="ClientDependency.Core.FileRegistration.Providers.LazyLoadProvider, ClientDependency.Core" />
+			<add name="LoaderControlProvider" type="ClientDependency.Core.FileRegistration.Providers.LoaderControlProvider, ClientDependency.Core" />
+			<add name="PlaceHolderProvider" type="ClientDependency.Core.FileRegistration.Providers.PlaceHolderProvider, ClientDependency.Core" enableCompositeFiles="true" javascriptPlaceHolderId="JavaScriptPlaceHolder" cssPlaceHolderId="CssPlaceHolder" />
+			<!-- Used for loading dependencies in Canvas mode -->
+			<add name="CanvasProvider" type="umbraco.presentation.LiveEditing.CanvasClientDependencyProvider, umbraco" />
+		</providers>
+	</fileRegistration>
+
+	<!-- This section is used for MVC only -->
+	<mvc defaultRenderer="StandardRenderer">
+		<renderers>
+			<add name="StandardRenderer" type="ClientDependency.Core.FileRegistration.Providers.StandardRenderer, ClientDependency.Core" />
+			<add name="LazyLoadRenderer" type="ClientDependency.Core.FileRegistration.Providers.LazyLoadRenderer, ClientDependency.Core" />
+		</renderers>
+	</mvc>
+  
+  <!--
+  The composite file section configures the compression/combination/minification of files.
+  You can enable/disable minification of either JS/CSS files and you can enable/disable the 
+  persistence of composite files. By default, minification and persistence is enabled. Persisting files
+  means that the system is going to save the output of the compressed/combined/minified files
+  to disk so that on any subsequent request (when output cache expires) that these files don't have
+  to be recreated again and will be based on the persisted file on disk. This saves on processing time.
+  -->
+  <compositeFiles defaultProvider="defaultFileProcessingProvider" compositeFileHandlerPath="~/DependencyHandler.axd">
+		<fileProcessingProviders>
+			<add name="CompositeFileProcessor" type="ClientDependency.Core.CompositeFiles.Providers.CompositeFileProcessingProvider, ClientDependency.Core" enableCssMinify="true" enableJsMinify="true" persistFiles="true" compositeFilePath="~/App_Data/TEMP/ClientDependency" bundleDomains="localhost:123456" urlType="Base64QueryStrings" pathUrlFormat="{dependencyId}/{version}/{type}" />
+		</fileProcessingProviders>
+
+		<!-- A file map provider stores references to dependency files by an id to be used in the handler URL when using the MappedId Url type -->
+		<fileMapProviders>
+			<add name="XmlFileMap" type="ClientDependency.Core.CompositeFiles.Providers.XmlFileMapper, ClientDependency.Core" mapPath="~/App_Data/TEMP/ClientDependency" />
+		</fileMapProviders>
+
+    <!-- 
+    Defines the mime types to compress when requested by the client.
+    Path is a regex selector, or a * can be used as in place of 'any'.
+    Generally mime types are only set by client browsers in the request for things
+    such as JSON or XML ajax requests.
+    -->
+		<mimeTypeCompression>
+			<!-- Compress all json requests for the tree -->
+			<add type="application/json" path="^.*?/webservices/Tree.*" />
+		</mimeTypeCompression>
+
+    <!-- 
+    Defines the paths to match on to enable rogue file compression.
+    Path is a regex selector, or a * can be used as in place of 'any'.
+    jsExt and cssExt are comma seperated list of extensions to match to have the dependencies
+    replaced with the composite file handler. You can even include ASP.Net web service JS proxies.
+    -->
+    <rogueFileCompression>
+      <!--<add path="*" compressJs="true" compressCss="true" jsExt=".js,asmx/js" cssExt=".css">
+        <exclusions>
+          <add path="^.*test.aspx.*"/>
+        </exclusions>
+      </add>-->
+    </rogueFileCompression>
+
+  </compositeFiles>
+
+</clientDependency>