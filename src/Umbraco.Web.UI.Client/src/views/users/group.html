--- conflicted
+++ resolved
@@ -21,17 +21,11 @@
 
                         <div class="umb-package-details__main-content">
 
-<<<<<<< HEAD
-                            <div class="test-group">
-                                <div class="test-group-title"><localize key="user_access">Access</localize></div>
-                                <div class="test-group-content block-form">
-=======
                             <div class="umb-box">
                                 <div class="umb-box-header">
-                                    <div class="umb-box-header-title">Something</div>
+                                    <div class="umb-box-header-title"><localize key="user_access">Access</localize></div>
                                 </div>
                                 <div class="umb-box-content block-form">
->>>>>>> 9880e9b6
 
                                     <umb-control-group style="margin-bottom: 20px;" label="@main_sections" description="@user_sectionsHelp">
                                         <umb-node-preview
@@ -95,17 +89,11 @@
                                 </div>
                             </div>
 
-<<<<<<< HEAD
-                            <div class="test-group">
-                                <div class="test-group-title"><localize key="user_permissionsDefault">Default permissions</localize></div>
-                                <div class="test-group-content block-form">
-=======
                             <div class="umb-box">
                                 <div class="umb-box-header">
-                                    <div class="umb-box-header-title">Default permissions</div>
+                                    <div class="umb-box-header-title"><localize key="user_permissionsDefault">Default permissions</localize></div>
                                 </div>
                                 <div class="umb-box-content block-form">
->>>>>>> 9880e9b6
                                     <umb-control-group
                                         ng-repeat="(category, permissions) in vm.userGroup.defaultPermissions"
                                         label="{{ category }}">
@@ -119,19 +107,12 @@
                                 </div>
                             </div>
 
-<<<<<<< HEAD
-                            <div class="test-group">
-                                <div class="test-group-title"><localize key="user_permissionsGranular">Granular permissions</localize></div>
-                                <div class="test-group-content block-form">
-                                    <umb-control-group label="Nodes" description="@user_permissionsGranularHelp">
-=======
                             <div class="umb-box">
                                 <div class="umb-box-header">
-                                    <div class="umb-box-header-title">Granular permissions</div>
+                                    <div class="umb-box-header-title"><localize key="user_permissionsGranular">Granular permissions</localize></div>
                                 </div>
                                 <div class="umb-box-content block-form">
-                                    <umb-control-group label="Nodes" description="Donec quis lacinia ligula. Suspendisse ultrices risus ante">
->>>>>>> 9880e9b6
+                                    <umb-control-group label="Nodes" description="@user_permissionsGranularHelp">
                                         
                                         <umb-node-preview
                                             ng-repeat="node in vm.userGroup.assignedPermissions"
