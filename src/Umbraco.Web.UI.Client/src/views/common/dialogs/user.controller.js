--- conflicted
+++ resolved
@@ -1,111 +1,105 @@
-angular.module("umbraco")
-    .controller("Umbraco.Dialogs.UserController", function ($scope, $location, $timeout, userService, historyService, eventsService, externalLoginInfo, authResource) {
-
-        $scope.history = historyService.getCurrent();
-        $scope.version = Umbraco.Sys.ServerVariables.application.version + " assembly: " + Umbraco.Sys.ServerVariables.application.assemblyVersion;
-
-<<<<<<< HEAD
-        $scope.externalLoginProviders = externalLoginInfo.providers;
-        $scope.externalLinkLoginFormAction = Umbraco.Sys.ServerVariables.umbracoUrls.externalLinkLoginsUrl;
-
-        var evtHandlers = [];
-        evtHandlers.push(eventsService.on("historyService.add", function (e, args) {
-=======
-        var evts = [];
-        evts.push(eventsService.on("historyService.add", function (e, args) {
->>>>>>> 8443513b
-            $scope.history = args.all;
-        }));
-        evts.push(eventsService.on("historyService.remove", function (e, args) {
-            $scope.history = args.all;
-        }));
-        evts.push(eventsService.on("historyService.removeAll", function (e, args) {
-            $scope.history = [];
-        }));
-
-        $scope.logout = function () {
-
-            //Add event listener for when there are pending changes on an editor which means our route was not successful
-            var pendingChangeEvent = eventsService.on("valFormManager.pendingChanges", function (e, args) {
-                //one time listener, remove the event
-                pendingChangeEvent();
-                $scope.close();
-            });
-
-
-            //perform the path change, if it is successful then the promise will resolve otherwise it will fail
-            $scope.close();
-            $location.path("/logout");
-        };
-
-        $scope.gotoHistory = function (link) {
-            $location.path(link);
-            $scope.close();
-        };
-
-        //Manually update the remaining timeout seconds
-        function updateTimeout() {
-            $timeout(function () {
-                if ($scope.remainingAuthSeconds > 0) {
-                    $scope.remainingAuthSeconds--;
-                    $scope.$digest();
-                    //recurse
-                    updateTimeout();
-                }
-
-            }, 1000, false); // 1 second, do NOT execute a global digest    
-        }
-
-        function updateUserInfo() {
-            //get the user
-            userService.getCurrentUser().then(function (user) {
-                $scope.user = user;
-                if ($scope.user) {
-                    $scope.remainingAuthSeconds = $scope.user.remainingAuthSeconds;
-                    $scope.canEditProfile = _.indexOf($scope.user.allowedSections, "users") > -1;
-                    //set the timer
-                    updateTimeout();
-
-                    authResource.getCurrentUserLinkedLogins().then(function(logins) {
-                        //reset all to be un-linked
-                        for (var provider in $scope.externalLoginProviders) {
-                            $scope.externalLoginProviders[provider].linkedProviderKey = undefined;
-                        }
-
-                        //set the linked logins
-                        for (var login in logins) {
-                            var found = _.find($scope.externalLoginProviders, function (i) {
-                                return i.authType == login;
-                            });
-                            if (found) {
-                                found.linkedProviderKey = logins[login];
-                            }
-                        }
-                    });
-                }
-            });
-        }
-
-        $scope.unlink = function (e, loginProvider, providerKey) {
-            var result = confirm("Are you sure you want to unlink this account?");
-            if (!result) {
-                e.preventDefault();
-                return;
-            }
-
-            authResource.unlinkLogin(loginProvider, providerKey).then(function (a, b, c) {
-                updateUserInfo();
-            });
-        }
-
-        updateUserInfo();
-
-        //remove all event handlers
-        $scope.$on('$destroy', function () {
-            for (var e = 0; e < evts.length; e++) {
-                evts[e]();
-            }
-
-        });
-
+angular.module("umbraco")
+    .controller("Umbraco.Dialogs.UserController", function ($scope, $location, $timeout, userService, historyService, eventsService, externalLoginInfo, authResource) {
+
+        $scope.history = historyService.getCurrent();
+        $scope.version = Umbraco.Sys.ServerVariables.application.version + " assembly: " + Umbraco.Sys.ServerVariables.application.assemblyVersion;
+
+        $scope.externalLoginProviders = externalLoginInfo.providers;
+        $scope.externalLinkLoginFormAction = Umbraco.Sys.ServerVariables.umbracoUrls.externalLinkLoginsUrl;
+        var evts = [];
+        evts.push(eventsService.on("historyService.add", function (e, args) {
+            $scope.history = args.all;
+        }));
+        evts.push(eventsService.on("historyService.remove", function (e, args) {
+            $scope.history = args.all;
+        }));
+        evts.push(eventsService.on("historyService.removeAll", function (e, args) {
+            $scope.history = [];
+        }));
+
+        $scope.logout = function () {
+
+            //Add event listener for when there are pending changes on an editor which means our route was not successful
+            var pendingChangeEvent = eventsService.on("valFormManager.pendingChanges", function (e, args) {
+                //one time listener, remove the event
+                pendingChangeEvent();
+                $scope.close();
+            });
+
+
+            //perform the path change, if it is successful then the promise will resolve otherwise it will fail
+            $scope.close();
+            $location.path("/logout");
+        };
+
+        $scope.gotoHistory = function (link) {
+            $location.path(link);
+            $scope.close();
+        };
+
+        //Manually update the remaining timeout seconds
+        function updateTimeout() {
+            $timeout(function () {
+                if ($scope.remainingAuthSeconds > 0) {
+                    $scope.remainingAuthSeconds--;
+                    $scope.$digest();
+                    //recurse
+                    updateTimeout();
+                }
+
+            }, 1000, false); // 1 second, do NOT execute a global digest    
+        }
+
+        function updateUserInfo() {
+            //get the user
+            userService.getCurrentUser().then(function (user) {
+                $scope.user = user;
+                if ($scope.user) {
+                    $scope.remainingAuthSeconds = $scope.user.remainingAuthSeconds;
+                    $scope.canEditProfile = _.indexOf($scope.user.allowedSections, "users") > -1;
+                    //set the timer
+                    updateTimeout();
+
+                    authResource.getCurrentUserLinkedLogins().then(function(logins) {
+                        //reset all to be un-linked
+                        for (var provider in $scope.externalLoginProviders) {
+                            $scope.externalLoginProviders[provider].linkedProviderKey = undefined;
+                        }
+
+                        //set the linked logins
+                        for (var login in logins) {
+                            var found = _.find($scope.externalLoginProviders, function (i) {
+                                return i.authType == login;
+                            });
+                            if (found) {
+                                found.linkedProviderKey = logins[login];
+                            }
+                        }
+                    });
+                }
+            });
+        }
+
+        $scope.unlink = function (e, loginProvider, providerKey) {
+            var result = confirm("Are you sure you want to unlink this account?");
+            if (!result) {
+                e.preventDefault();
+                return;
+            }
+
+            authResource.unlinkLogin(loginProvider, providerKey).then(function (a, b, c) {
+                updateUserInfo();
+            });
+        }
+
+        updateUserInfo();
+
+        //remove all event handlers
+        $scope.$on('$destroy', function () {
+            for (var e = 0; e < evts.length; e++) {
+                evts[e]();
+            }
+
+        });
+
     });