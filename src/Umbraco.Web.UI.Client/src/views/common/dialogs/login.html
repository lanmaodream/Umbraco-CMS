<<<<<<< HEAD
﻿<div ng-controller="Umbraco.Dialogs.LoginController">
    <div id="login" class="umb-modalcolumn" ng-class="{'show-validation': loginForm.$invalid}">

=======
﻿<form name="loginForm" ng-submit="loginSubmit(login, password)" ng-controller="Umbraco.Dialogs.LoginController">
    <div id="login" class="umb-modalcolumn" ng-class="{'show-validation': loginForm.$invalid}" ng-cloak>
>>>>>>> 7ca323d8
        <div class="form">
            <h1>{{greeting}}</h1>
            <p>
                <span ng-show="dialogData.isTimedOut"><localize key="login_timeout">Log in below</localize>.</span>
                <localize key="login_instruction">Log in below</localize>
            </p>
            
            <div class="external-logins" ng-if="externalLoginProviders.length > 0">
                
                <div class="alert alert-error" ng-repeat="error in externalLoginInfo.errors">
                    <span>{{error}}</span>
                </div>

                <form method="POST" name="externalLoginForm" action="{{externalLoginFormAction}}">

                    <div ng-repeat="login in externalLoginProviders">

                        <button type="submit" class="btn btn-block btn-social"
                                ng-class="login.properties.SocialStyle"
                                id="{{login.authType}}" name="provider" value="{{login.authType}}"
                                title="Log in using your {{login.caption}} account">
                            <i class="fa" ng-class="login.properties.SocialIcon"></i>
                            Sign in with {{login.caption}}
                        </button>

                    </div>
                </form>

                <div id="hrOr">
                    <hr/><div>Or</div>
                </div>

<<<<<<< HEAD
            </div>

            <form method="POST" name="loginForm" ng-submit="loginSubmit(login, password)">
                <div class="control-group" ng-class="{error: loginForm.username.$invalid}">
                    <input type="text" autofocus ng-model="login" name="username" class="input-xlarge" localize="placeholder" placeholder="@placeholders_username" />
                </div>

                <div class="control-group" ng-class="{error: loginForm.password.$invalid}">
                    <input type="password" ng-model="password" name="password" class="input-xlarge" localize="placeholder" placeholder="@placeholders_password" />
                </div>

                <button type="submit" class="btn" val-trigger-change="#login .form input"><localize key="general_login">Login</localize></button>

                <div class="control-group" ng-show="loginForm.$invalid">
                    <div class="alert alert-error">{{errorMsg}}</div>
                </div>
            </form>
            
=======
            <div class="control-group" ng-class="{error: loginForm.password.$invalid}">
                <input type="password" ng-model="password" name="password" class="input-xlarge" localize="placeholder" placeholder="@placeholders_password" />
            </div>

            <button type="submit" class="btn" val-trigger-change="#login .form input"><localize key="general_login">Login</localize></button>

            <div class="control-group" ng-show="loginForm.$invalid">
                <div class="alert alert-error">{{errorMsg}}</div>
            </div>
>>>>>>> 7ca323d8
        </div>
    </div>
</div><|MERGE_RESOLUTION|>--- conflicted
+++ resolved
@@ -1,73 +1,55 @@
-<<<<<<< HEAD
-﻿<div ng-controller="Umbraco.Dialogs.LoginController">
-    <div id="login" class="umb-modalcolumn" ng-class="{'show-validation': loginForm.$invalid}">
-
-=======
-﻿<form name="loginForm" ng-submit="loginSubmit(login, password)" ng-controller="Umbraco.Dialogs.LoginController">
-    <div id="login" class="umb-modalcolumn" ng-class="{'show-validation': loginForm.$invalid}" ng-cloak>
->>>>>>> 7ca323d8
-        <div class="form">
-            <h1>{{greeting}}</h1>
-            <p>
-                <span ng-show="dialogData.isTimedOut"><localize key="login_timeout">Log in below</localize>.</span>
-                <localize key="login_instruction">Log in below</localize>
-            </p>
-            
-            <div class="external-logins" ng-if="externalLoginProviders.length > 0">
-                
-                <div class="alert alert-error" ng-repeat="error in externalLoginInfo.errors">
-                    <span>{{error}}</span>
-                </div>
-
-                <form method="POST" name="externalLoginForm" action="{{externalLoginFormAction}}">
-
-                    <div ng-repeat="login in externalLoginProviders">
-
-                        <button type="submit" class="btn btn-block btn-social"
-                                ng-class="login.properties.SocialStyle"
-                                id="{{login.authType}}" name="provider" value="{{login.authType}}"
-                                title="Log in using your {{login.caption}} account">
-                            <i class="fa" ng-class="login.properties.SocialIcon"></i>
-                            Sign in with {{login.caption}}
-                        </button>
-
-                    </div>
-                </form>
-
-                <div id="hrOr">
-                    <hr/><div>Or</div>
-                </div>
-
-<<<<<<< HEAD
-            </div>
-
-            <form method="POST" name="loginForm" ng-submit="loginSubmit(login, password)">
-                <div class="control-group" ng-class="{error: loginForm.username.$invalid}">
-                    <input type="text" autofocus ng-model="login" name="username" class="input-xlarge" localize="placeholder" placeholder="@placeholders_username" />
-                </div>
-
-                <div class="control-group" ng-class="{error: loginForm.password.$invalid}">
-                    <input type="password" ng-model="password" name="password" class="input-xlarge" localize="placeholder" placeholder="@placeholders_password" />
-                </div>
-
-                <button type="submit" class="btn" val-trigger-change="#login .form input"><localize key="general_login">Login</localize></button>
-
-                <div class="control-group" ng-show="loginForm.$invalid">
-                    <div class="alert alert-error">{{errorMsg}}</div>
-                </div>
-            </form>
-            
-=======
-            <div class="control-group" ng-class="{error: loginForm.password.$invalid}">
-                <input type="password" ng-model="password" name="password" class="input-xlarge" localize="placeholder" placeholder="@placeholders_password" />
-            </div>
-
-            <button type="submit" class="btn" val-trigger-change="#login .form input"><localize key="general_login">Login</localize></button>
-
-            <div class="control-group" ng-show="loginForm.$invalid">
-                <div class="alert alert-error">{{errorMsg}}</div>
-            </div>
->>>>>>> 7ca323d8
-        </div>
-    </div>
+﻿<div ng-controller="Umbraco.Dialogs.LoginController">
+    <div id="login" class="umb-modalcolumn" ng-class="{'show-validation': loginForm.$invalid}" ng-cloak>
+        <div class="form">
+            <h1>{{greeting}}</h1>
+            <p>
+                <span ng-show="dialogData.isTimedOut"><localize key="login_timeout">Log in below</localize>.</span>
+                <localize key="login_instruction">Log in below</localize>
+            </p>
+            
+            <div class="external-logins" ng-if="externalLoginProviders.length > 0">
+                
+                <div class="alert alert-error" ng-repeat="error in externalLoginInfo.errors">
+                    <span>{{error}}</span>
+                </div>
+
+                <form method="POST" name="externalLoginForm" action="{{externalLoginFormAction}}">
+
+                    <div ng-repeat="login in externalLoginProviders">
+
+                        <button type="submit" class="btn btn-block btn-social"
+                                ng-class="login.properties.SocialStyle"
+                                id="{{login.authType}}" name="provider" value="{{login.authType}}"
+                                title="Log in using your {{login.caption}} account">
+                            <i class="fa" ng-class="login.properties.SocialIcon"></i>
+                            Sign in with {{login.caption}}
+                        </button>
+
+                    </div>
+                </form>
+
+                <div id="hrOr">
+                    <hr/><div>Or</div>
+                </div>
+
+            </div>
+
+            <form method="POST" name="loginForm" ng-submit="loginSubmit(login, password)">
+                <div class="control-group" ng-class="{error: loginForm.username.$invalid}">
+                    <input type="text" autofocus ng-model="login" name="username" class="input-xlarge" localize="placeholder" placeholder="@placeholders_username" />
+                </div>
+
+                <div class="control-group" ng-class="{error: loginForm.password.$invalid}">
+                    <input type="password" ng-model="password" name="password" class="input-xlarge" localize="placeholder" placeholder="@placeholders_password" />
+                </div>
+
+                <button type="submit" class="btn" val-trigger-change="#login .form input"><localize key="general_login">Login</localize></button>
+
+                <div class="control-group" ng-show="loginForm.$invalid">
+                    <div class="alert alert-error">{{errorMsg}}</div>
+                </div>
+            </form>
+            
+        </div>
+    </div>
 </div>