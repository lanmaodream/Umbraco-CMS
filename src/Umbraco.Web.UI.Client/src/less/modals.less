--- conflicted
+++ resolved
@@ -1,224 +1,189 @@
-/* Modals
-// -------------------------*/
-
-/* Modalcolumn is used for menu panels */
-.umb-modalcolumn {
-	background: white;
-}
-
-.umb-modalcolumn-header {
-  background: @grayLighter;
-  border-bottom: 1px solid @grayLight;
-  height: 94px;
-  padding: 5px 20px 0px 20px;
-  white-space: nowrap
-}
-
-.umb-modalcolumn-header h1{
-  margin: 0;
-  white-space: nowrap;
-  font-size: @fontSizeLarge;
-  font-weight: 400;
-  padding-top: 10px !important;
-  text-transform: capitalize !important;
-}
-
-.umb-modalcolumn-body {
-	padding: 0px;
-	background: @white;
-	top: 100px;
-	position: absolute;
-	left: 0px;
-	right: 0px;
-	bottom: 0px;
-	overflow: auto;
-}
-
-.no-padding .umb-modalcolumn-body {
-	padding: 0px
-}
-
-.umb-modalcolumn .umb-modalcolumn-header .btn {
-	position: absolute;
-	top: 13px;
-	right: 15px
-}
-
-.umb-modalcolumn iframe.auto-expand, .umb-modal iframe.auto-expand {
-	border: none;
-	padding: 0px;
-	margin: 0px;
-	top: 0px;
-	bottom: 0px;
-	left: 0px;
-	right: 0px;
-	position: absolute;;	
-}
-
-
-
-
-
-/* umb.dialog is used for the dialogs on the conent tree*/
-.umb-dialog {
-	outline: none;
-	top: 0px;
-	left: 0px;
-	right: 0px;
-	bottom: 0px;
-	position: absolute;
-	padding: 0px;
-}
-
-.umb-dialog .umb-btn-toolbar {
-	text-align: right;
-	padding: 15px 20px 10px 20px;
-	margin-top: 30px;
-	clear: both;
-	background: #fff;
-}
-.umb-dialog .umb-btn-toolbar .umb-control-group{
-	border: none;
-	padding: none;
-}
-
-.umb-dialog-body{
-	position: absolute;
-    overflow:auto;
-    top: 0px;
-    left: 0px;
-    right: 0px;
-    bottom: 90px;
-}
-.umb-dialog-body .umb-pane{margin-top: 15px;}
-
-.umb-dialog-footer{
-		border-top: #efefef 1px solid;
-		position: absolute;
-	    overflow:auto;
-	    text-align: right;
-	    
-	    height: 60px;
-	    left: 0px;
-	    right: 0px;
-	    bottom: 0px;
-}
-
-/*we will always make sure to wrap iframe dialogs in proper padding*/
-.umbracoDialog{
-	width: auto !Important;
-	height: auto !Important;
-  padding: 20px;
-}
-.umbracoDialog .umb-pane{margin-left: 0px; margin-right: 0px; margin-top: 0px;}
-.umbracoDialog .umb-dialog-body .umb-pane{margin-left: 20px; margin-right: 20px; margin-top: 20px;}
-.umbracoDialog form{height: 100%;}
-
-/*ensures dialogs doesnt have side-by-side labels*/
-.umbracoDialog .controls-row, 
-.umb-modal .controls-row{margin-left: 0px !important;}
-
-/* modal and umb-modal are used for right.hand dialogs */
-.modal.fade.in{border: none !important; border-radius: none !important;}
-.umb-modal.fade {
-	outline: none;
-	top: 0 !important;
-	left: -100% !important;
-	width: 0px !important;
-	-webkit-transition: left 0.3s linear, left 0.3s ease-out;
-	-moz-transition: opacity 0.3s linear, top 0.3s ease-out;
-	-o-transition: opacity 0.3s linear, top 0.3s ease-out;
-	transition: opacity 0.3s linear, top 0.3s ease-out;
-	height: 100% !important;
-}
-
-.umb-modal.fade.in {
-	top: 0 !important;
-	left: 100% !important;
-	margin-left: -440px;
-	width: 440px !important;
-	height: 100% !important;
-	display: block;
-}
-
-.umb-modal-left.fade {
-	top: 0 !important;
-	left: -100% !important;
-	width: 0px !important;
-	-webkit-transition: left 0.3s linear, left 0.3s ease-out;
-	-moz-transition: opacity 0.3s linear, top 0.3s ease-out;
-	-o-transition: opacity 0.3s linear, top 0.3s ease-out;
-	transition: opacity 0.3s linear, top 0.3s ease-out;
-	height: 100% !important;
-}
-.umb-modal-left.fade.in {
-	top: 0 !important;
-	left: 0 !important;
-	margin-left: 80px;
-	width: 440px !important;
-	height: 100% !important;
-	display: block;
-}
-
-/*Modal default panel styles*/
-.umb-modal .umb-panel-header {
-  padding: 20px;
-  background: @white;
-  border: none;
-  height: auto; 
-}
-.umb-modal .umb-panel-body{
-	padding: 0px 20px 0px 20px;
-}
-
-.umb-modal.fade.in.wide {
-    margin-left: -640px;
-	width: 640px !important;
-}
-.umb-modal i {
-  font-size: 14px;
-} 
-.umb-modal .breadcrumb {
-	background: none;
-	padding: 0
-}
-
-.umb-modal .breadcrumb input {
-	height: 12px
-<<<<<<< HEAD
-}
-
-=======
-}
-
-/* YSOD */
-/* These styles are an exact replica of a real .Net YSOD */
-.umb-modal .ysod {
-    font-family:"Verdana";font-weight:normal;font-size: .7em;color:black;padding:5px;
-}
-.umb-modal .ysod > div {
-    font-family: Arial, Helvetica, Geneva, SunSans-Regular, sans-serif;
-    line-height: 13px;
-    font-size: 11px;
-}
-.umb-modal .ysod hr {
-    margin: 0px;
-    color: silver;
-    background-color: silver;
-    height: 1px;
-}
-.umb-modal .ysod p {font-family:"Verdana";font-weight:normal;color:black;}
-.umb-modal .ysod b {font-family:"Verdana";font-weight:bold;color:black;}
-.umb-modal .ysod h1 { font-family:"Verdana";font-weight:normal;font-size:18pt;color:red;padding: 0px;text-transform: none !important;margin: 0px; }
-.umb-modal .ysod h2 { font-style:italic; font-family:"Verdana";font-weight:normal;font-size:14pt;color:maroon; }
-.umb-modal .ysod pre {border:none;font-family:"Consolas","Lucida Console",Monospace;font-size:13px;margin:0;padding:0.5em;line-height:17px;}
-.umb-modal .ysod .marker {font-weight: bold; color: black;text-decoration: none;}
-.umb-modal .ysod .version {color: gray;}
-.umb-modal .ysod .error {margin-bottom: 10px;}
-.umb-modal .ysod .expandable { text-decoration:underline; font-weight:bold; color:navy; cursor:pointer; }
-.umb-modal .ysod table {background-color:#ffffcc;width:100%;}
-.umb-modal .ysod table pre {background-color: inherit;}
-.umb-modal .ysod table code {background-color: inherit;}
-.umb-modal .ysod a.btn { margin-top:10px;margin-right:10px;float:right;}
-
->>>>>>> 3a4d0a02
+/* Modals
+// -------------------------*/
+
+/* Modalcolumn is used for menu panels */
+.umb-modalcolumn {
+	background: white;
+}
+
+.umb-modalcolumn-header {
+  background: @grayLighter;
+  border-bottom: 1px solid @grayLight;
+  height: 94px;
+  padding: 5px 20px 0px 20px;
+  white-space: nowrap
+}
+
+.umb-modalcolumn-header h1{
+  margin: 0;
+  white-space: nowrap;
+  font-size: @fontSizeLarge;
+  font-weight: 400;
+  padding-top: 10px !important;
+  text-transform: capitalize !important;
+}
+
+.umb-modalcolumn-body {
+	padding: 0px;
+	background: @white;
+	top: 100px;
+	position: absolute;
+	left: 0px;
+	right: 0px;
+	bottom: 0px;
+	overflow: auto;
+}
+
+.no-padding .umb-modalcolumn-body {
+	padding: 0px
+}
+
+.umb-modalcolumn .umb-modalcolumn-header .btn {
+	position: absolute;
+	top: 13px;
+	right: 15px
+}
+
+.umb-modalcolumn iframe.auto-expand, .umb-modal iframe.auto-expand {
+	border: none;
+	padding: 0px;
+	margin: 0px;
+	top: 0px;
+	bottom: 0px;
+	left: 0px;
+	right: 0px;
+	position: absolute;;	
+}
+
+
+
+
+
+/* umb.dialog is used for the dialogs on the conent tree*/
+.umb-dialog {
+	outline: none;
+	top: 0px;
+	left: 0px;
+	right: 0px;
+	bottom: 0px;
+	position: absolute;
+	padding: 0px;
+}
+
+.umb-dialog .umb-btn-toolbar {
+	text-align: right;
+	padding: 15px 20px 10px 20px;
+	margin-top: 30px;
+	clear: both;
+	background: #fff;
+}
+.umb-dialog .umb-btn-toolbar .umb-control-group{
+	border: none;
+	padding: none;
+}
+
+.umb-dialog-body{
+	position: absolute;
+    overflow:auto;
+    top: 0px;
+    left: 0px;
+    right: 0px;
+    bottom: 90px;
+}
+.umb-dialog-body .umb-pane{margin-top: 15px;}
+
+.umb-dialog-footer{
+		border-top: #efefef 1px solid;
+		position: absolute;
+	    overflow:auto;
+	    text-align: right;
+	    
+	    height: 60px;
+	    left: 0px;
+	    right: 0px;
+	    bottom: 0px;
+}
+
+/*we will always make sure to wrap iframe dialogs in proper padding*/
+.umbracoDialog{
+	width: auto !Important;
+	height: auto !Important;
+  padding: 20px;
+}
+.umbracoDialog .umb-pane{margin-left: 0px; margin-right: 0px; margin-top: 0px;}
+.umbracoDialog .umb-dialog-body .umb-pane{margin-left: 20px; margin-right: 20px; margin-top: 20px;}
+.umbracoDialog form{height: 100%;}
+
+/*ensures dialogs doesnt have side-by-side labels*/
+.umbracoDialog .controls-row, 
+.umb-modal .controls-row{margin-left: 0px !important;}
+
+/* modal and umb-modal are used for right.hand dialogs */
+.modal.fade.in{border: none !important; border-radius: none !important;}
+.umb-modal.fade {
+	outline: none;
+	top: 0 !important;
+	left: -100% !important;
+	width: 0px !important;
+	-webkit-transition: left 0.3s linear, left 0.3s ease-out;
+	-moz-transition: opacity 0.3s linear, top 0.3s ease-out;
+	-o-transition: opacity 0.3s linear, top 0.3s ease-out;
+	transition: opacity 0.3s linear, top 0.3s ease-out;
+	height: 100% !important;
+}
+
+.umb-modal.fade.in {
+	top: 0 !important;
+	left: 100% !important;
+	margin-left: -440px;
+	width: 440px !important;
+	height: 100% !important;
+	display: block;
+}
+
+.umb-modal-left.fade {
+	top: 0 !important;
+	left: -100% !important;
+	width: 0px !important;
+	-webkit-transition: left 0.3s linear, left 0.3s ease-out;
+	-moz-transition: opacity 0.3s linear, top 0.3s ease-out;
+	-o-transition: opacity 0.3s linear, top 0.3s ease-out;
+	transition: opacity 0.3s linear, top 0.3s ease-out;
+	height: 100% !important;
+}
+.umb-modal-left.fade.in {
+	top: 0 !important;
+	left: 0 !important;
+	margin-left: 80px;
+	width: 440px !important;
+	height: 100% !important;
+	display: block;
+}
+
+/*Modal default panel styles*/
+.umb-modal .umb-panel-header {
+  padding: 20px;
+  background: @white;
+  border: none;
+  height: auto; 
+}
+.umb-modal .umb-panel-body{
+	padding: 0px 20px 0px 20px;
+}
+
+.umb-modal.fade.in.wide {
+    margin-left: -640px;
+	width: 640px !important;
+}
+.umb-modal i {
+  font-size: 14px;
+} 
+.umb-modal .breadcrumb {
+	background: none;
+	padding: 0
+}
+
+.umb-modal .breadcrumb input {
+	height: 12px
+}
+